lockfileVersion: '9.0'

settings:
    autoInstallPeers: true
    excludeLinksFromLockfile: false

overrides:
    list: link:C:/Users/kaddouri/AppData/Local/pnpm/global/5/node_modules/list

importers:
<<<<<<< HEAD
    .:
        devDependencies:
            '@vitest/coverage-v8':
                specifier: ^3.1.4
                version: 3.2.2(vitest@3.2.3(@types/node@22.15.31)(jiti@2.4.2)(terser@5.41.0)(tsx@4.19.4)(yaml@2.8.0))
            husky:
                specifier: ^9.1.7
                version: 9.1.7
            typescript:
                specifier: 5.8.3
                version: 5.8.3
            vite-tsconfig-paths:
                specifier: ^4.3.2
                version: 4.3.2(typescript@5.8.3)(vite@6.3.5(@types/node@22.15.31)(jiti@2.4.2)(terser@5.41.0)(tsx@4.19.4)(yaml@2.8.0))
            vitest:
                specifier: ^3.2.3
                version: 3.2.3(@types/node@22.15.31)(jiti@2.4.2)(terser@5.41.0)(tsx@4.19.4)(yaml@2.8.0)

    examples:
        dependencies:
            '@smythos/sdk':
                specifier: workspace:*
                version: link:../packages/sdk
            '@smythos/sre':
                specifier: workspace:*
                version: link:../packages/core
            chalk:
                specifier: ^5.4.1
                version: 5.4.1
            dotenv:
                specifier: ^16.5.0
                version: 16.5.0
            tokenloom:
                specifier: ^1.0.7
                version: 1.0.7
        devDependencies:
            '@types/node':
                specifier: ^20.19.0
                version: 20.19.0
            ts-node:
                specifier: ^10.9.2
                version: 10.9.2(@types/node@20.19.0)(typescript@5.8.3)
            tsx:
                specifier: ^4.7.0
                version: 4.19.4
            typescript:
                specifier: ^5.3.0
                version: 5.8.3
            why-is-node-running:
                specifier: ^3.2.2
                version: 3.2.2

    packages/cli:
        devDependencies:
            '@modelcontextprotocol/sdk':
                specifier: ^1.14.0
                version: 1.14.0
            '@oclif/core':
                specifier: ^4.3.3
                version: 4.3.3
            '@oclif/plugin-help':
                specifier: ^6.2.21
                version: 6.2.29
            '@oclif/test':
                specifier: ^3.1.9
                version: 3.2.15
            '@rollup/plugin-commonjs':
                specifier: ^28.0.3
                version: 28.0.3(rollup@4.42.0)
            '@rollup/plugin-json':
                specifier: ^6.1.0
                version: 6.1.0(rollup@4.42.0)
            '@rollup/plugin-node-resolve':
                specifier: ^15.3.1
                version: 15.3.1(rollup@4.42.0)
            '@rollup/pluginutils':
                specifier: ^5.1.0
                version: 5.1.4(rollup@4.42.0)
            '@smythos/sdk':
                specifier: workspace:*
                version: link:../sdk
            '@smythos/sre':
                specifier: workspace:*
                version: link:../core
            '@types/extract-zip':
                specifier: ^2.0.3
                version: 2.0.3
            '@types/inquirer':
                specifier: ^9.0.7
                version: 9.0.8
            '@types/node':
                specifier: ^20.19.0
                version: 20.19.0
            '@types/update-notifier':
                specifier: ^6.0.8
                version: 6.0.8
            boxen:
                specifier: ^7.1.1
                version: 7.1.1
            chalk:
                specifier: ^5.3.0
                version: 5.4.1
            cross-env:
                specifier: ^7.0.3
                version: 7.0.3
            dotenv:
                specifier: ^16.5.0
                version: 16.5.0
            esbuild:
                specifier: ^0.25.0
                version: 0.25.5
            express:
                specifier: ^4.21.2
                version: 4.21.2
            extract-zip:
                specifier: ^2.0.1
                version: 2.0.1
            glob:
                specifier: ^11.0.3
                version: 11.0.3
            inquirer:
                specifier: ^9.2.15
                version: 9.3.7
            knip:
                specifier: ^5.61.1
                version: 5.61.1(@types/node@20.19.0)(typescript@5.8.3)
            log-update:
                specifier: ^6.1.0
                version: 6.1.0
            oclif:
                specifier: ^4.19.0
                version: 4.19.0(@types/node@20.19.0)
            ora:
                specifier: ^8.2.0
                version: 8.2.0
            rollup-plugin-esbuild:
                specifier: ^6.1.1
                version: 6.2.1(esbuild@0.25.5)(rollup@4.42.0)
            rollup-plugin-sourcemaps:
                specifier: ^0.6.3
                version: 0.6.3(@types/node@20.19.0)(rollup@4.42.0)
            rollup-plugin-terser:
                specifier: ^7.0.2
                version: 7.0.2(rollup@4.42.0)
            rollup-plugin-typescript-paths:
                specifier: ^1.5.0
                version: 1.5.0(typescript@5.8.3)
            rollup-plugin-visualizer:
                specifier: ^6.0.4
                version: 6.0.4(rollup@4.42.0)
            tokenloom:
                specifier: ^1.0.7
                version: 1.0.7
            ts-node:
                specifier: ^10.9.2
                version: 10.9.2(@types/node@20.19.0)(typescript@5.8.3)
            typedoc:
                specifier: ^0.28.5
                version: 0.28.5(typescript@5.8.3)
            typescript:
                specifier: ^5.4.5
                version: 5.8.3
            update-notifier:
                specifier: ^7.0.0
                version: 7.3.1

    packages/core:
        dependencies:
            '@anthropic-ai/sdk':
                specifier: ^0.56.0
                version: 0.56.0
            '@aws-sdk/client-bedrock-runtime':
                specifier: ^3.826.0
                version: 3.826.0
            '@aws-sdk/client-iam':
                specifier: ^3.835.0
                version: 3.835.0
            '@aws-sdk/client-lambda':
                specifier: ^3.835.0
                version: 3.835.0
            '@aws-sdk/client-s3':
                specifier: ^3.826.0
                version: 3.826.0
            '@aws-sdk/client-secrets-manager':
                specifier: ^3.826.0
                version: 3.826.0
            '@faker-js/faker':
                specifier: ^9.8.0
                version: 9.8.0
            '@google-cloud/vertexai':
                specifier: ^1.7.0
                version: 1.10.0(encoding@0.1.13)
            '@google/genai':
                specifier: ^1.10.0
                version: 1.10.0(@modelcontextprotocol/sdk@1.17.4)(bufferutil@4.0.9)(encoding@0.1.13)
            '@huggingface/inference':
                specifier: ^2.8.0
                version: 2.8.1
            '@modelcontextprotocol/sdk':
                specifier: ^1.17.4
                version: 1.17.4
            '@pinecone-database/pinecone':
                specifier: ^3.0.0
                version: 3.0.3
            '@runware/sdk-js':
                specifier: ^1.1.36
                version: 1.1.40
            '@smithy/smithy-client':
                specifier: ^4.4.3
                version: 4.4.3
            '@zilliz/milvus2-sdk-node':
                specifier: ^2.5.11
                version: 2.5.11
            acorn:
                specifier: ^8.14.1
                version: 8.14.1
            axios:
                specifier: ^1.7.2
                version: 1.9.0
            chokidar:
                specifier: ^4.0.3
                version: 4.0.3
            dayjs:
                specifier: ^1.11.11
                version: 1.11.13
            domutils:
                specifier: ^3.2.2
                version: 3.2.2
            dotenv:
                specifier: ^16.4.5
                version: 16.5.0
            eventsource:
                specifier: ^3.0.2
                version: 3.0.7
            express:
                specifier: ^4.21.2
                version: 4.21.2
            file-type:
                specifier: ^19.0.0
                version: 19.6.0
            form-data:
                specifier: ^4.0.3
                version: 4.0.3
            gpt-tokenizer:
                specifier: ^2.2.1
                version: 2.9.0
            groq-sdk:
                specifier: ^0.6.1
                version: 0.6.1(encoding@0.1.13)
            htmlparser2:
                specifier: ^10.0.0
                version: 10.0.0
            image-size:
                specifier: ^1.1.1
                version: 1.2.1
            ioredis:
                specifier: ^5.4.1
                version: 5.6.1
            isbinaryfile:
                specifier: ^5.0.2
                version: 5.0.4
            joi:
                specifier: ^17.13.1
                version: 17.13.3
            js-yaml:
                specifier: ^4.1.0
                version: 4.1.0
            jsonrepair:
                specifier: ^3.8.0
                version: 3.12.0
            lodash:
                specifier: ^4.17.21
                version: 4.17.21
            mime:
                specifier: ^4.0.3
                version: 4.0.7
            mysql2:
                specifier: ^3.11.3
                version: 3.14.1
            oauth-1.0a:
                specifier: ^2.2.6
                version: 2.2.6
            ollama:
                specifier: ^0.6.0
                version: 0.6.0
            openai:
                specifier: ^5.12.2
                version: 5.12.2(ws@8.18.3(bufferutil@4.0.9))(zod@3.25.56)
            p-limit:
                specifier: ^6.1.0
                version: 6.2.0
            qs:
                specifier: ^6.13.0
                version: 6.14.0
            readline-sync:
                specifier: ^1.4.10
                version: 1.4.10
            ses:
                specifier: ^1.14.0
                version: 1.14.0
            socks-proxy-agent:
                specifier: ^8.0.4
                version: 8.0.5
            winston:
                specifier: ^3.13.0
                version: 3.17.0
            winston-transport:
                specifier: ^4.7.0
                version: 4.9.0
            ws:
                specifier: ^8.18.3
                version: 8.18.3(bufferutil@4.0.9)
            xxhashjs:
                specifier: ^0.2.2
                version: 0.2.2
            zip-lib:
                specifier: ^1.1.2
                version: 1.1.2
        devDependencies:
            '@istanbuljs/nyc-config-typescript':
                specifier: ^1.0.2
                version: 1.0.2(nyc@17.1.0)
            '@rollup/plugin-commonjs':
                specifier: ^28.0.3
                version: 28.0.3(rollup@4.42.0)
            '@rollup/plugin-json':
                specifier: ^6.1.0
                version: 6.1.0(rollup@4.42.0)
            '@rollup/plugin-node-resolve':
                specifier: ^15.3.1
                version: 15.3.1(rollup@4.42.0)
            '@rollup/pluginutils':
                specifier: ^5.1.0
                version: 5.1.4(rollup@4.42.0)
            '@types/express':
                specifier: ^4.17.23
                version: 4.17.23
            '@types/lodash':
                specifier: ^4.17.10
                version: 4.17.17
            '@types/node':
                specifier: ^20.19.0
                version: 20.19.0
            '@types/ws':
                specifier: ^8.18.1
                version: 8.18.1
            cross-env:
                specifier: ^7.0.3
                version: 7.0.3
            ctix:
                specifier: ^2.7.1
                version: 2.7.1(prettier-plugin-organize-imports@4.1.0(prettier@3.5.3)(typescript@5.8.3))(prettier@3.5.3)(typescript@5.8.3)
            dependency-cruiser:
                specifier: ^16.3.3
                version: 16.10.2
            esbuild:
                specifier: ^0.25.0
                version: 0.25.5
            knip:
                specifier: ^5.23.1
                version: 5.60.2(@types/node@20.19.0)(typescript@5.8.3)
            nyc:
                specifier: ^17.0.0
                version: 17.1.0
            rollup-plugin-esbuild:
                specifier: ^6.1.1
                version: 6.2.1(esbuild@0.25.5)(rollup@4.42.0)
            rollup-plugin-sourcemaps:
                specifier: ^0.6.3
                version: 0.6.3(@types/node@20.19.0)(rollup@4.42.0)
            rollup-plugin-terser:
                specifier: ^7.0.2
                version: 7.0.2(rollup@4.42.0)
            rollup-plugin-typescript-paths:
                specifier: ^1.5.0
                version: 1.5.0(typescript@5.8.3)
            typedoc:
                specifier: ^0.28.5
                version: 0.28.5(typescript@5.8.3)
            typescript:
                specifier: ^5.4.5
                version: 5.8.3

    packages/sdk:
        dependencies:
            '@modelcontextprotocol/sdk':
                specifier: ^1.13.0
                version: 1.13.0
            '@smythos/sre':
                specifier: workspace:*
                version: link:../core
            '@types/mime-types':
                specifier: ^3.0.1
                version: 3.0.1
            acorn:
                specifier: ^8.14.1
                version: 8.14.1
            chalk:
                specifier: ^5.4.1
                version: 5.4.1
            express:
                specifier: ^4.21.2
                version: 4.21.2
            mammoth:
                specifier: ^1.9.1
                version: 1.9.1
            mime-types:
                specifier: ^3.0.1
                version: 3.0.1
            pdfjs-dist:
                specifier: ^4.0.379
                version: 4.10.38
        devDependencies:
            '@rollup/plugin-json':
                specifier: ^6.1.0
                version: 6.1.0(rollup@4.42.0)
            '@rollup/pluginutils':
                specifier: ^5.1.0
                version: 5.1.4(rollup@4.42.0)
            cross-env:
                specifier: ^7.0.3
                version: 7.0.3
            ctix:
                specifier: ^2.7.1
                version: 2.7.1(prettier-plugin-organize-imports@4.1.0(prettier@3.5.3)(typescript@5.8.3))(prettier@3.5.3)(typescript@5.8.3)
            esbuild:
                specifier: ^0.25.0
                version: 0.25.5
            knip:
                specifier: ^5.60.2
                version: 5.60.2(@types/node@22.15.31)(typescript@5.8.3)
            rollup-plugin-esbuild:
                specifier: ^6.1.1
                version: 6.2.1(esbuild@0.25.5)(rollup@4.42.0)
            rollup-plugin-sourcemaps:
                specifier: ^0.6.3
                version: 0.6.3(@types/node@22.15.31)(rollup@4.42.0)
            rollup-plugin-terser:
                specifier: ^7.0.2
                version: 7.0.2(rollup@4.42.0)
            rollup-plugin-typescript-paths:
                specifier: ^1.5.0
                version: 1.5.0(typescript@5.8.3)
            typedoc:
                specifier: ^0.28.5
                version: 0.28.5(typescript@5.8.3)
            typedoc-github-theme:
                specifier: ^0.3.0
                version: 0.3.0(typedoc@0.28.5(typescript@5.8.3))
            typescript:
                specifier: ^5.4.5
                version: 5.8.3
=======

  .:
    devDependencies:
      '@vitest/coverage-v8':
        specifier: ^3.1.4
        version: 3.2.2(vitest@3.2.3(@types/node@22.15.31)(jiti@2.4.2)(terser@5.41.0)(tsx@4.19.4)(yaml@2.8.0))
      husky:
        specifier: ^9.1.7
        version: 9.1.7
      typescript:
        specifier: 5.8.3
        version: 5.8.3
      vite-tsconfig-paths:
        specifier: ^4.3.2
        version: 4.3.2(typescript@5.8.3)(vite@6.3.5(@types/node@22.15.31)(jiti@2.4.2)(terser@5.41.0)(tsx@4.19.4)(yaml@2.8.0))
      vitest:
        specifier: ^3.2.3
        version: 3.2.3(@types/node@22.15.31)(jiti@2.4.2)(terser@5.41.0)(tsx@4.19.4)(yaml@2.8.0)

  examples:
    dependencies:
      '@smythos/sdk':
        specifier: workspace:*
        version: link:../packages/sdk
      '@smythos/sre':
        specifier: workspace:*
        version: link:../packages/core
      chalk:
        specifier: ^5.4.1
        version: 5.4.1
      dotenv:
        specifier: ^16.5.0
        version: 16.5.0
      tokenloom:
        specifier: ^1.0.7
        version: 1.0.7
    devDependencies:
      '@types/node':
        specifier: ^20.19.0
        version: 20.19.0
      ts-node:
        specifier: ^10.9.2
        version: 10.9.2(@types/node@20.19.0)(typescript@5.8.3)
      tsx:
        specifier: ^4.7.0
        version: 4.19.4
      typescript:
        specifier: ^5.3.0
        version: 5.8.3
      why-is-node-running:
        specifier: ^3.2.2
        version: 3.2.2

  packages/cli:
    devDependencies:
      '@modelcontextprotocol/sdk':
        specifier: ^1.14.0
        version: 1.14.0
      '@oclif/core':
        specifier: ^4.3.3
        version: 4.3.3
      '@oclif/plugin-help':
        specifier: ^6.2.21
        version: 6.2.29
      '@oclif/test':
        specifier: ^3.1.9
        version: 3.2.15
      '@rollup/plugin-commonjs':
        specifier: ^28.0.3
        version: 28.0.3(rollup@4.42.0)
      '@rollup/plugin-json':
        specifier: ^6.1.0
        version: 6.1.0(rollup@4.42.0)
      '@rollup/plugin-node-resolve':
        specifier: ^15.3.1
        version: 15.3.1(rollup@4.42.0)
      '@rollup/pluginutils':
        specifier: ^5.1.0
        version: 5.1.4(rollup@4.42.0)
      '@smythos/sdk':
        specifier: workspace:*
        version: link:../sdk
      '@smythos/sre':
        specifier: workspace:*
        version: link:../core
      '@types/extract-zip':
        specifier: ^2.0.3
        version: 2.0.3
      '@types/inquirer':
        specifier: ^9.0.7
        version: 9.0.8
      '@types/node':
        specifier: ^20.19.0
        version: 20.19.0
      '@types/update-notifier':
        specifier: ^6.0.8
        version: 6.0.8
      boxen:
        specifier: ^7.1.1
        version: 7.1.1
      chalk:
        specifier: ^5.3.0
        version: 5.4.1
      cross-env:
        specifier: ^7.0.3
        version: 7.0.3
      dotenv:
        specifier: ^16.5.0
        version: 16.5.0
      esbuild:
        specifier: ^0.25.0
        version: 0.25.5
      express:
        specifier: ^4.21.2
        version: 4.21.2
      extract-zip:
        specifier: ^2.0.1
        version: 2.0.1
      glob:
        specifier: ^11.0.3
        version: 11.0.3
      inquirer:
        specifier: ^9.2.15
        version: 9.3.7
      knip:
        specifier: ^5.61.1
        version: 5.61.1(@types/node@20.19.0)(typescript@5.8.3)
      log-update:
        specifier: ^6.1.0
        version: 6.1.0
      oclif:
        specifier: ^4.19.0
        version: 4.19.0(@types/node@20.19.0)
      ora:
        specifier: ^8.2.0
        version: 8.2.0
      rollup-plugin-esbuild:
        specifier: ^6.1.1
        version: 6.2.1(esbuild@0.25.5)(rollup@4.42.0)
      rollup-plugin-sourcemaps:
        specifier: ^0.6.3
        version: 0.6.3(@types/node@20.19.0)(rollup@4.42.0)
      rollup-plugin-terser:
        specifier: ^7.0.2
        version: 7.0.2(rollup@4.42.0)
      rollup-plugin-typescript-paths:
        specifier: ^1.5.0
        version: 1.5.0(typescript@5.8.3)
      rollup-plugin-visualizer:
        specifier: ^6.0.4
        version: 6.0.5(rollup@4.42.0)
      tokenloom:
        specifier: ^1.0.7
        version: 1.0.7
      ts-node:
        specifier: ^10.9.2
        version: 10.9.2(@types/node@20.19.0)(typescript@5.8.3)
      typedoc:
        specifier: ^0.28.5
        version: 0.28.5(typescript@5.8.3)
      typescript:
        specifier: ^5.4.5
        version: 5.8.3
      update-notifier:
        specifier: ^7.0.0
        version: 7.3.1

  packages/core:
    dependencies:
      '@anthropic-ai/sdk':
        specifier: ^0.56.0
        version: 0.56.0
      '@aws-sdk/client-bedrock-runtime':
        specifier: ^3.826.0
        version: 3.826.0
      '@aws-sdk/client-iam':
        specifier: ^3.835.0
        version: 3.835.0
      '@aws-sdk/client-lambda':
        specifier: ^3.835.0
        version: 3.835.0
      '@aws-sdk/client-s3':
        specifier: ^3.826.0
        version: 3.826.0
      '@aws-sdk/client-secrets-manager':
        specifier: ^3.826.0
        version: 3.826.0
      '@faker-js/faker':
        specifier: ^9.8.0
        version: 9.8.0
      '@google-cloud/vertexai':
        specifier: ^1.7.0
        version: 1.10.0(encoding@0.1.13)
      '@google/genai':
        specifier: ^1.10.0
        version: 1.10.0(@modelcontextprotocol/sdk@1.17.4)(bufferutil@4.0.9)(encoding@0.1.13)
      '@huggingface/inference':
        specifier: ^2.8.0
        version: 2.8.1
      '@modelcontextprotocol/sdk':
        specifier: ^1.17.4
        version: 1.17.4
      '@pinecone-database/pinecone':
        specifier: ^3.0.0
        version: 3.0.3
      '@runware/sdk-js':
        specifier: ^1.1.36
        version: 1.1.40
      '@smithy/smithy-client':
        specifier: ^4.4.3
        version: 4.4.3
      '@zilliz/milvus2-sdk-node':
        specifier: ^2.5.11
        version: 2.5.11
      acorn:
        specifier: ^8.14.1
        version: 8.14.1
      axios:
        specifier: ^1.7.2
        version: 1.9.0
      chokidar:
        specifier: ^4.0.3
        version: 4.0.3
      dayjs:
        specifier: ^1.11.11
        version: 1.11.13
      dotenv:
        specifier: ^16.4.5
        version: 16.5.0
      eventsource:
        specifier: ^3.0.2
        version: 3.0.7
      express:
        specifier: ^4.21.2
        version: 4.21.2
      file-type:
        specifier: ^19.0.0
        version: 19.6.0
      form-data:
        specifier: ^4.0.3
        version: 4.0.3
      gpt-tokenizer:
        specifier: ^2.2.1
        version: 2.9.0
      groq-sdk:
        specifier: ^0.6.1
        version: 0.6.1(encoding@0.1.13)
      image-size:
        specifier: ^1.1.1
        version: 1.2.1
      ioredis:
        specifier: ^5.4.1
        version: 5.6.1
      isbinaryfile:
        specifier: ^5.0.2
        version: 5.0.4
      joi:
        specifier: ^17.13.1
        version: 17.13.3
      js-yaml:
        specifier: ^4.1.0
        version: 4.1.0
      jsonrepair:
        specifier: ^3.8.0
        version: 3.12.0
      lodash:
        specifier: ^4.17.21
        version: 4.17.21
      mime:
        specifier: ^4.0.3
        version: 4.0.7
      mysql2:
        specifier: ^3.11.3
        version: 3.14.1
      oauth-1.0a:
        specifier: ^2.2.6
        version: 2.2.6
      ollama:
        specifier: ^0.6.0
        version: 0.6.0
      openai:
        specifier: ^5.12.2
        version: 5.12.2(ws@8.18.2(bufferutil@4.0.9))(zod@3.25.56)
      p-limit:
        specifier: ^6.1.0
        version: 6.2.0
      qs:
        specifier: ^6.13.0
        version: 6.14.0
      readline-sync:
        specifier: ^1.4.10
        version: 1.4.10
      ses:
        specifier: ^1.14.0
        version: 1.14.0
      socks-proxy-agent:
        specifier: ^8.0.4
        version: 8.0.5
      winston:
        specifier: ^3.13.0
        version: 3.17.0
      winston-transport:
        specifier: ^4.7.0
        version: 4.9.0
      xxhashjs:
        specifier: ^0.2.2
        version: 0.2.2
      zip-lib:
        specifier: ^1.1.2
        version: 1.1.2
    devDependencies:
      '@istanbuljs/nyc-config-typescript':
        specifier: ^1.0.2
        version: 1.0.2(nyc@17.1.0)
      '@rollup/plugin-commonjs':
        specifier: ^28.0.3
        version: 28.0.3(rollup@4.42.0)
      '@rollup/plugin-json':
        specifier: ^6.1.0
        version: 6.1.0(rollup@4.42.0)
      '@rollup/plugin-node-resolve':
        specifier: ^15.3.1
        version: 15.3.1(rollup@4.42.0)
      '@rollup/pluginutils':
        specifier: ^5.1.0
        version: 5.1.4(rollup@4.42.0)
      '@types/express':
        specifier: ^4.17.23
        version: 4.17.23
      '@types/lodash':
        specifier: ^4.17.10
        version: 4.17.17
      '@types/node':
        specifier: ^20.19.0
        version: 20.19.0
      cross-env:
        specifier: ^7.0.3
        version: 7.0.3
      ctix:
        specifier: ^2.7.1
        version: 2.7.1(prettier-plugin-organize-imports@4.1.0(prettier@3.5.3)(typescript@5.8.3))(prettier@3.5.3)(typescript@5.8.3)
      dependency-cruiser:
        specifier: ^16.3.3
        version: 16.10.2
      esbuild:
        specifier: ^0.25.0
        version: 0.25.5
      knip:
        specifier: ^5.23.1
        version: 5.60.2(@types/node@20.19.0)(typescript@5.8.3)
      nyc:
        specifier: ^17.0.0
        version: 17.1.0
      rollup-plugin-esbuild:
        specifier: ^6.1.1
        version: 6.2.1(esbuild@0.25.5)(rollup@4.42.0)
      rollup-plugin-sourcemaps:
        specifier: ^0.6.3
        version: 0.6.3(@types/node@20.19.0)(rollup@4.42.0)
      rollup-plugin-terser:
        specifier: ^7.0.2
        version: 7.0.2(rollup@4.42.0)
      rollup-plugin-typescript-paths:
        specifier: ^1.5.0
        version: 1.5.0(typescript@5.8.3)
      typedoc:
        specifier: ^0.28.5
        version: 0.28.5(typescript@5.8.3)
      typescript:
        specifier: ^5.4.5
        version: 5.8.3

  packages/sdk:
    dependencies:
      '@modelcontextprotocol/sdk':
        specifier: ^1.13.0
        version: 1.13.0
      '@smythos/sre':
        specifier: workspace:*
        version: link:../core
      '@types/mime-types':
        specifier: ^3.0.1
        version: 3.0.1
      acorn:
        specifier: ^8.14.1
        version: 8.14.1
      chalk:
        specifier: ^5.4.1
        version: 5.4.1
      express:
        specifier: ^4.21.2
        version: 4.21.2
      mammoth:
        specifier: ^1.9.1
        version: 1.9.1
      mime-types:
        specifier: ^3.0.1
        version: 3.0.1
      pdfjs-dist:
        specifier: ^4.0.379
        version: 4.10.38
    devDependencies:
      '@rollup/plugin-json':
        specifier: ^6.1.0
        version: 6.1.0(rollup@4.42.0)
      '@rollup/pluginutils':
        specifier: ^5.1.0
        version: 5.1.4(rollup@4.42.0)
      cross-env:
        specifier: ^7.0.3
        version: 7.0.3
      ctix:
        specifier: ^2.7.1
        version: 2.7.1(prettier-plugin-organize-imports@4.1.0(prettier@3.5.3)(typescript@5.8.3))(prettier@3.5.3)(typescript@5.8.3)
      esbuild:
        specifier: ^0.25.0
        version: 0.25.5
      knip:
        specifier: ^5.60.2
        version: 5.60.2(@types/node@22.15.31)(typescript@5.8.3)
      rollup-plugin-esbuild:
        specifier: ^6.1.1
        version: 6.2.1(esbuild@0.25.5)(rollup@4.42.0)
      rollup-plugin-sourcemaps:
        specifier: ^0.6.3
        version: 0.6.3(@types/node@22.15.31)(rollup@4.42.0)
      rollup-plugin-terser:
        specifier: ^7.0.2
        version: 7.0.2(rollup@4.42.0)
      rollup-plugin-typescript-paths:
        specifier: ^1.5.0
        version: 1.5.0(typescript@5.8.3)
      typedoc:
        specifier: ^0.28.5
        version: 0.28.5(typescript@5.8.3)
      typedoc-github-theme:
        specifier: ^0.3.0
        version: 0.3.0(typedoc@0.28.5(typescript@5.8.3))
      typescript:
        specifier: ^5.4.5
        version: 5.8.3
>>>>>>> 6cb1c4d4

packages:
    '@ampproject/remapping@2.3.0':
        resolution: { integrity: sha512-30iZtAPgz+LTIYoeivqYo853f02jBYSd5uGnGpkFV0M3xOt9aN73erkgYAmZU43x4VfqcnLxW9Kpg3R5LC4YYw== }
        engines: { node: '>=6.0.0' }

    '@anthropic-ai/sdk@0.56.0':
        resolution: { integrity: sha512-SLCB8M8+VMg1cpCucnA1XWHGWqVSZtIWzmOdDOEu3eTFZMB+A0sGZ1ESO5MHDnqrNTXz3safMrWx9x4rMZSOqA== }
        hasBin: true

    '@aws-crypto/crc32@5.2.0':
        resolution: { integrity: sha512-nLbCWqQNgUiwwtFsen1AdzAtvuLRsQS8rYgMuxCrdKf9kOssamGLuPwyTY9wyYblNr9+1XM8v6zoDTPPSIeANg== }
        engines: { node: '>=16.0.0' }

    '@aws-crypto/crc32c@5.2.0':
        resolution: { integrity: sha512-+iWb8qaHLYKrNvGRbiYRHSdKRWhto5XlZUEBwDjYNf+ly5SVYG6zEoYIdxvf5R3zyeP16w4PLBn3rH1xc74Rag== }

    '@aws-crypto/sha1-browser@5.2.0':
        resolution: { integrity: sha512-OH6lveCFfcDjX4dbAvCFSYUjJZjDr/3XJ3xHtjn3Oj5b9RjojQo8npoLeA/bNwkOkrSQ0wgrHzXk4tDRxGKJeg== }

    '@aws-crypto/sha256-browser@5.2.0':
        resolution: { integrity: sha512-AXfN/lGotSQwu6HNcEsIASo7kWXZ5HYWvfOmSNKDsEqC4OashTp8alTmaz+F7TC2L083SFv5RdB+qU3Vs1kZqw== }

    '@aws-crypto/sha256-js@5.2.0':
        resolution: { integrity: sha512-FFQQyu7edu4ufvIZ+OadFpHHOt+eSTBaYaki44c+akjg7qZg9oOQeLlk77F6tSYqjDAFClrHJk9tMf0HdVyOvA== }
        engines: { node: '>=16.0.0' }

    '@aws-crypto/supports-web-crypto@5.2.0':
        resolution: { integrity: sha512-iAvUotm021kM33eCdNfwIN//F77/IADDSs58i+MDaOqFrVjZo9bAal0NK7HurRuWLLpF1iLX7gbWrjHjeo+YFg== }

    '@aws-crypto/util@5.2.0':
        resolution: { integrity: sha512-4RkU9EsI6ZpBve5fseQlGNUWKMa1RLPQ1dnjnQoe07ldfIzcsGb5hC5W0Dm7u423KWzawlrpbjXBrXCEv9zazQ== }

    '@aws-sdk/client-bedrock-runtime@3.826.0':
        resolution: { integrity: sha512-GWGdYCUq2n720qhMy5tNrb4Hslg3vQ7tDy6G9xFpLjsUzWVsnHlk8TYa9tbXNHN56X8klbybc+M9h6KAmkCedA== }
        engines: { node: '>=18.0.0' }

    '@aws-sdk/client-cloudfront@3.830.0':
        resolution: { integrity: sha512-/Oy8mwXkpTc+pakh8dMAPvjeataMHVu9paY83HUQ++uFZBqNarXCfv3LtrBp94wKcE6/I69/MpHUno8J1iI90w== }
        engines: { node: '>=18.0.0' }

    '@aws-sdk/client-iam@3.835.0':
        resolution: { integrity: sha512-J/sM9GaDoQ8/hjlUrlkcTwilgkIs0OW+kImsUcQx2nP8zd6B/zOMuOEXY7JcmuEyqHMMqYRU6ygbfMyr8t6zxw== }
        engines: { node: '>=18.0.0' }

    '@aws-sdk/client-lambda@3.835.0':
        resolution: { integrity: sha512-r6ASrIyFIKjVceA/FVFr/7JOiXthUuYFoaqr/Dxfgkk397C6aR5KjDfVskXLSZjJi13KpXmjcJSn6FwH7klKaQ== }
        engines: { node: '>=18.0.0' }

    '@aws-sdk/client-s3@3.826.0':
        resolution: { integrity: sha512-odX3C3CEbcBoxB06vgBjJ9jQheFsIFwHmvCIMXn8duuVyIL/klgp14+ICzbEwIgPv7xVjSlycaiURcKS876QHA== }
        engines: { node: '>=18.0.0' }

    '@aws-sdk/client-secrets-manager@3.826.0':
        resolution: { integrity: sha512-Uqy9UyQqhsMoxOk0HLv0c7RMwMu2tRnjHKL6be0Spsy41Q+cZuJRjPvq1AmHUblvam8olbQwud99A6cFO/8Efw== }
        engines: { node: '>=18.0.0' }

    '@aws-sdk/client-sso@3.826.0':
        resolution: { integrity: sha512-/FEKnUC3xPkLL4RuRydwzx+y4b55HIX6qLPbGnyIs+sNmCUyc/62ijtV1Ml+b++YzEF6jWNBsJOxeyZdgrJ3Ig== }
        engines: { node: '>=18.0.0' }

    '@aws-sdk/client-sso@3.830.0':
        resolution: { integrity: sha512-5zCEpfI+zwX2SIa258L+TItNbBoAvQQ6w74qdFM6YJufQ1F9tvwjTX8T+eSTT9nsFIvfYnUaGalWwJVfmJUgVQ== }
        engines: { node: '>=18.0.0' }

    '@aws-sdk/client-sso@3.835.0':
        resolution: { integrity: sha512-4J19IcBKU5vL8yw/YWEvbwEGcmCli0rpRyxG53v0K5/3weVPxVBbKfkWcjWVQ4qdxNz2uInfbTde4BRBFxWllQ== }
        engines: { node: '>=18.0.0' }

    '@aws-sdk/core@3.826.0':
        resolution: { integrity: sha512-BGbQYzWj3ps+dblq33FY5tz/SsgJCcXX0zjQlSC07tYvU1jHTUvsefphyig+fY38xZ4wdKjbTop+KUmXUYrOXw== }
        engines: { node: '>=18.0.0' }

    '@aws-sdk/core@3.835.0':
        resolution: { integrity: sha512-7mnf4xbaLI8rkDa+w6fUU48dG6yDuOgLXEPe4Ut3SbMp1ceJBPMozNHbCwkiyHk3HpxZYf8eVy0wXhJMrxZq5w== }
        engines: { node: '>=18.0.0' }

    '@aws-sdk/credential-provider-env@3.826.0':
        resolution: { integrity: sha512-DK3pQY8+iKK3MGDdC3uOZQ2psU01obaKlTYhEwNu4VWzgwQL4Vi3sWj4xSWGEK41vqZxiRLq6fOq7ysRI+qEZA== }
        engines: { node: '>=18.0.0' }

    '@aws-sdk/credential-provider-env@3.835.0':
        resolution: { integrity: sha512-U9LFWe7+ephNyekpUbzT7o6SmJTmn6xkrPkE0D7pbLojnPVi/8SZKyjtgQGIsAv+2kFkOCqMOIYUKd/0pE7uew== }
        engines: { node: '>=18.0.0' }

    '@aws-sdk/credential-provider-http@3.826.0':
        resolution: { integrity: sha512-N+IVZBh+yx/9GbMZTKO/gErBi/FYZQtcFRItoLbY+6WU+0cSWyZYfkoeOxHmQV3iX9k65oljERIWUmL9x6OSQg== }
        engines: { node: '>=18.0.0' }

    '@aws-sdk/credential-provider-http@3.835.0':
        resolution: { integrity: sha512-jCdNEsQklil7frDm/BuVKl4ubVoQHRbV6fnkOjmxAJz0/v7cR8JP0jBGlqKKzh3ROh5/vo1/5VUZbCTLpc9dSg== }
        engines: { node: '>=18.0.0' }

    '@aws-sdk/credential-provider-ini@3.826.0':
        resolution: { integrity: sha512-g7n+qSklq/Lzjxe2Ke5QFNCgYn26a3ydZnbFIk8QqYin4pzG+qiunaqJjpV3c/EeHMlfK8bBc7MXAylKzGRccQ== }
        engines: { node: '>=18.0.0' }

    '@aws-sdk/credential-provider-ini@3.830.0':
        resolution: { integrity: sha512-zeQenzvh8JRY5nULd8izdjVGoCM1tgsVVsrLSwDkHxZTTW0hW/bmOmXfvdaE0wDdomXW7m2CkQDSmP7XdvNXZg== }
        engines: { node: '>=18.0.0' }

    '@aws-sdk/credential-provider-ini@3.835.0':
        resolution: { integrity: sha512-nqF6rYRAnJedmvDfrfKygzyeADcduDvtvn7GlbQQbXKeR2l7KnCdhuxHa0FALLvspkHiBx7NtInmvnd5IMuWsw== }
        engines: { node: '>=18.0.0' }

    '@aws-sdk/credential-provider-node@3.826.0':
        resolution: { integrity: sha512-UfIJXxHjmSxH6bea00HBPLkjNI2D04enQA/xNLZvB+4xtzt1/gYdCis1P4/73f5aGVVVB4/zQMobBbnjkrmbQw== }
        engines: { node: '>=18.0.0' }

    '@aws-sdk/credential-provider-node@3.830.0':
        resolution: { integrity: sha512-X/2LrTgwtK1pkWrvofxQBI8VTi6QVLtSMpsKKPPnJQ0vgqC0e4czSIs3ZxiEsOkCBaQ2usXSiKyh0ccsQ6k2OA== }
        engines: { node: '>=18.0.0' }

    '@aws-sdk/credential-provider-node@3.835.0':
        resolution: { integrity: sha512-77B8elyZlaEd7vDYyCnYtVLuagIBwuJ0AQ98/36JMGrYX7TT8UVAhiDAfVe0NdUOMORvDNFfzL06VBm7wittYw== }
        engines: { node: '>=18.0.0' }

    '@aws-sdk/credential-provider-process@3.826.0':
        resolution: { integrity: sha512-kURrc4amu3NLtw1yZw7EoLNEVhmOMRUTs+chaNcmS+ERm3yK0nKjaJzmKahmwlTQTSl3wJ8jjK7x962VPo+zWw== }
        engines: { node: '>=18.0.0' }

    '@aws-sdk/credential-provider-process@3.835.0':
        resolution: { integrity: sha512-qXkTt5pAhSi2Mp9GdgceZZFo/cFYrA735efqi/Re/nf0lpqBp8mRM8xv+iAaPHV4Q10q0DlkbEidT1DhxdT/+w== }
        engines: { node: '>=18.0.0' }

    '@aws-sdk/credential-provider-sso@3.826.0':
        resolution: { integrity: sha512-F19J3zcfoom6OnQ0MyAtvduVKQXPgkz9i5ExSO01J2CzjbyMhCDA99qAjHYe+LwhW+W7P/jzBPd0+uOQ2Nhh9Q== }
        engines: { node: '>=18.0.0' }

    '@aws-sdk/credential-provider-sso@3.830.0':
        resolution: { integrity: sha512-+VdRpZmfekzpySqZikAKx6l5ndnLGluioIgUG4ZznrButgFD/iogzFtGmBDFB3ZLViX1l4pMXru0zFwJEZT21Q== }
        engines: { node: '>=18.0.0' }

    '@aws-sdk/credential-provider-sso@3.835.0':
        resolution: { integrity: sha512-jAiEMryaPFXayYGszrc7NcgZA/zrrE3QvvvUBh/Udasg+9Qp5ZELdJCm/p98twNyY9n5i6Ex6VgvdxZ7+iEheQ== }
        engines: { node: '>=18.0.0' }

    '@aws-sdk/credential-provider-web-identity@3.826.0':
        resolution: { integrity: sha512-o27GZ6Hy7qhuvMFVUL2eFEpBzf33Jaa/x3u3SHwU0nL7ko7jmbpeF0x4+wmagpI9X2IvVlUxIs0VaQ3YayPLEA== }
        engines: { node: '>=18.0.0' }

    '@aws-sdk/credential-provider-web-identity@3.830.0':
        resolution: { integrity: sha512-hPYrKsZeeOdLROJ59T6Y8yZ0iwC/60L3qhZXjapBFjbqBtMaQiMTI645K6xVXBioA6vxXq7B4aLOhYqk6Fy/Ww== }
        engines: { node: '>=18.0.0' }

    '@aws-sdk/credential-provider-web-identity@3.835.0':
        resolution: { integrity: sha512-zfleEFXDLlcJ7cyfS4xSyCRpd8SVlYZfH3rp0pg2vPYKbnmXVE0r+gPIYXl4L+Yz4A2tizYl63nKCNdtbxadog== }
        engines: { node: '>=18.0.0' }

    '@aws-sdk/eventstream-handler-node@3.821.0':
        resolution: { integrity: sha512-JqmzOCAnd9pUnmbrqXIbyBUxjw/UAfXAu8KAsE/4SveUIvyYRbYSTfCoPq6nnNJQpBtdEFLkjvBnHKBcInDwkg== }
        engines: { node: '>=18.0.0' }

    '@aws-sdk/middleware-bucket-endpoint@3.821.0':
        resolution: { integrity: sha512-cebgeytKlWOgGczLo3BPvNY9XlzAzGZQANSysgJ2/8PSldmUpXRIF+GKPXDVhXeInWYHIfB8zZi3RqrPoXcNYQ== }
        engines: { node: '>=18.0.0' }

    '@aws-sdk/middleware-eventstream@3.821.0':
        resolution: { integrity: sha512-L+qud1uX1hX7MpRy564dFj4/5sDRKVLToiydvgRy6Rc3pwsVhRpm6/2djMVgDsFI3sYd+JoeTFjEypkoV3LE5Q== }
        engines: { node: '>=18.0.0' }

    '@aws-sdk/middleware-expect-continue@3.821.0':
        resolution: { integrity: sha512-zAOoSZKe1njOrtynvK6ZORU57YGv5I7KP4+rwOvUN3ZhJbQ7QPf8gKtFUCYAPRMegaXCKF/ADPtDZBAmM+zZ9g== }
        engines: { node: '>=18.0.0' }

    '@aws-sdk/middleware-flexible-checksums@3.826.0':
        resolution: { integrity: sha512-Fz9w8CFYPfSlHEB6feSsi06hdS+s+FB8k5pO4L7IV0tUa78mlhxF/VNlAJaVWYyOkZXl4HPH2K48aapACSQOXw== }
        engines: { node: '>=18.0.0' }

    '@aws-sdk/middleware-host-header@3.821.0':
        resolution: { integrity: sha512-xSMR+sopSeWGx5/4pAGhhfMvGBHioVBbqGvDs6pG64xfNwM5vq5s5v6D04e2i+uSTj4qGa71dLUs5I0UzAK3sw== }
        engines: { node: '>=18.0.0' }

    '@aws-sdk/middleware-location-constraint@3.821.0':
        resolution: { integrity: sha512-sKrm80k0t3R0on8aA/WhWFoMaAl4yvdk+riotmMElLUpcMcRXAd1+600uFVrxJqZdbrKQ0mjX0PjT68DlkYXLg== }
        engines: { node: '>=18.0.0' }

    '@aws-sdk/middleware-logger@3.821.0':
        resolution: { integrity: sha512-0cvI0ipf2tGx7fXYEEN5fBeZDz2RnHyb9xftSgUsEq7NBxjV0yTZfLJw6Za5rjE6snC80dRN8+bTNR1tuG89zA== }
        engines: { node: '>=18.0.0' }

    '@aws-sdk/middleware-recursion-detection@3.821.0':
        resolution: { integrity: sha512-efmaifbhBoqKG3bAoEfDdcM8hn1psF+4qa7ykWuYmfmah59JBeqHLfz5W9m9JoTwoKPkFcVLWZxnyZzAnVBOIg== }
        engines: { node: '>=18.0.0' }

    '@aws-sdk/middleware-sdk-s3@3.826.0':
        resolution: { integrity: sha512-8F0qWaYKfvD/de1AKccXuigM+gb/IZSncCqxdnFWqd+TFzo9qI9Hh+TpUhWOMYSgxsMsYQ8ipmLzlD/lDhjrmA== }
        engines: { node: '>=18.0.0' }

    '@aws-sdk/middleware-ssec@3.821.0':
        resolution: { integrity: sha512-YYi1Hhr2AYiU/24cQc8HIB+SWbQo6FBkMYojVuz/zgrtkFmALxENGF/21OPg7f/QWd+eadZJRxCjmRwh5F2Cxg== }
        engines: { node: '>=18.0.0' }

    '@aws-sdk/middleware-user-agent@3.826.0':
        resolution: { integrity: sha512-j404+EcfBbtTlAhyObjXbdKwwDXO1pCxHvR5Fw8FXNvp/H330j6YnXgs3SJ6d3bZUwUJ/ztPx2S5AlBbLVLDFw== }
        engines: { node: '>=18.0.0' }

    '@aws-sdk/middleware-user-agent@3.828.0':
        resolution: { integrity: sha512-nixvI/SETXRdmrVab4D9LvXT3lrXkwAWGWk2GVvQvzlqN1/M/RfClj+o37Sn4FqRkGH9o9g7Fqb1YqZ4mqDAtA== }
        engines: { node: '>=18.0.0' }

    '@aws-sdk/middleware-user-agent@3.835.0':
        resolution: { integrity: sha512-2gmAYygeE/gzhyF2XlkcbMLYFTbNfV61n+iCFa/ZofJHXYE+RxSyl5g4kujLEs7bVZHmjQZJXhprVSkGccq3/w== }
        engines: { node: '>=18.0.0' }

    '@aws-sdk/nested-clients@3.826.0':
        resolution: { integrity: sha512-p7olPq0uTtHqGuXI1GSc/gzKDvV55PMbLtnmupEDfnY9SoRu+QatbWQ6da9sI1lhOcNmRMgiNQBXFzaUFrG+SQ== }
        engines: { node: '>=18.0.0' }

    '@aws-sdk/nested-clients@3.830.0':
        resolution: { integrity: sha512-5N5YTlBr1vtxf7+t+UaIQ625KEAmm7fY9o1e3MgGOi/paBoI0+axr3ud24qLIy0NSzFlAHEaxUSWxcERNjIoZw== }
        engines: { node: '>=18.0.0' }

    '@aws-sdk/nested-clients@3.835.0':
        resolution: { integrity: sha512-UtmOO0U5QkicjCEv+B32qqRAnS7o2ZkZhC+i3ccH1h3fsfaBshpuuNBwOYAzRCRBeKW5fw3ANFrV/+2FTp4jWg== }
        engines: { node: '>=18.0.0' }

    '@aws-sdk/region-config-resolver@3.821.0':
        resolution: { integrity: sha512-t8og+lRCIIy5nlId0bScNpCkif8sc0LhmtaKsbm0ZPm3sCa/WhCbSZibjbZ28FNjVCV+p0D9RYZx0VDDbtWyjw== }
        engines: { node: '>=18.0.0' }

    '@aws-sdk/signature-v4-multi-region@3.826.0':
        resolution: { integrity: sha512-3fEi/zy6tpMzomYosksGtu7jZqGFcdBXoL7YRsG7OEeQzBbOW9B+fVaQZ4jnsViSjzA/yKydLahMrfPnt+iaxg== }
        engines: { node: '>=18.0.0' }

    '@aws-sdk/token-providers@3.826.0':
        resolution: { integrity: sha512-iCOcVAqGPSHtQL8ZBXifZMEcHyUl9wJ8HvLZ5l1ohA/3ZNP+dqEPGi7jfhR5jZKs+xyp2jxByFqfil9PjI9c5A== }
        engines: { node: '>=18.0.0' }

    '@aws-sdk/token-providers@3.830.0':
        resolution: { integrity: sha512-aJ4guFwj92nV9D+EgJPaCFKK0I3y2uMchiDfh69Zqnmwfxxxfxat6F79VA7PS0BdbjRfhLbn+Ghjftnomu2c1g== }
        engines: { node: '>=18.0.0' }

    '@aws-sdk/token-providers@3.835.0':
        resolution: { integrity: sha512-zN1P3BE+Rv7w7q/CDA8VCQox6SE9QTn0vDtQ47AHA3eXZQQgYzBqgoLgJxR9rKKBIRGZqInJa/VRskLL95VliQ== }
        engines: { node: '>=18.0.0' }

    '@aws-sdk/types@3.821.0':
        resolution: { integrity: sha512-Znroqdai1a90TlxGaJ+FK1lwC0fHpo97Xjsp5UKGR5JODYm7f9+/fF17ebO1KdoBr/Rm0UIFiF5VmI8ts9F1eA== }
        engines: { node: '>=18.0.0' }

    '@aws-sdk/util-arn-parser@3.804.0':
        resolution: { integrity: sha512-wmBJqn1DRXnZu3b4EkE6CWnoWMo1ZMvlfkqU5zPz67xx1GMaXlDCchFvKAXMjk4jn/L1O3tKnoFDNsoLV1kgNQ== }
        engines: { node: '>=18.0.0' }

    '@aws-sdk/util-endpoints@3.821.0':
        resolution: { integrity: sha512-Uknt/zUZnLE76zaAAPEayOeF5/4IZ2puTFXvcSCWHsi9m3tqbb9UozlnlVqvCZLCRWfQryZQoG2W4XSS3qgk5A== }
        engines: { node: '>=18.0.0' }

    '@aws-sdk/util-endpoints@3.828.0':
        resolution: { integrity: sha512-RvKch111SblqdkPzg3oCIdlGxlQs+k+P7Etory9FmxPHyPDvsP1j1c74PmgYqtzzMWmoXTjd+c9naUHh9xG8xg== }
        engines: { node: '>=18.0.0' }

    '@aws-sdk/util-locate-window@3.804.0':
        resolution: { integrity: sha512-zVoRfpmBVPodYlnMjgVjfGoEZagyRF5IPn3Uo6ZvOZp24chnW/FRstH7ESDHDDRga4z3V+ElUQHKpFDXWyBW5A== }
        engines: { node: '>=18.0.0' }

    '@aws-sdk/util-user-agent-browser@3.821.0':
        resolution: { integrity: sha512-irWZHyM0Jr1xhC+38OuZ7JB6OXMLPZlj48thElpsO1ZSLRkLZx5+I7VV6k3sp2yZ7BYbKz/G2ojSv4wdm7XTLw== }

    '@aws-sdk/util-user-agent-node@3.826.0':
        resolution: { integrity: sha512-wHw6bZQWIMcFF/8r03aY9Itp6JLBYY4absGGhCDK1dc3tPEfi8NVSdb05a/Oz+g4TVaDdxLo0OQ/OKMS1DFRHQ== }
        engines: { node: '>=18.0.0' }
        peerDependencies:
            aws-crt: '>=1.0.0'
        peerDependenciesMeta:
            aws-crt:
                optional: true

    '@aws-sdk/util-user-agent-node@3.828.0':
        resolution: { integrity: sha512-LdN6fTBzTlQmc8O8f1wiZN0qF3yBWVGis7NwpWK7FUEzP9bEZRxYfIkV9oV9zpt6iNRze1SedK3JQVB/udxBoA== }
        engines: { node: '>=18.0.0' }
        peerDependencies:
            aws-crt: '>=1.0.0'
        peerDependenciesMeta:
            aws-crt:
                optional: true

    '@aws-sdk/util-user-agent-node@3.835.0':
        resolution: { integrity: sha512-gY63QZ4W5w9JYHYuqvUxiVGpn7IbCt1ODPQB0ZZwGGr3WRmK+yyZxCtFjbYhEQDQLgTWpf8YgVxgQLv2ps0PJg== }
        engines: { node: '>=18.0.0' }
        peerDependencies:
            aws-crt: '>=1.0.0'
        peerDependenciesMeta:
            aws-crt:
                optional: true

    '@aws-sdk/xml-builder@3.821.0':
        resolution: { integrity: sha512-DIIotRnefVL6DiaHtO6/21DhJ4JZnnIwdNbpwiAhdt/AVbttcE4yw925gsjur0OGv5BTYXQXU3YnANBYnZjuQA== }
        engines: { node: '>=18.0.0' }

    '@babel/code-frame@7.27.1':
        resolution: { integrity: sha512-cjQ7ZlQ0Mv3b47hABuTevyTuYN4i+loJKGeV9flcCgIK37cCXRh+L1bd3iBHlynerhQ7BhCkn2BPbQUL+rGqFg== }
        engines: { node: '>=6.9.0' }

    '@babel/compat-data@7.27.5':
        resolution: { integrity: sha512-KiRAp/VoJaWkkte84TvUd9qjdbZAdiqyvMxrGl1N6vzFogKmaLgoM3L1kgtLicp2HP5fBJS8JrZKLVIZGVJAVg== }
        engines: { node: '>=6.9.0' }

    '@babel/core@7.27.4':
        resolution: { integrity: sha512-bXYxrXFubeYdvB0NhD/NBB3Qi6aZeV20GOWVI47t2dkecCEoneR4NPVcb7abpXDEvejgrUfFtG6vG/zxAKmg+g== }
        engines: { node: '>=6.9.0' }

    '@babel/generator@7.27.5':
        resolution: { integrity: sha512-ZGhA37l0e/g2s1Cnzdix0O3aLYm66eF8aufiVteOgnwxgnRP8GoyMj7VWsgWnQbVKXyge7hqrFh2K2TQM6t1Hw== }
        engines: { node: '>=6.9.0' }

    '@babel/helper-compilation-targets@7.27.2':
        resolution: { integrity: sha512-2+1thGUUWWjLTYTHZWK1n8Yga0ijBz1XAhUXcKy81rd5g6yh7hGqMp45v7cadSbEHc9G3OTv45SyneRN3ps4DQ== }
        engines: { node: '>=6.9.0' }

    '@babel/helper-module-imports@7.27.1':
        resolution: { integrity: sha512-0gSFWUPNXNopqtIPQvlD5WgXYI5GY2kP2cCvoT8kczjbfcfuIljTbcWrulD1CIPIX2gt1wghbDy08yE1p+/r3w== }
        engines: { node: '>=6.9.0' }

    '@babel/helper-module-transforms@7.27.3':
        resolution: { integrity: sha512-dSOvYwvyLsWBeIRyOeHXp5vPj5l1I011r52FM1+r1jCERv+aFXYk4whgQccYEGYxK2H3ZAIA8nuPkQ0HaUo3qg== }
        engines: { node: '>=6.9.0' }
        peerDependencies:
            '@babel/core': ^7.0.0

    '@babel/helper-string-parser@7.27.1':
        resolution: { integrity: sha512-qMlSxKbpRlAridDExk92nSobyDdpPijUq2DW6oDnUqd0iOGxmQjyqhMIihI9+zv4LPyZdRje2cavWPbCbWm3eA== }
        engines: { node: '>=6.9.0' }

    '@babel/helper-validator-identifier@7.27.1':
        resolution: { integrity: sha512-D2hP9eA+Sqx1kBZgzxZh0y1trbuU+JoDkiEwqhQ36nodYqJwyEIhPSdMNd7lOm/4io72luTPWH20Yda0xOuUow== }
        engines: { node: '>=6.9.0' }

    '@babel/helper-validator-option@7.27.1':
        resolution: { integrity: sha512-YvjJow9FxbhFFKDSuFnVCe2WxXk1zWc22fFePVNEaWJEu8IrZVlda6N0uHwzZrUM1il7NC9Mlp4MaJYbYd9JSg== }
        engines: { node: '>=6.9.0' }

    '@babel/helpers@7.27.6':
        resolution: { integrity: sha512-muE8Tt8M22638HU31A3CgfSUciwz1fhATfoVai05aPXGor//CdWDCbnlY1yvBPo07njuVOCNGCSp/GTt12lIug== }
        engines: { node: '>=6.9.0' }

    '@babel/parser@7.27.5':
        resolution: { integrity: sha512-OsQd175SxWkGlzbny8J3K8TnnDD0N3lrIUtB92xwyRpzaenGZhxDvxN/JgU00U3CDZNj9tPuDJ5H0WS4Nt3vKg== }
        engines: { node: '>=6.0.0' }
        hasBin: true

    '@babel/runtime@7.27.6':
        resolution: { integrity: sha512-vbavdySgbTTrmFE+EsiqUTzlOr5bzlnJtUv9PynGCAKvfQqjIXbvFdumPM/GxMDfyuGMJaJAU6TO4zc1Jf1i8Q== }
        engines: { node: '>=6.9.0' }

    '@babel/template@7.27.2':
        resolution: { integrity: sha512-LPDZ85aEJyYSd18/DkjNh4/y1ntkE5KwUHWTiqgRxruuZL2F1yuHligVHLvcHY2vMHXttKFpJn6LwfI7cw7ODw== }
        engines: { node: '>=6.9.0' }

    '@babel/traverse@7.27.4':
        resolution: { integrity: sha512-oNcu2QbHqts9BtOWJosOVJapWjBDSxGCpFvikNR5TGDYDQf3JwpIoMzIKrvfoti93cLfPJEG4tH9SPVeyCGgdA== }
        engines: { node: '>=6.9.0' }

    '@babel/types@7.27.6':
        resolution: { integrity: sha512-ETyHEk2VHHvl9b9jZP5IHPavHYk57EhanlRRuae9XCpb/j5bDCbPPMOBfCWhnl/7EDJz0jEMCi/RhccCE8r1+Q== }
        engines: { node: '>=6.9.0' }

    '@bcoe/v8-coverage@1.0.2':
        resolution: { integrity: sha512-6zABk/ECA/QYSCQ1NGiVwwbQerUCZ+TQbp64Q3AgmfNvurHH0j8TtXa1qbShXA6qqkpAj4V5W8pP6mLe1mcMqA== }
        engines: { node: '>=18' }

    '@colors/colors@1.6.0':
        resolution: { integrity: sha512-Ir+AOibqzrIsL6ajt3Rz3LskB7OiMVHqltZmspbW/TJuTVuyOMirVqAkjfY6JISiLHgyNqicAC8AyHHGzNd/dA== }
        engines: { node: '>=0.1.90' }

    '@cspotcode/source-map-support@0.8.1':
        resolution: { integrity: sha512-IchNf6dN4tHoMFIn/7OE8LWZ19Y6q/67Bmf6vnGREv8RSbBVb9LPJxEcnwrcwX6ixSvaiGoomAUvu4YSxXrVgw== }
        engines: { node: '>=12' }

    '@dabh/diagnostics@2.0.3':
        resolution: { integrity: sha512-hrlQOIi7hAfzsMqlGSFyVucrx38O+j6wiGOf//H2ecvIEqYN4ADBSS2iLMh5UFyDunCNniUIPk/q3riFv45xRA== }

    '@emnapi/core@1.4.3':
        resolution: { integrity: sha512-4m62DuCE07lw01soJwPiBGC0nAww0Q+RY70VZ+n49yDIO13yyinhbWCeNnaob0lakDtWQzSdtNWzJeOJt2ma+g== }

    '@emnapi/runtime@1.4.3':
        resolution: { integrity: sha512-pBPWdu6MLKROBX05wSNKcNb++m5Er+KQ9QkB+WVM+pW2Kx9hoSrVTnu3BdkI5eBLZoKu/J6mW/B6i6bJB2ytXQ== }

    '@emnapi/wasi-threads@1.0.2':
        resolution: { integrity: sha512-5n3nTJblwRi8LlXkJ9eBzu+kZR8Yxcc7ubakyQTFzPMtIhFpUBRbsnc2Dv88IZDIbCDlBiWrknhB4Lsz7mg6BA== }

    '@endo/cache-map@1.1.0':
        resolution: { integrity: sha512-owFGshs/97PDw9oguZqU/px8Lv1d0KjAUtDUiPwKHNXRVUE/jyettEbRoTbNJR1OaI8biMn6bHr9kVJsOh6dXw== }

    '@endo/env-options@1.1.11':
        resolution: { integrity: sha512-p9OnAPsdqoX4YJsE98e3NBVhIr2iW9gNZxHhAI2/Ul5TdRfoOViItzHzTqrgUVopw6XxA1u1uS6CykLMDUxarA== }

    '@endo/immutable-arraybuffer@1.1.2':
        resolution: { integrity: sha512-u+NaYB2aqEugQ3u7w3c5QNkPogf8q/xGgsPaqdY6pUiGWtYiTiFspKFcha6+oeZhWXWQ23rf0KrUq0kfuzqYyQ== }

    '@esbuild/aix-ppc64@0.25.5':
        resolution: { integrity: sha512-9o3TMmpmftaCMepOdA5k/yDw8SfInyzWWTjYTFCX3kPSDJMROQTb8jg+h9Cnwnmm1vOzvxN7gIfB5V2ewpjtGA== }
        engines: { node: '>=18' }
        cpu: [ppc64]
        os: [aix]

    '@esbuild/android-arm64@0.25.5':
        resolution: { integrity: sha512-VGzGhj4lJO+TVGV1v8ntCZWJktV7SGCs3Pn1GRWI1SBFtRALoomm8k5E9Pmwg3HOAal2VDc2F9+PM/rEY6oIDg== }
        engines: { node: '>=18' }
        cpu: [arm64]
        os: [android]

    '@esbuild/android-arm@0.25.5':
        resolution: { integrity: sha512-AdJKSPeEHgi7/ZhuIPtcQKr5RQdo6OO2IL87JkianiMYMPbCtot9fxPbrMiBADOWWm3T2si9stAiVsGbTQFkbA== }
        engines: { node: '>=18' }
        cpu: [arm]
        os: [android]

    '@esbuild/android-x64@0.25.5':
        resolution: { integrity: sha512-D2GyJT1kjvO//drbRT3Hib9XPwQeWd9vZoBJn+bu/lVsOZ13cqNdDeqIF/xQ5/VmWvMduP6AmXvylO/PIc2isw== }
        engines: { node: '>=18' }
        cpu: [x64]
        os: [android]

    '@esbuild/darwin-arm64@0.25.5':
        resolution: { integrity: sha512-GtaBgammVvdF7aPIgH2jxMDdivezgFu6iKpmT+48+F8Hhg5J/sfnDieg0aeG/jfSvkYQU2/pceFPDKlqZzwnfQ== }
        engines: { node: '>=18' }
        cpu: [arm64]
        os: [darwin]

    '@esbuild/darwin-x64@0.25.5':
        resolution: { integrity: sha512-1iT4FVL0dJ76/q1wd7XDsXrSW+oLoquptvh4CLR4kITDtqi2e/xwXwdCVH8hVHU43wgJdsq7Gxuzcs6Iq/7bxQ== }
        engines: { node: '>=18' }
        cpu: [x64]
        os: [darwin]

    '@esbuild/freebsd-arm64@0.25.5':
        resolution: { integrity: sha512-nk4tGP3JThz4La38Uy/gzyXtpkPW8zSAmoUhK9xKKXdBCzKODMc2adkB2+8om9BDYugz+uGV7sLmpTYzvmz6Sw== }
        engines: { node: '>=18' }
        cpu: [arm64]
        os: [freebsd]

    '@esbuild/freebsd-x64@0.25.5':
        resolution: { integrity: sha512-PrikaNjiXdR2laW6OIjlbeuCPrPaAl0IwPIaRv+SMV8CiM8i2LqVUHFC1+8eORgWyY7yhQY+2U2fA55mBzReaw== }
        engines: { node: '>=18' }
        cpu: [x64]
        os: [freebsd]

    '@esbuild/linux-arm64@0.25.5':
        resolution: { integrity: sha512-Z9kfb1v6ZlGbWj8EJk9T6czVEjjq2ntSYLY2cw6pAZl4oKtfgQuS4HOq41M/BcoLPzrUbNd+R4BXFyH//nHxVg== }
        engines: { node: '>=18' }
        cpu: [arm64]
        os: [linux]

    '@esbuild/linux-arm@0.25.5':
        resolution: { integrity: sha512-cPzojwW2okgh7ZlRpcBEtsX7WBuqbLrNXqLU89GxWbNt6uIg78ET82qifUy3W6OVww6ZWobWub5oqZOVtwolfw== }
        engines: { node: '>=18' }
        cpu: [arm]
        os: [linux]

    '@esbuild/linux-ia32@0.25.5':
        resolution: { integrity: sha512-sQ7l00M8bSv36GLV95BVAdhJ2QsIbCuCjh/uYrWiMQSUuV+LpXwIqhgJDcvMTj+VsQmqAHL2yYaasENvJ7CDKA== }
        engines: { node: '>=18' }
        cpu: [ia32]
        os: [linux]

    '@esbuild/linux-loong64@0.25.5':
        resolution: { integrity: sha512-0ur7ae16hDUC4OL5iEnDb0tZHDxYmuQyhKhsPBV8f99f6Z9KQM02g33f93rNH5A30agMS46u2HP6qTdEt6Q1kg== }
        engines: { node: '>=18' }
        cpu: [loong64]
        os: [linux]

    '@esbuild/linux-mips64el@0.25.5':
        resolution: { integrity: sha512-kB/66P1OsHO5zLz0i6X0RxlQ+3cu0mkxS3TKFvkb5lin6uwZ/ttOkP3Z8lfR9mJOBk14ZwZ9182SIIWFGNmqmg== }
        engines: { node: '>=18' }
        cpu: [mips64el]
        os: [linux]

    '@esbuild/linux-ppc64@0.25.5':
        resolution: { integrity: sha512-UZCmJ7r9X2fe2D6jBmkLBMQetXPXIsZjQJCjgwpVDz+YMcS6oFR27alkgGv3Oqkv07bxdvw7fyB71/olceJhkQ== }
        engines: { node: '>=18' }
        cpu: [ppc64]
        os: [linux]

    '@esbuild/linux-riscv64@0.25.5':
        resolution: { integrity: sha512-kTxwu4mLyeOlsVIFPfQo+fQJAV9mh24xL+y+Bm6ej067sYANjyEw1dNHmvoqxJUCMnkBdKpvOn0Ahql6+4VyeA== }
        engines: { node: '>=18' }
        cpu: [riscv64]
        os: [linux]

    '@esbuild/linux-s390x@0.25.5':
        resolution: { integrity: sha512-K2dSKTKfmdh78uJ3NcWFiqyRrimfdinS5ErLSn3vluHNeHVnBAFWC8a4X5N+7FgVE1EjXS1QDZbpqZBjfrqMTQ== }
        engines: { node: '>=18' }
        cpu: [s390x]
        os: [linux]

    '@esbuild/linux-x64@0.25.5':
        resolution: { integrity: sha512-uhj8N2obKTE6pSZ+aMUbqq+1nXxNjZIIjCjGLfsWvVpy7gKCOL6rsY1MhRh9zLtUtAI7vpgLMK6DxjO8Qm9lJw== }
        engines: { node: '>=18' }
        cpu: [x64]
        os: [linux]

    '@esbuild/netbsd-arm64@0.25.5':
        resolution: { integrity: sha512-pwHtMP9viAy1oHPvgxtOv+OkduK5ugofNTVDilIzBLpoWAM16r7b/mxBvfpuQDpRQFMfuVr5aLcn4yveGvBZvw== }
        engines: { node: '>=18' }
        cpu: [arm64]
        os: [netbsd]

    '@esbuild/netbsd-x64@0.25.5':
        resolution: { integrity: sha512-WOb5fKrvVTRMfWFNCroYWWklbnXH0Q5rZppjq0vQIdlsQKuw6mdSihwSo4RV/YdQ5UCKKvBy7/0ZZYLBZKIbwQ== }
        engines: { node: '>=18' }
        cpu: [x64]
        os: [netbsd]

    '@esbuild/openbsd-arm64@0.25.5':
        resolution: { integrity: sha512-7A208+uQKgTxHd0G0uqZO8UjK2R0DDb4fDmERtARjSHWxqMTye4Erz4zZafx7Di9Cv+lNHYuncAkiGFySoD+Mw== }
        engines: { node: '>=18' }
        cpu: [arm64]
        os: [openbsd]

    '@esbuild/openbsd-x64@0.25.5':
        resolution: { integrity: sha512-G4hE405ErTWraiZ8UiSoesH8DaCsMm0Cay4fsFWOOUcz8b8rC6uCvnagr+gnioEjWn0wC+o1/TAHt+It+MpIMg== }
        engines: { node: '>=18' }
        cpu: [x64]
        os: [openbsd]

    '@esbuild/sunos-x64@0.25.5':
        resolution: { integrity: sha512-l+azKShMy7FxzY0Rj4RCt5VD/q8mG/e+mDivgspo+yL8zW7qEwctQ6YqKX34DTEleFAvCIUviCFX1SDZRSyMQA== }
        engines: { node: '>=18' }
        cpu: [x64]
        os: [sunos]

    '@esbuild/win32-arm64@0.25.5':
        resolution: { integrity: sha512-O2S7SNZzdcFG7eFKgvwUEZ2VG9D/sn/eIiz8XRZ1Q/DO5a3s76Xv0mdBzVM5j5R639lXQmPmSo0iRpHqUUrsxw== }
        engines: { node: '>=18' }
        cpu: [arm64]
        os: [win32]

    '@esbuild/win32-ia32@0.25.5':
        resolution: { integrity: sha512-onOJ02pqs9h1iMJ1PQphR+VZv8qBMQ77Klcsqv9CNW2w6yLqoURLcgERAIurY6QE63bbLuqgP9ATqajFLK5AMQ== }
        engines: { node: '>=18' }
        cpu: [ia32]
        os: [win32]

    '@esbuild/win32-x64@0.25.5':
        resolution: { integrity: sha512-TXv6YnJ8ZMVdX+SXWVBo/0p8LTcrUYngpWjvm91TMjjBQii7Oz11Lw5lbDV5Y0TzuhSJHwiH4hEtC1I42mMS0g== }
        engines: { node: '>=18' }
        cpu: [x64]
        os: [win32]

    '@faker-js/faker@9.8.0':
        resolution: { integrity: sha512-U9wpuSrJC93jZBxx/Qq2wPjCuYISBueyVUGK7qqdmj7r/nxaxwW8AQDCLeRO7wZnjj94sh3p246cAYjUKuqgfg== }
        engines: { node: '>=18.0.0', npm: '>=9.0.0' }

    '@gerrit0/mini-shiki@3.6.0':
        resolution: { integrity: sha512-KaeJvPNofTEZR9EzVNp/GQzbQqkGfjiu6k3CXKvhVTX+8OoAKSX/k7qxLKOX3B0yh2XqVAc93rsOu48CGt2Qug== }

    '@google-cloud/vertexai@1.10.0':
        resolution: { integrity: sha512-HqYqoivNtkq59po8m7KI0n+lWKdz4kabENncYQXZCX/hBWJfXtKAfR/2nUQsP+TwSfHKoA7zDL2RrJYIv/j3VQ== }
        engines: { node: '>=18.0.0' }

    '@google/genai@1.10.0':
        resolution: { integrity: sha512-PR4tLuiIFMrpAiiCko2Z16ydikFsPF1c5TBfI64hlZcv3xBEApSCceLuDYu1pNMq2SkNh4r66J4AG+ZexBnMLw== }
        engines: { node: '>=20.0.0' }
        peerDependencies:
            '@modelcontextprotocol/sdk': ^1.11.0
        peerDependenciesMeta:
            '@modelcontextprotocol/sdk':
                optional: true

    '@grpc/grpc-js@1.7.3':
        resolution: { integrity: sha512-H9l79u4kJ2PVSxUNA08HMYAnUBLj9v6KjYQ7SQ71hOZcEXhShE/y5iQCesP8+6/Ik/7i2O0a10bPquIcYfufog== }
        engines: { node: ^8.13.0 || >=10.10.0 }

    '@grpc/proto-loader@0.7.15':
        resolution: { integrity: sha512-tMXdRCfYVixjuFK+Hk0Q1s38gV9zDiDJfWL3h1rv4Qc39oILCu1TRTDt7+fGUI8K4G1Fj125Hx/ru3azECWTyQ== }
        engines: { node: '>=6' }
        hasBin: true

    '@hapi/hoek@9.3.0':
        resolution: { integrity: sha512-/c6rf4UJlmHlC9b5BaNvzAcFv7HZ2QHaV0D4/HNlBdvFnvQq8RI4kYdhyPCl7Xj+oWvTWQ8ujhqS53LIgAe6KQ== }

    '@hapi/topo@5.1.0':
        resolution: { integrity: sha512-foQZKJig7Ob0BMAYBfcJk8d77QtOe7Wo4ox7ff1lQYoNNAb6jwcY1ncdoy2e9wQZzvNy7ODZCYJkK8kzmcAnAg== }

    '@huggingface/inference@2.8.1':
        resolution: { integrity: sha512-EfsNtY9OR6JCNaUa5bZu2mrs48iqeTz0Gutwf+fU0Kypx33xFQB4DKMhp8u4Ee6qVbLbNWvTHuWwlppLQl4p4Q== }
        engines: { node: '>=18' }

    '@huggingface/tasks@0.12.30':
        resolution: { integrity: sha512-A1ITdxbEzx9L8wKR8pF7swyrTLxWNDFIGDLUWInxvks2ruQ8PLRBZe8r0EcjC3CDdtlj9jV1V4cgV35K/iy3GQ== }

    '@inquirer/checkbox@4.1.8':
        resolution: { integrity: sha512-d/QAsnwuHX2OPolxvYcgSj7A9DO9H6gVOy2DvBTx+P2LH2iRTo/RSGV3iwCzW024nP9hw98KIuDmdyhZQj1UQg== }
        engines: { node: '>=18' }
        peerDependencies:
            '@types/node': '>=18'
        peerDependenciesMeta:
            '@types/node':
                optional: true

    '@inquirer/confirm@3.2.0':
        resolution: { integrity: sha512-oOIwPs0Dvq5220Z8lGL/6LHRTEr9TgLHmiI99Rj1PJ1p1czTys+olrgBqZk4E2qC0YTzeHprxSQmoHioVdJ7Lw== }
        engines: { node: '>=18' }

    '@inquirer/confirm@5.1.12':
        resolution: { integrity: sha512-dpq+ielV9/bqgXRUbNH//KsY6WEw9DrGPmipkpmgC1Y46cwuBTNx7PXFWTjc3MQ+urcc0QxoVHcMI0FW4Ok0hg== }
        engines: { node: '>=18' }
        peerDependencies:
            '@types/node': '>=18'
        peerDependenciesMeta:
            '@types/node':
                optional: true

    '@inquirer/core@10.1.13':
        resolution: { integrity: sha512-1viSxebkYN2nJULlzCxES6G9/stgHSepZ9LqqfdIGPHj5OHhiBUXVS0a6R0bEC2A+VL4D9w6QB66ebCr6HGllA== }
        engines: { node: '>=18' }
        peerDependencies:
            '@types/node': '>=18'
        peerDependenciesMeta:
            '@types/node':
                optional: true

    '@inquirer/core@9.2.1':
        resolution: { integrity: sha512-F2VBt7W/mwqEU4bL0RnHNZmC/OxzNx9cOYxHqnXX3MP6ruYvZUZAW9imgN9+h/uBT/oP8Gh888J2OZSbjSeWcg== }
        engines: { node: '>=18' }

    '@inquirer/editor@4.2.13':
        resolution: { integrity: sha512-WbicD9SUQt/K8O5Vyk9iC2ojq5RHoCLK6itpp2fHsWe44VxxcA9z3GTWlvjSTGmMQpZr+lbVmrxdHcumJoLbMA== }
        engines: { node: '>=18' }
        peerDependencies:
            '@types/node': '>=18'
        peerDependenciesMeta:
            '@types/node':
                optional: true

    '@inquirer/expand@4.0.15':
        resolution: { integrity: sha512-4Y+pbr/U9Qcvf+N/goHzPEXiHH8680lM3Dr3Y9h9FFw4gHS+zVpbj8LfbKWIb/jayIB4aSO4pWiBTrBYWkvi5A== }
        engines: { node: '>=18' }
        peerDependencies:
            '@types/node': '>=18'
        peerDependenciesMeta:
            '@types/node':
                optional: true

    '@inquirer/figures@1.0.12':
        resolution: { integrity: sha512-MJttijd8rMFcKJC8NYmprWr6hD3r9Gd9qUC0XwPNwoEPWSMVJwA2MlXxF+nhZZNMY+HXsWa+o7KY2emWYIn0jQ== }
        engines: { node: '>=18' }

    '@inquirer/input@2.3.0':
        resolution: { integrity: sha512-XfnpCStx2xgh1LIRqPXrTNEEByqQWoxsWYzNRSEUxJ5c6EQlhMogJ3vHKu8aXuTacebtaZzMAHwEL0kAflKOBw== }
        engines: { node: '>=18' }

    '@inquirer/input@4.1.12':
        resolution: { integrity: sha512-xJ6PFZpDjC+tC1P8ImGprgcsrzQRsUh9aH3IZixm1lAZFK49UGHxM3ltFfuInN2kPYNfyoPRh+tU4ftsjPLKqQ== }
        engines: { node: '>=18' }
        peerDependencies:
            '@types/node': '>=18'
        peerDependenciesMeta:
            '@types/node':
                optional: true

    '@inquirer/number@3.0.15':
        resolution: { integrity: sha512-xWg+iYfqdhRiM55MvqiTCleHzszpoigUpN5+t1OMcRkJrUrw7va3AzXaxvS+Ak7Gny0j2mFSTv2JJj8sMtbV2g== }
        engines: { node: '>=18' }
        peerDependencies:
            '@types/node': '>=18'
        peerDependenciesMeta:
            '@types/node':
                optional: true

    '@inquirer/password@4.0.15':
        resolution: { integrity: sha512-75CT2p43DGEnfGTaqFpbDC2p2EEMrq0S+IRrf9iJvYreMy5mAWj087+mdKyLHapUEPLjN10mNvABpGbk8Wdraw== }
        engines: { node: '>=18' }
        peerDependencies:
            '@types/node': '>=18'
        peerDependenciesMeta:
            '@types/node':
                optional: true

    '@inquirer/prompts@7.5.3':
        resolution: { integrity: sha512-8YL0WiV7J86hVAxrh3fE5mDCzcTDe1670unmJRz6ArDgN+DBK1a0+rbnNWp4DUB5rPMwqD5ZP6YHl9KK1mbZRg== }
        engines: { node: '>=18' }
        peerDependencies:
            '@types/node': '>=18'
        peerDependenciesMeta:
            '@types/node':
                optional: true

    '@inquirer/rawlist@4.1.3':
        resolution: { integrity: sha512-7XrV//6kwYumNDSsvJIPeAqa8+p7GJh7H5kRuxirct2cgOcSWwwNGoXDRgpNFbY/MG2vQ4ccIWCi8+IXXyFMZA== }
        engines: { node: '>=18' }
        peerDependencies:
            '@types/node': '>=18'
        peerDependenciesMeta:
            '@types/node':
                optional: true

    '@inquirer/search@3.0.15':
        resolution: { integrity: sha512-YBMwPxYBrADqyvP4nNItpwkBnGGglAvCLVW8u4pRmmvOsHUtCAUIMbUrLX5B3tFL1/WsLGdQ2HNzkqswMs5Uaw== }
        engines: { node: '>=18' }
        peerDependencies:
            '@types/node': '>=18'
        peerDependenciesMeta:
            '@types/node':
                optional: true

    '@inquirer/select@2.5.0':
        resolution: { integrity: sha512-YmDobTItPP3WcEI86GvPo+T2sRHkxxOq/kXmsBjHS5BVXUgvgZ5AfJjkvQvZr03T81NnI3KrrRuMzeuYUQRFOA== }
        engines: { node: '>=18' }

    '@inquirer/select@4.2.3':
        resolution: { integrity: sha512-OAGhXU0Cvh0PhLz9xTF/kx6g6x+sP+PcyTiLvCrewI99P3BBeexD+VbuwkNDvqGkk3y2h5ZiWLeRP7BFlhkUDg== }
        engines: { node: '>=18' }
        peerDependencies:
            '@types/node': '>=18'
        peerDependenciesMeta:
            '@types/node':
                optional: true

    '@inquirer/type@1.5.5':
        resolution: { integrity: sha512-MzICLu4yS7V8AA61sANROZ9vT1H3ooca5dSmI1FjZkzq7o/koMsRfQSzRtFo+F3Ao4Sf1C0bpLKejpKB/+j6MA== }
        engines: { node: '>=18' }

    '@inquirer/type@2.0.0':
        resolution: { integrity: sha512-XvJRx+2KR3YXyYtPUUy+qd9i7p+GO9Ko6VIIpWlBrpWwXDv8WLFeHTxz35CfQFUiBMLXlGHhGzys7lqit9gWag== }
        engines: { node: '>=18' }

    '@inquirer/type@3.0.7':
        resolution: { integrity: sha512-PfunHQcjwnju84L+ycmcMKB/pTPIngjUJvfnRhKY6FKPuYXlM4aQCb/nIdTFR6BEhMjFvngzvng/vBAJMZpLSA== }
        engines: { node: '>=18' }
        peerDependencies:
            '@types/node': '>=18'
        peerDependenciesMeta:
            '@types/node':
                optional: true

    '@ioredis/commands@1.2.0':
        resolution: { integrity: sha512-Sx1pU8EM64o2BrqNpEO1CNLtKQwyhuXuqyfH7oGKCk+1a33d2r5saW8zNwm3j6BTExtjrv2BxTgzzkMwts6vGg== }

    '@isaacs/balanced-match@4.0.1':
        resolution: { integrity: sha512-yzMTt9lEb8Gv7zRioUilSglI0c0smZ9k5D65677DLWLtWJaXIS3CqcGyUFByYKlnUj6TkjLVs54fBl6+TiGQDQ== }
        engines: { node: 20 || >=22 }

    '@isaacs/brace-expansion@5.0.0':
        resolution: { integrity: sha512-ZT55BDLV0yv0RBm2czMiZ+SqCGO7AvmOM3G/w2xhVPH+te0aKgFjmBvGlL1dH+ql2tgGO3MVrbb3jCKyvpgnxA== }
        engines: { node: 20 || >=22 }

    '@isaacs/cliui@8.0.2':
        resolution: { integrity: sha512-O8jcjabXaleOG9DQ0+ARXWZBTfnP4WNAqzuiJK7ll44AmxGKv/J2M4TPjxjY3znBCfvBXFzucm1twdyFybFqEA== }
        engines: { node: '>=12' }

    '@istanbuljs/load-nyc-config@1.1.0':
        resolution: { integrity: sha512-VjeHSlIzpv/NyD3N0YuHfXOPDIixcA1q2ZV98wsMqcYlPmv2n3Yb2lYP9XMElnaFVXg5A7YLTeLu6V84uQDjmQ== }
        engines: { node: '>=8' }

    '@istanbuljs/nyc-config-typescript@1.0.2':
        resolution: { integrity: sha512-iKGIyMoyJuFnJRSVTZ78POIRvNnwZaWIf8vG4ZS3rQq58MMDrqEX2nnzx0R28V2X8JvmKYiqY9FP2hlJsm8A0w== }
        engines: { node: '>=8' }
        peerDependencies:
            nyc: '>=15'

    '@istanbuljs/schema@0.1.3':
        resolution: { integrity: sha512-ZXRY4jNvVgSVQ8DL3LTcakaAtXwTVUxE81hslsyD2AtoXW/wVob10HkOJ1X/pAlcI7D+2YoZKg5do8G/w6RYgA== }
        engines: { node: '>=8' }

    '@jridgewell/gen-mapping@0.3.8':
        resolution: { integrity: sha512-imAbBGkb+ebQyxKgzv5Hu2nmROxoDOXHh80evxdoXNOrvAnVx7zimzc1Oo5h9RlfV4vPXaE2iM5pOFbvOCClWA== }
        engines: { node: '>=6.0.0' }

    '@jridgewell/resolve-uri@3.1.2':
        resolution: { integrity: sha512-bRISgCIjP20/tbWSPWMEi54QVPRZExkuD9lJL+UIxUKtwVJA8wW1Trb1jMs1RFXo1CBTNZ/5hpC9QvmKWdopKw== }
        engines: { node: '>=6.0.0' }

    '@jridgewell/set-array@1.2.1':
        resolution: { integrity: sha512-R8gLRTZeyp03ymzP/6Lil/28tGeGEzhx1q2k703KGWRAI1VdvPIXdG70VJc2pAMw3NA6JKL5hhFu1sJX0Mnn/A== }
        engines: { node: '>=6.0.0' }

    '@jridgewell/source-map@0.3.6':
        resolution: { integrity: sha512-1ZJTZebgqllO79ue2bm3rIGud/bOe0pP5BjSRCRxxYkEZS8STV7zN84UBbiYu7jy+eCKSnVIUgoWWE/tt+shMQ== }

    '@jridgewell/sourcemap-codec@1.5.0':
        resolution: { integrity: sha512-gv3ZRaISU3fjPAgNsriBRqGWQL6quFx04YMPW/zD8XMLsU32mhCCbfbO6KZFLjvYpCZ8zyDEgqsgf+PwPaM7GQ== }

    '@jridgewell/trace-mapping@0.3.25':
        resolution: { integrity: sha512-vNk6aEwybGtawWmy/PzwnGDOjCkLWSD2wqvjGGAgOAwCGWySYXfYoxt00IJkTF+8Lb57DwOb3Aa0o9CApepiYQ== }

    '@jridgewell/trace-mapping@0.3.9':
        resolution: { integrity: sha512-3Belt6tdc8bPgAtbcmdtNJlirVoTmEb5e2gC94PnkwEW9jI6CAHUeoG85tjWP5WquqfavoMtMwiG4P926ZKKuQ== }

    '@modelcontextprotocol/sdk@1.13.0':
        resolution: { integrity: sha512-P5FZsXU0kY881F6Hbk9GhsYx02/KgWK1DYf7/tyE/1lcFKhDYPQR9iYjhQXJn+Sg6hQleMo3DB7h7+p4wgp2Lw== }
        engines: { node: '>=18' }

    '@modelcontextprotocol/sdk@1.14.0':
        resolution: { integrity: sha512-f43SYQVRPGQcYDQMiL7T2qND4v9xCkBpunIVPhNT/K2vUe+R3kYw2FyOIlbPxZJIYnhBNjeaHFeKv/cOZZErNg== }
        engines: { node: '>=18' }

    '@modelcontextprotocol/sdk@1.17.4':
        resolution: { integrity: sha512-zq24hfuAmmlNZvik0FLI58uE5sriN0WWsQzIlYnzSuKDAHFqJtBFrl/LfB1NLgJT5Y7dEBzaX4yAKqOPrcetaw== }
        engines: { node: '>=18' }

    '@napi-rs/canvas-android-arm64@0.1.71':
        resolution: { integrity: sha512-cxi3VCotIOS9kNFQI7dcysbVJi106pxryVY1Hi85pX+ZeqahRyeqc/NsLaZ998Ae99+F3HI5X/39G1Y/Byrf0A== }
        engines: { node: '>= 10' }
        cpu: [arm64]
        os: [android]

    '@napi-rs/canvas-darwin-arm64@0.1.71':
        resolution: { integrity: sha512-7Y4D/6vIuMLYsVNtRM/w2j0+fB1GyqeOxc7I0BTx8eLP1S6BZE2Rj6zJfdG+zmLEOW0IlHa+VQq1q2MUAjW84w== }
        engines: { node: '>= 10' }
        cpu: [arm64]
        os: [darwin]

    '@napi-rs/canvas-darwin-x64@0.1.71':
        resolution: { integrity: sha512-Z0IUqxclrYdfVt/SK9nKCzUHTOXKTWiygtO71YCzs0OtxKdNI7GJRJdYG48wXZEDQ/pqTF4F7Ifgtidfc2tYpg== }
        engines: { node: '>= 10' }
        cpu: [x64]
        os: [darwin]

    '@napi-rs/canvas-linux-arm-gnueabihf@0.1.71':
        resolution: { integrity: sha512-KlpqqCASak5ruY+UIolJgmhMZ9Pa2o1QyaNu648L8sz4WNBbNa+aOT60XCLCL1VIKLv11B3MlNgiOHoYNmDhXQ== }
        engines: { node: '>= 10' }
        cpu: [arm]
        os: [linux]

    '@napi-rs/canvas-linux-arm64-gnu@0.1.71':
        resolution: { integrity: sha512-bdGZCGu8YQNAiu3nkIVVUp6nIn6fPd36IuZsLXTG027E52KyIuZ3obCxehSwjDIUNkFWvmff5D6JYfWwAoioEw== }
        engines: { node: '>= 10' }
        cpu: [arm64]
        os: [linux]

    '@napi-rs/canvas-linux-arm64-musl@0.1.71':
        resolution: { integrity: sha512-1R5sMWe9ur8uM+hAeylBwG0b6UHDR+iWQNgzXmF9vbBYRooQvmDWqpcgytKLJAC0vnWhIkKwqd7yExn7cwczmg== }
        engines: { node: '>= 10' }
        cpu: [arm64]
        os: [linux]

    '@napi-rs/canvas-linux-riscv64-gnu@0.1.71':
        resolution: { integrity: sha512-xjjKsipueuG+LdKIk6/uAlqdo+rzGcmNpTZPXdakIT1sHX4NNSnQTzjRaj9Gh96Czjd9G89UWR0KIlE7fwOgFA== }
        engines: { node: '>= 10' }
        cpu: [riscv64]
        os: [linux]

    '@napi-rs/canvas-linux-x64-gnu@0.1.71':
        resolution: { integrity: sha512-3s6YpklXDB4OeeULG1XTRyKrKAOo7c3HHEqM9A6N4STSjMaJtzmpp7tB/JTvAFeOeFte6gWN8IwC+7AjGJ6MpQ== }
        engines: { node: '>= 10' }
        cpu: [x64]
        os: [linux]

    '@napi-rs/canvas-linux-x64-musl@0.1.71':
        resolution: { integrity: sha512-5v9aCLzCXw7u10ray5juQMdl7TykZSn1X5AIGYwBvTAcKSgrqaR9QkRxp1Lqk3njQmFekOW1SFN9bZ/i/6y6kA== }
        engines: { node: '>= 10' }
        cpu: [x64]
        os: [linux]

    '@napi-rs/canvas-win32-x64-msvc@0.1.71':
        resolution: { integrity: sha512-oJughk6xjsRIr0Rd9EqjmZmhIMkvcPuXgr3MNn2QexTqn+YFOizrwHS5ha0BDfFl7TEGRvwaDUXBQtu8JKXb8A== }
        engines: { node: '>= 10' }
        cpu: [x64]
        os: [win32]

    '@napi-rs/canvas@0.1.71':
        resolution: { integrity: sha512-92ybDocKl6JM48ZpYbj+A7Qt45IaTABDk0y3sDecEQfgdhfNzJtEityqNHoCZ4Vty2dldPkJhxgvOnbrQMXTTA== }
        engines: { node: '>= 10' }

    '@napi-rs/wasm-runtime@0.2.10':
        resolution: { integrity: sha512-bCsCyeZEwVErsGmyPNSzwfwFn4OdxBj0mmv6hOFucB/k81Ojdu68RbZdxYsRQUPc9l6SU5F/cG+bXgWs3oUgsQ== }

    '@nodelib/fs.scandir@2.1.5':
        resolution: { integrity: sha512-vq24Bq3ym5HEQm2NKCr3yXDwjc7vTsEThRDnkp2DK9p1uqLR+DHurm/NOTo0KG7HYHU7eppKZj3MyqYuMBf62g== }
        engines: { node: '>= 8' }

    '@nodelib/fs.stat@2.0.5':
        resolution: { integrity: sha512-RkhPPp2zrqDAQA/2jNhnztcPAlv64XdhIp7a7454A5ovI7Bukxgt7MX7udwAu3zg1DcpPU0rz3VV1SeaqvY4+A== }
        engines: { node: '>= 8' }

    '@nodelib/fs.walk@1.2.8':
        resolution: { integrity: sha512-oGB+UxlgWcgQkgwo8GcEGwemoTFt3FIO9ababBmaGwXIoBKZ+GTy0pP185beGg7Llih/NSHSV2XAs1lnznocSg== }
        engines: { node: '>= 8' }

    '@oclif/core@3.27.0':
        resolution: { integrity: sha512-Fg93aNFvXzBq5L7ztVHFP2nYwWU1oTCq48G0TjF/qC1UN36KWa2H5Hsm72kERd5x/sjy2M2Tn4kDEorUlpXOlw== }
        engines: { node: '>=18.0.0' }

    '@oclif/core@4.3.3':
        resolution: { integrity: sha512-A0mk4nlVE+r34fl91OdglXVPwhhfzM59IhSxnOigqMkwxFgT8z3i2WlUgzmazzvzSccs2KM4N2HkTS3NEvW96g== }
        engines: { node: '>=18.0.0' }

    '@oclif/plugin-help@6.2.29':
        resolution: { integrity: sha512-90DMOngEHiQw1I7oylVE1Hco991OkeDFJMx3CNJ2M3g5F1dhXgscjbaIlYHdiuNyVs0mTkKevdiMs911suD4yA== }
        engines: { node: '>=18.0.0' }

    '@oclif/plugin-not-found@3.2.57':
        resolution: { integrity: sha512-HtDnLIcR7ojRgdeH4G6MMUIu1Dgub/iiFEA4srZcQVKUIPA/6nF117W7rBXZMlHcbch90OCoGkSP3ty55nGKDw== }
        engines: { node: '>=18.0.0' }

    '@oclif/plugin-warn-if-update-available@3.1.41':
        resolution: { integrity: sha512-JUW5+LXoDKOuxGxpYWyBFIkKIbrl5XNzLW26qIHgcvOFnIt+0m7gzqVSDCxesocYht6BvXTRiioQRJQx+6ZO3A== }
        engines: { node: '>=18.0.0' }

    '@oclif/test@3.2.15':
        resolution: { integrity: sha512-XqG3RosozNqySkxSXInU12Xec2sPSOkqYHJDfdFZiWG3a8Cxu4dnPiAQvms+BJsOlLQmfEQlSHqiyVUKOMHhXA== }
        engines: { node: '>=18.0.0' }

    '@opentelemetry/api@1.9.0':
        resolution: { integrity: sha512-3giAOQvZiH5F9bMlMiv8+GSPMeqg0dbaeo58/0SlA9sxSqZhnUtxzX9/2FzyhS9sWQf5S0GJE0AKBrFqjpeYcg== }
        engines: { node: '>=8.0.0' }

    '@oxc-resolver/binding-darwin-arm64@11.1.0':
        resolution: { integrity: sha512-n9y3Lb1+BwsOtm3BmXSUPu3iDtTq7Sf0gX4e+izFTfNrj+u6uTKqbmlq8ggV8CRdg1zGUaCvKNvg/9q3C/19gg== }
        cpu: [arm64]
        os: [darwin]

    '@oxc-resolver/binding-darwin-x64@11.1.0':
        resolution: { integrity: sha512-2aJTPN9/lTmq0xw1YYsy5GDPkTyp92EoYRtw9nVgGErwMvA87duuLnIdoztYk66LGa3g5y4RgOaEapZbK7132A== }
        cpu: [x64]
        os: [darwin]

    '@oxc-resolver/binding-freebsd-x64@11.1.0':
        resolution: { integrity: sha512-GoPEd9GvEyuS1YyqvAhAlccZeBEyHFkrHPEhS/+UTPcrzDzZ16ckJSmZtwOPhci5FWHK/th4L6NPiOnDLGFrqQ== }
        cpu: [x64]
        os: [freebsd]

    '@oxc-resolver/binding-linux-arm-gnueabihf@11.1.0':
        resolution: { integrity: sha512-mQdQDTbw2/RcJKvMi8RAmDECuEC4waM5jeUBn8Cz1pLVddH8MfYJgKbZJUATBNNaHjw/u+Sq9Q1tcJbm8dhpYQ== }
        cpu: [arm]
        os: [linux]

    '@oxc-resolver/binding-linux-arm64-gnu@11.1.0':
        resolution: { integrity: sha512-HDFQiPl7cX2DVXFlulWOinjqXa5Rj4ydFY9xJCwWAHGx2LmqwLDD8MI0UrHVUaHhLLWn54vjGtwsJK94dtkCwg== }
        cpu: [arm64]
        os: [linux]

    '@oxc-resolver/binding-linux-arm64-musl@11.1.0':
        resolution: { integrity: sha512-0TFcZSVUQPV1r6sFUf7U2fz0mFCaqh5qMlb2zCioZj0C+xUJghC8bz88/qQUc5SA5K4gqg0WEOXzdqz/mXCLLA== }
        cpu: [arm64]
        os: [linux]

    '@oxc-resolver/binding-linux-riscv64-gnu@11.1.0':
        resolution: { integrity: sha512-crG0iy5U9ac99Xkt9trWo5YvtCoSpPUrNZMeUVDkIy1qy1znfv66CveOgCm0G5TwooIIWLJrtFUqi0AkazS3fw== }
        cpu: [riscv64]
        os: [linux]

    '@oxc-resolver/binding-linux-s390x-gnu@11.1.0':
        resolution: { integrity: sha512-aPemnsn/FXADFu7/VnSprO8uVb9UhNVdBdrIlAREh3s7LoW1QksKyP8/DlFe0o2E79MRQ3XF1ONOgW5zLcUmzA== }
        cpu: [s390x]
        os: [linux]

    '@oxc-resolver/binding-linux-x64-gnu@11.1.0':
        resolution: { integrity: sha512-eMQ0Iue4Bs0jabCIHiEJbZMPoczdx1oBGOiNS/ykCE76Oos/Hb5uD1FB+Vw4agP2cAxzcp8zHO7MpEW450yswg== }
        cpu: [x64]
        os: [linux]

    '@oxc-resolver/binding-linux-x64-musl@11.1.0':
        resolution: { integrity: sha512-5IjxRv0vWiGb102QmwF+ljutUWA1+BZbdW+58lFOVzVVo29L+m5PrEtijY5kK0FMTDvwb/xFXpGq3/vQx+bpSg== }
        cpu: [x64]
        os: [linux]

    '@oxc-resolver/binding-wasm32-wasi@11.1.0':
        resolution: { integrity: sha512-+yz7LYHKW1GK+fJoHh9JibgIWDeBHf5wiu1tgDD92y5eLFEBxP+CjJ2caTZnVRREH74l03twOfcTR9EaLsEidQ== }
        engines: { node: '>=14.0.0' }
        cpu: [wasm32]

    '@oxc-resolver/binding-win32-arm64-msvc@11.1.0':
        resolution: { integrity: sha512-aTF/1TIq9v86Qy3++YFhKJVKXYSTO54yRRWIXwzpgGvZu41acjN/UsNOG7C2QFy/xdkitrZf1awYgawSqNox3g== }
        cpu: [arm64]
        os: [win32]

    '@oxc-resolver/binding-win32-x64-msvc@11.1.0':
        resolution: { integrity: sha512-CxalsPMU4oSoZviLMaw01RhLglyN7jrUUhTDRv4pYGcsRxxt5S7e/wO9P/lm5BYgAAq4TtP5MkGuGuMrm//a0g== }
        cpu: [x64]
        os: [win32]

    '@petamoriken/float16@3.9.2':
        resolution: { integrity: sha512-VgffxawQde93xKxT3qap3OH+meZf7VaSB5Sqd4Rqc+FP5alWbpOyan/7tRbOAvynjpG3GpdtAuGU/NdhQpmrog== }

    '@pinecone-database/pinecone@3.0.3':
        resolution: { integrity: sha512-0cAG0d/6knVZgVyXM1II4qG3dyOepLuAQsCXTOJomdA7iQxf+/Om9mq9Cw4QObr56oZ+lqtptlw5qz0BQaBX2Q== }
        engines: { node: '>=18.0.0' }

    '@pkgjs/parseargs@0.11.0':
        resolution: { integrity: sha512-+1VkjdD0QBLPodGrJUeqarH8VAIvQODIbwh9XpP5Syisf7YoQgsJKPNFoqqLQlu+VQ/tVSshMR6loPMn8U+dPg== }
        engines: { node: '>=14' }

    '@pnpm/config.env-replace@1.1.0':
        resolution: { integrity: sha512-htyl8TWnKL7K/ESFa1oW2UB5lVDxuF5DpM7tBi6Hu2LNL3mWkIzNLG6N4zoCUP1lCKNxWy/3iu8mS8MvToGd6w== }
        engines: { node: '>=12.22.0' }

    '@pnpm/network.ca-file@1.0.2':
        resolution: { integrity: sha512-YcPQ8a0jwYU9bTdJDpXjMi7Brhkr1mXsXrUJvjqM2mQDgkRiz8jFaQGOdaLxgjtUfQgZhKy/O3cG/YwmgKaxLA== }
        engines: { node: '>=12.22.0' }

    '@pnpm/npm-conf@2.3.1':
        resolution: { integrity: sha512-c83qWb22rNRuB0UaVCI0uRPNRr8Z0FWnEIvT47jiHAmOIUHbBOg5XvV7pM5x+rKn9HRpjxquDbXYSXr3fAKFcw== }
        engines: { node: '>=12' }

    '@protobufjs/aspromise@1.1.2':
        resolution: { integrity: sha512-j+gKExEuLmKwvz3OgROXtrJ2UG2x8Ch2YZUxahh+s1F2HZ+wAceUNLkvy6zKCPVRkU++ZWQrdxsUeQXmcg4uoQ== }

    '@protobufjs/base64@1.1.2':
        resolution: { integrity: sha512-AZkcAA5vnN/v4PDqKyMR5lx7hZttPDgClv83E//FMNhR2TMcLUhfRUBHCmSl0oi9zMgDDqRUJkSxO3wm85+XLg== }

    '@protobufjs/codegen@2.0.4':
        resolution: { integrity: sha512-YyFaikqM5sH0ziFZCN3xDC7zeGaB/d0IUb9CATugHWbd1FRFwWwt4ld4OYMPWu5a3Xe01mGAULCdqhMlPl29Jg== }

    '@protobufjs/eventemitter@1.1.0':
        resolution: { integrity: sha512-j9ednRT81vYJ9OfVuXG6ERSTdEL1xVsNgqpkxMsbIabzSo3goCjDIveeGv5d03om39ML71RdmrGNjG5SReBP/Q== }

    '@protobufjs/fetch@1.1.0':
        resolution: { integrity: sha512-lljVXpqXebpsijW71PZaCYeIcE5on1w5DlQy5WH6GLbFryLUrBD4932W/E2BSpfRJWseIL4v/KPgBFxDOIdKpQ== }

    '@protobufjs/float@1.0.2':
        resolution: { integrity: sha512-Ddb+kVXlXst9d+R9PfTIxh1EdNkgoRe5tOX6t01f1lYWOvJnSPDBlG241QLzcyPdoNTsblLUdujGSE4RzrTZGQ== }

    '@protobufjs/inquire@1.1.0':
        resolution: { integrity: sha512-kdSefcPdruJiFMVSbn801t4vFK7KB/5gd2fYvrxhuJYg8ILrmn9SKSX2tZdV6V+ksulWqS7aXjBcRXl3wHoD9Q== }

    '@protobufjs/path@1.1.2':
        resolution: { integrity: sha512-6JOcJ5Tm08dOHAbdR3GrvP+yUUfkjG5ePsHYczMFLq3ZmMkAD98cDgcT2iA1lJ9NVwFd4tH/iSSoe44YWkltEA== }

    '@protobufjs/pool@1.1.0':
        resolution: { integrity: sha512-0kELaGSIDBKvcgS4zkjz1PeddatrjYcmMWOlAuAPwAeccUrPHdUqo/J6LiymHHEiJT5NrF1UVwxY14f+fy4WQw== }

    '@protobufjs/utf8@1.1.0':
        resolution: { integrity: sha512-Vvn3zZrhQZkkBE8LSuW3em98c0FwgO4nxzv6OdSxPKJIEKY2bGbHn+mhGIPerzI4twdxaP8/0+06HBpwf345Lw== }

    '@rollup/plugin-commonjs@28.0.3':
        resolution: { integrity: sha512-pyltgilam1QPdn+Zd9gaCfOLcnjMEJ9gV+bTw6/r73INdvzf1ah9zLIJBm+kW7R6IUFIQ1YO+VqZtYxZNWFPEQ== }
        engines: { node: '>=16.0.0 || 14 >= 14.17' }
        peerDependencies:
            rollup: ^2.68.0||^3.0.0||^4.0.0
        peerDependenciesMeta:
            rollup:
                optional: true

    '@rollup/plugin-json@6.1.0':
        resolution: { integrity: sha512-EGI2te5ENk1coGeADSIwZ7G2Q8CJS2sF120T7jLw4xFw9n7wIOXHo+kIYRAoVpJAN+kmqZSoO3Fp4JtoNF4ReA== }
        engines: { node: '>=14.0.0' }
        peerDependencies:
            rollup: ^1.20.0||^2.0.0||^3.0.0||^4.0.0
        peerDependenciesMeta:
            rollup:
                optional: true

    '@rollup/plugin-node-resolve@15.3.1':
        resolution: { integrity: sha512-tgg6b91pAybXHJQMAAwW9VuWBO6Thi+q7BCNARLwSqlmsHz0XYURtGvh/AuwSADXSI4h/2uHbs7s4FzlZDGSGA== }
        engines: { node: '>=14.0.0' }
        peerDependencies:
            rollup: ^2.78.0||^3.0.0||^4.0.0
        peerDependenciesMeta:
            rollup:
                optional: true

    '@rollup/pluginutils@3.1.0':
        resolution: { integrity: sha512-GksZ6pr6TpIjHm8h9lSQ8pi8BE9VeubNT0OMJ3B5uZJ8pz73NPiqOtCog/x2/QzM1ENChPKxMDhiQuRHsqc+lg== }
        engines: { node: '>= 8.0.0' }
        peerDependencies:
            rollup: ^1.20.0||^2.0.0

    '@rollup/pluginutils@5.1.4':
        resolution: { integrity: sha512-USm05zrsFxYLPdWWq+K3STlWiT/3ELn3RcV5hJMghpeAIhxfsUIg6mt12CBJBInWMV4VneoV7SfGv8xIwo2qNQ== }
        engines: { node: '>=14.0.0' }
        peerDependencies:
            rollup: ^1.20.0||^2.0.0||^3.0.0||^4.0.0
        peerDependenciesMeta:
            rollup:
                optional: true

    '@rollup/rollup-android-arm-eabi@4.42.0':
        resolution: { integrity: sha512-gldmAyS9hpj+H6LpRNlcjQWbuKUtb94lodB9uCz71Jm+7BxK1VIOo7y62tZZwxhA7j1ylv/yQz080L5WkS+LoQ== }
        cpu: [arm]
        os: [android]

    '@rollup/rollup-android-arm64@4.42.0':
        resolution: { integrity: sha512-bpRipfTgmGFdCZDFLRvIkSNO1/3RGS74aWkJJTFJBH7h3MRV4UijkaEUeOMbi9wxtxYmtAbVcnMtHTPBhLEkaw== }
        cpu: [arm64]
        os: [android]

    '@rollup/rollup-darwin-arm64@4.42.0':
        resolution: { integrity: sha512-JxHtA081izPBVCHLKnl6GEA0w3920mlJPLh89NojpU2GsBSB6ypu4erFg/Wx1qbpUbepn0jY4dVWMGZM8gplgA== }
        cpu: [arm64]
        os: [darwin]

    '@rollup/rollup-darwin-x64@4.42.0':
        resolution: { integrity: sha512-rv5UZaWVIJTDMyQ3dCEK+m0SAn6G7H3PRc2AZmExvbDvtaDc+qXkei0knQWcI3+c9tEs7iL/4I4pTQoPbNL2SA== }
        cpu: [x64]
        os: [darwin]

    '@rollup/rollup-freebsd-arm64@4.42.0':
        resolution: { integrity: sha512-fJcN4uSGPWdpVmvLuMtALUFwCHgb2XiQjuECkHT3lWLZhSQ3MBQ9pq+WoWeJq2PrNxr9rPM1Qx+IjyGj8/c6zQ== }
        cpu: [arm64]
        os: [freebsd]

    '@rollup/rollup-freebsd-x64@4.42.0':
        resolution: { integrity: sha512-CziHfyzpp8hJpCVE/ZdTizw58gr+m7Y2Xq5VOuCSrZR++th2xWAz4Nqk52MoIIrV3JHtVBhbBsJcAxs6NammOQ== }
        cpu: [x64]
        os: [freebsd]

    '@rollup/rollup-linux-arm-gnueabihf@4.42.0':
        resolution: { integrity: sha512-UsQD5fyLWm2Fe5CDM7VPYAo+UC7+2Px4Y+N3AcPh/LdZu23YcuGPegQly++XEVaC8XUTFVPscl5y5Cl1twEI4A== }
        cpu: [arm]
        os: [linux]

    '@rollup/rollup-linux-arm-musleabihf@4.42.0':
        resolution: { integrity: sha512-/i8NIrlgc/+4n1lnoWl1zgH7Uo0XK5xK3EDqVTf38KvyYgCU/Rm04+o1VvvzJZnVS5/cWSd07owkzcVasgfIkQ== }
        cpu: [arm]
        os: [linux]

    '@rollup/rollup-linux-arm64-gnu@4.42.0':
        resolution: { integrity: sha512-eoujJFOvoIBjZEi9hJnXAbWg+Vo1Ov8n/0IKZZcPZ7JhBzxh2A+2NFyeMZIRkY9iwBvSjloKgcvnjTbGKHE44Q== }
        cpu: [arm64]
        os: [linux]

    '@rollup/rollup-linux-arm64-musl@4.42.0':
        resolution: { integrity: sha512-/3NrcOWFSR7RQUQIuZQChLND36aTU9IYE4j+TB40VU78S+RA0IiqHR30oSh6P1S9f9/wVOenHQnacs/Byb824g== }
        cpu: [arm64]
        os: [linux]

    '@rollup/rollup-linux-loongarch64-gnu@4.42.0':
        resolution: { integrity: sha512-O8AplvIeavK5ABmZlKBq9/STdZlnQo7Sle0LLhVA7QT+CiGpNVe197/t8Aph9bhJqbDVGCHpY2i7QyfEDDStDg== }
        cpu: [loong64]
        os: [linux]

    '@rollup/rollup-linux-powerpc64le-gnu@4.42.0':
        resolution: { integrity: sha512-6Qb66tbKVN7VyQrekhEzbHRxXXFFD8QKiFAwX5v9Xt6FiJ3BnCVBuyBxa2fkFGqxOCSGGYNejxd8ht+q5SnmtA== }
        cpu: [ppc64]
        os: [linux]

    '@rollup/rollup-linux-riscv64-gnu@4.42.0':
        resolution: { integrity: sha512-KQETDSEBamQFvg/d8jajtRwLNBlGc3aKpaGiP/LvEbnmVUKlFta1vqJqTrvPtsYsfbE/DLg5CC9zyXRX3fnBiA== }
        cpu: [riscv64]
        os: [linux]

    '@rollup/rollup-linux-riscv64-musl@4.42.0':
        resolution: { integrity: sha512-qMvnyjcU37sCo/tuC+JqeDKSuukGAd+pVlRl/oyDbkvPJ3awk6G6ua7tyum02O3lI+fio+eM5wsVd66X0jQtxw== }
        cpu: [riscv64]
        os: [linux]

    '@rollup/rollup-linux-s390x-gnu@4.42.0':
        resolution: { integrity: sha512-I2Y1ZUgTgU2RLddUHXTIgyrdOwljjkmcZ/VilvaEumtS3Fkuhbw4p4hgHc39Ypwvo2o7sBFNl2MquNvGCa55Iw== }
        cpu: [s390x]
        os: [linux]

    '@rollup/rollup-linux-x64-gnu@4.42.0':
        resolution: { integrity: sha512-Gfm6cV6mj3hCUY8TqWa63DB8Mx3NADoFwiJrMpoZ1uESbK8FQV3LXkhfry+8bOniq9pqY1OdsjFWNsSbfjPugw== }
        cpu: [x64]
        os: [linux]

    '@rollup/rollup-linux-x64-musl@4.42.0':
        resolution: { integrity: sha512-g86PF8YZ9GRqkdi0VoGlcDUb4rYtQKyTD1IVtxxN4Hpe7YqLBShA7oHMKU6oKTCi3uxwW4VkIGnOaH/El8de3w== }
        cpu: [x64]
        os: [linux]

    '@rollup/rollup-win32-arm64-msvc@4.42.0':
        resolution: { integrity: sha512-+axkdyDGSp6hjyzQ5m1pgcvQScfHnMCcsXkx8pTgy/6qBmWVhtRVlgxjWwDp67wEXXUr0x+vD6tp5W4x6V7u1A== }
        cpu: [arm64]
        os: [win32]

    '@rollup/rollup-win32-ia32-msvc@4.42.0':
        resolution: { integrity: sha512-F+5J9pelstXKwRSDq92J0TEBXn2nfUrQGg+HK1+Tk7VOL09e0gBqUHugZv7SW4MGrYj41oNCUe3IKCDGVlis2g== }
        cpu: [ia32]
        os: [win32]

    '@rollup/rollup-win32-x64-msvc@4.42.0':
        resolution: { integrity: sha512-LpHiJRwkaVz/LqjHjK8LCi8osq7elmpwujwbXKNW88bM8eeGxavJIKKjkjpMHAh/2xfnrt1ZSnhTv41WYUHYmA== }
        cpu: [x64]
        os: [win32]

    '@runware/sdk-js@1.1.40':
        resolution: { integrity: sha512-r54n34w/Y6dEy0RiY+CazjdB+p8HDIzO2mvp3ulq4sBiccm4ilBB9Tx81e/Icwg4BhejV229yej53EGyHkBsdQ== }

    '@sec-ant/readable-stream@0.4.1':
        resolution: { integrity: sha512-831qok9r2t8AlxLko40y2ebgSDhenenCatLVeW/uBtnHPyhHOvG0C7TvfgecV+wHzIm5KUICgzmVpWS+IMEAeg== }

    '@shikijs/engine-oniguruma@3.6.0':
        resolution: { integrity: sha512-nmOhIZ9yT3Grd+2plmW/d8+vZ2pcQmo/UnVwXMUXAKTXdi+LK0S08Ancrz5tQQPkxvjBalpMW2aKvwXfelauvA== }

    '@shikijs/langs@3.6.0':
        resolution: { integrity: sha512-IdZkQJaLBu1LCYCwkr30hNuSDfllOT8RWYVZK1tD2J03DkiagYKRxj/pDSl8Didml3xxuyzUjgtioInwEQM/TA== }

    '@shikijs/themes@3.6.0':
        resolution: { integrity: sha512-Fq2j4nWr1DF4drvmhqKq8x5vVQ27VncF8XZMBuHuQMZvUSS3NBgpqfwz/FoGe36+W6PvniZ1yDlg2d4kmYDU6w== }

    '@shikijs/types@3.6.0':
        resolution: { integrity: sha512-cLWFiToxYu0aAzJqhXTQsFiJRTFDAGl93IrMSBNaGSzs7ixkLfdG6pH11HipuWFGW5vyx4X47W8HDQ7eSrmBUg== }

    '@shikijs/vscode-textmate@10.0.2':
        resolution: { integrity: sha512-83yeghZ2xxin3Nj8z1NMd/NCuca+gsYXswywDy5bHvwlWL8tpTQmzGeUuHd9FC3E/SBEMvzJRwWEOz5gGes9Qg== }

    '@sideway/address@4.1.5':
        resolution: { integrity: sha512-IqO/DUQHUkPeixNQ8n0JA6102hT9CmaljNTPmQ1u8MEhBo/R4Q8eKLN/vGZxuebwOroDB4cbpjheD4+/sKFK4Q== }

    '@sideway/formula@3.0.1':
        resolution: { integrity: sha512-/poHZJJVjx3L+zVD6g9KgHfYnb443oi7wLu/XKojDviHy6HOEOA6z1Trk5aR1dGcmPenJEgb2sK2I80LeS3MIg== }

    '@sideway/pinpoint@2.0.0':
        resolution: { integrity: sha512-RNiOoTPkptFtSVzQevY/yWtZwf/RxyVnPy/OcA9HBM3MlGDnBEYL5B41H0MTn0Uec8Hi+2qUtTfG2WWZBmMejQ== }

    '@sindresorhus/is@5.6.0':
        resolution: { integrity: sha512-TV7t8GKYaJWsn00tFDqBw8+Uqmr8A0fRU1tvTQhyZzGv0sJCGRQL3JGMI3ucuKo3XIZdUP+Lx7/gh2t3lewy7g== }
        engines: { node: '>=14.16' }

    '@sinonjs/commons@3.0.1':
        resolution: { integrity: sha512-K3mCHKQ9sVh8o1C9cxkwxaOmXoAMlDxC1mYyHrjqOWEcBjYr76t96zL2zlj5dUGZ3HSw240X1qgH3Mjf1yJWpQ== }

    '@sinonjs/fake-timers@10.3.0':
        resolution: { integrity: sha512-V4BG07kuYSUkTCSBHG8G8TNhM+F19jXFWnQtzj+we8DrkpSBCee9Z3Ms8yiGer/dlmhe35/Xdgyo3/0rQKg7YA== }

    '@sinonjs/fake-timers@11.3.1':
        resolution: { integrity: sha512-EVJO7nW5M/F5Tur0Rf2z/QoMo+1Ia963RiMtapiQrEWvY0iBUvADo8Beegwjpnle5BHkyHuoxSTW3jF43H1XRA== }

    '@sinonjs/samsam@8.0.2':
        resolution: { integrity: sha512-v46t/fwnhejRSFTGqbpn9u+LQ9xJDse10gNnPgAcxgdoCDMXj/G2asWAC/8Qs+BAZDicX+MNZouXT1A7c83kVw== }

    '@sinonjs/text-encoding@0.7.3':
        resolution: { integrity: sha512-DE427ROAphMQzU4ENbliGYrBSYPXF+TtLg9S8vzeA+OF4ZKzoDdzfL8sxuMUGS/lgRhM6j1URSk9ghf7Xo1tyA== }

    '@smithy/abort-controller@4.0.4':
        resolution: { integrity: sha512-gJnEjZMvigPDQWHrW3oPrFhQtkrgqBkyjj3pCIdF3A5M6vsZODG93KNlfJprv6bp4245bdT32fsHK4kkH3KYDA== }
        engines: { node: '>=18.0.0' }

    '@smithy/chunked-blob-reader-native@4.0.0':
        resolution: { integrity: sha512-R9wM2yPmfEMsUmlMlIgSzOyICs0x9uu7UTHoccMyt7BWw8shcGM8HqB355+BZCPBcySvbTYMs62EgEQkNxz2ig== }
        engines: { node: '>=18.0.0' }

    '@smithy/chunked-blob-reader@5.0.0':
        resolution: { integrity: sha512-+sKqDBQqb036hh4NPaUiEkYFkTUGYzRsn3EuFhyfQfMy6oGHEUJDurLP9Ufb5dasr/XiAmPNMr6wa9afjQB+Gw== }
        engines: { node: '>=18.0.0' }

    '@smithy/config-resolver@4.1.4':
        resolution: { integrity: sha512-prmU+rDddxHOH0oNcwemL+SwnzcG65sBF2yXRO7aeXIn/xTlq2pX7JLVbkBnVLowHLg4/OL4+jBmv9hVrVGS+w== }
        engines: { node: '>=18.0.0' }

    '@smithy/core@3.5.3':
        resolution: { integrity: sha512-xa5byV9fEguZNofCclv6v9ra0FYh5FATQW/da7FQUVTic94DfrN/NvmKZjrMyzbpqfot9ZjBaO8U1UeTbmSLuA== }
        engines: { node: '>=18.0.0' }

    '@smithy/core@3.6.0':
        resolution: { integrity: sha512-Pgvfb+TQ4wUNLyHzvgCP4aYZMh16y7GcfF59oirRHcgGgkH1e/s9C0nv/v3WP+Quymyr5je71HeFQCwh+44XLg== }
        engines: { node: '>=18.0.0' }

    '@smithy/credential-provider-imds@4.0.6':
        resolution: { integrity: sha512-hKMWcANhUiNbCJouYkZ9V3+/Qf9pteR1dnwgdyzR09R4ODEYx8BbUysHwRSyex4rZ9zapddZhLFTnT4ZijR4pw== }
        engines: { node: '>=18.0.0' }

    '@smithy/eventstream-codec@4.0.4':
        resolution: { integrity: sha512-7XoWfZqWb/QoR/rAU4VSi0mWnO2vu9/ltS6JZ5ZSZv0eovLVfDfu0/AX4ub33RsJTOth3TiFWSHS5YdztvFnig== }
        engines: { node: '>=18.0.0' }

    '@smithy/eventstream-serde-browser@4.0.4':
        resolution: { integrity: sha512-3fb/9SYaYqbpy/z/H3yIi0bYKyAa89y6xPmIqwr2vQiUT2St+avRt8UKwsWt9fEdEasc5d/V+QjrviRaX1JRFA== }
        engines: { node: '>=18.0.0' }

    '@smithy/eventstream-serde-config-resolver@4.1.2':
        resolution: { integrity: sha512-JGtambizrWP50xHgbzZI04IWU7LdI0nh/wGbqH3sJesYToMi2j/DcoElqyOcqEIG/D4tNyxgRuaqBXWE3zOFhQ== }
        engines: { node: '>=18.0.0' }

    '@smithy/eventstream-serde-node@4.0.4':
        resolution: { integrity: sha512-RD6UwNZ5zISpOWPuhVgRz60GkSIp0dy1fuZmj4RYmqLVRtejFqQ16WmfYDdoSoAjlp1LX+FnZo+/hkdmyyGZ1w== }
        engines: { node: '>=18.0.0' }

    '@smithy/eventstream-serde-universal@4.0.4':
        resolution: { integrity: sha512-UeJpOmLGhq1SLox79QWw/0n2PFX+oPRE1ZyRMxPIaFEfCqWaqpB7BU9C8kpPOGEhLF7AwEqfFbtwNxGy4ReENA== }
        engines: { node: '>=18.0.0' }

    '@smithy/fetch-http-handler@5.0.4':
        resolution: { integrity: sha512-AMtBR5pHppYMVD7z7G+OlHHAcgAN7v0kVKEpHuTO4Gb199Gowh0taYi9oDStFeUhetkeP55JLSVlTW1n9rFtUw== }
        engines: { node: '>=18.0.0' }

    '@smithy/hash-blob-browser@4.0.4':
        resolution: { integrity: sha512-WszRiACJiQV3QG6XMV44i5YWlkrlsM5Yxgz4jvsksuu7LDXA6wAtypfPajtNTadzpJy3KyJPoWehYpmZGKUFIQ== }
        engines: { node: '>=18.0.0' }

    '@smithy/hash-node@4.0.4':
        resolution: { integrity: sha512-qnbTPUhCVnCgBp4z4BUJUhOEkVwxiEi1cyFM+Zj6o+aY8OFGxUQleKWq8ltgp3dujuhXojIvJWdoqpm6dVO3lQ== }
        engines: { node: '>=18.0.0' }

    '@smithy/hash-stream-node@4.0.4':
        resolution: { integrity: sha512-wHo0d8GXyVmpmMh/qOR0R7Y46/G1y6OR8U+bSTB4ppEzRxd1xVAQ9xOE9hOc0bSjhz0ujCPAbfNLkLrpa6cevg== }
        engines: { node: '>=18.0.0' }

    '@smithy/invalid-dependency@4.0.4':
        resolution: { integrity: sha512-bNYMi7WKTJHu0gn26wg8OscncTt1t2b8KcsZxvOv56XA6cyXtOAAAaNP7+m45xfppXfOatXF3Sb1MNsLUgVLTw== }
        engines: { node: '>=18.0.0' }

    '@smithy/is-array-buffer@2.2.0':
        resolution: { integrity: sha512-GGP3O9QFD24uGeAXYUjwSTXARoqpZykHadOmA8G5vfJPK0/DC67qa//0qvqrJzL1xc8WQWX7/yc7fwudjPHPhA== }
        engines: { node: '>=14.0.0' }

    '@smithy/is-array-buffer@4.0.0':
        resolution: { integrity: sha512-saYhF8ZZNoJDTvJBEWgeBccCg+yvp1CX+ed12yORU3NilJScfc6gfch2oVb4QgxZrGUx3/ZJlb+c/dJbyupxlw== }
        engines: { node: '>=18.0.0' }

    '@smithy/md5-js@4.0.4':
        resolution: { integrity: sha512-uGLBVqcOwrLvGh/v/jw423yWHq/ofUGK1W31M2TNspLQbUV1Va0F5kTxtirkoHawODAZcjXTSGi7JwbnPcDPJg== }
        engines: { node: '>=18.0.0' }

    '@smithy/middleware-content-length@4.0.4':
        resolution: { integrity: sha512-F7gDyfI2BB1Kc+4M6rpuOLne5LOcEknH1n6UQB69qv+HucXBR1rkzXBnQTB2q46sFy1PM/zuSJOB532yc8bg3w== }
        engines: { node: '>=18.0.0' }

    '@smithy/middleware-endpoint@4.1.11':
        resolution: { integrity: sha512-zDogwtRLzKl58lVS8wPcARevFZNBOOqnmzWWxVe9XiaXU2CADFjvJ9XfNibgkOWs08sxLuSr81NrpY4mgp9OwQ== }
        engines: { node: '>=18.0.0' }

    '@smithy/middleware-endpoint@4.1.13':
        resolution: { integrity: sha512-xg3EHV/Q5ZdAO5b0UiIMj3RIOCobuS40pBBODguUDVdko6YK6QIzCVRrHTogVuEKglBWqWenRnZ71iZnLL3ZAQ== }
        engines: { node: '>=18.0.0' }

    '@smithy/middleware-retry@4.1.12':
        resolution: { integrity: sha512-wvIH70c4e91NtRxdaLZF+mbLZ/HcC6yg7ySKUiufL6ESp6zJUSnJucZ309AvG9nqCFHSRB5I6T3Ez1Q9wCh0Ww== }
        engines: { node: '>=18.0.0' }

    '@smithy/middleware-retry@4.1.14':
        resolution: { integrity: sha512-eoXaLlDGpKvdmvt+YBfRXE7HmIEtFF+DJCbTPwuLunP0YUnrydl+C4tS+vEM0+nyxXrX3PSUFqC+lP1+EHB1Tw== }
        engines: { node: '>=18.0.0' }

    '@smithy/middleware-serde@4.0.8':
        resolution: { integrity: sha512-iSSl7HJoJaGyMIoNn2B7czghOVwJ9nD7TMvLhMWeSB5vt0TnEYyRRqPJu/TqW76WScaNvYYB8nRoiBHR9S1Ddw== }
        engines: { node: '>=18.0.0' }

    '@smithy/middleware-stack@4.0.4':
        resolution: { integrity: sha512-kagK5ggDrBUCCzI93ft6DjteNSfY8Ulr83UtySog/h09lTIOAJ/xUSObutanlPT0nhoHAkpmW9V5K8oPyLh+QA== }
        engines: { node: '>=18.0.0' }

    '@smithy/node-config-provider@4.1.3':
        resolution: { integrity: sha512-HGHQr2s59qaU1lrVH6MbLlmOBxadtzTsoO4c+bF5asdgVik3I8o7JIOzoeqWc5MjVa+vD36/LWE0iXKpNqooRw== }
        engines: { node: '>=18.0.0' }

    '@smithy/node-http-handler@4.0.6':
        resolution: { integrity: sha512-NqbmSz7AW2rvw4kXhKGrYTiJVDHnMsFnX4i+/FzcZAfbOBauPYs2ekuECkSbtqaxETLLTu9Rl/ex6+I2BKErPA== }
        engines: { node: '>=18.0.0' }

    '@smithy/property-provider@4.0.4':
        resolution: { integrity: sha512-qHJ2sSgu4FqF4U/5UUp4DhXNmdTrgmoAai6oQiM+c5RZ/sbDwJ12qxB1M6FnP+Tn/ggkPZf9ccn4jqKSINaquw== }
        engines: { node: '>=18.0.0' }

    '@smithy/protocol-http@5.1.2':
        resolution: { integrity: sha512-rOG5cNLBXovxIrICSBm95dLqzfvxjEmuZx4KK3hWwPFHGdW3lxY0fZNXfv2zebfRO7sJZ5pKJYHScsqopeIWtQ== }
        engines: { node: '>=18.0.0' }

    '@smithy/querystring-builder@4.0.4':
        resolution: { integrity: sha512-SwREZcDnEYoh9tLNgMbpop+UTGq44Hl9tdj3rf+yeLcfH7+J8OXEBaMc2kDxtyRHu8BhSg9ADEx0gFHvpJgU8w== }
        engines: { node: '>=18.0.0' }

    '@smithy/querystring-parser@4.0.4':
        resolution: { integrity: sha512-6yZf53i/qB8gRHH/l2ZwUG5xgkPgQF15/KxH0DdXMDHjesA9MeZje/853ifkSY0x4m5S+dfDZ+c4x439PF0M2w== }
        engines: { node: '>=18.0.0' }

    '@smithy/service-error-classification@4.0.5':
        resolution: { integrity: sha512-LvcfhrnCBvCmTee81pRlh1F39yTS/+kYleVeLCwNtkY8wtGg8V/ca9rbZZvYIl8OjlMtL6KIjaiL/lgVqHD2nA== }
        engines: { node: '>=18.0.0' }

    '@smithy/service-error-classification@4.0.6':
        resolution: { integrity: sha512-RRoTDL//7xi4tn5FrN2NzH17jbgmnKidUqd4KvquT0954/i6CXXkh1884jBiunq24g9cGtPBEXlU40W6EpNOOg== }
        engines: { node: '>=18.0.0' }

    '@smithy/shared-ini-file-loader@4.0.4':
        resolution: { integrity: sha512-63X0260LoFBjrHifPDs+nM9tV0VMkOTl4JRMYNuKh/f5PauSjowTfvF3LogfkWdcPoxsA9UjqEOgjeYIbhb7Nw== }
        engines: { node: '>=18.0.0' }

    '@smithy/signature-v4@5.1.2':
        resolution: { integrity: sha512-d3+U/VpX7a60seHziWnVZOHuEgJlclufjkS6zhXvxcJgkJq4UWdH5eOBLzHRMx6gXjsdT9h6lfpmLzbrdupHgQ== }
        engines: { node: '>=18.0.0' }

    '@smithy/smithy-client@4.4.3':
        resolution: { integrity: sha512-xxzNYgA0HD6ETCe5QJubsxP0hQH3QK3kbpJz3QrosBCuIWyEXLR/CO5hFb2OeawEKUxMNhz3a1nuJNN2np2RMA== }
        engines: { node: '>=18.0.0' }

    '@smithy/smithy-client@4.4.5':
        resolution: { integrity: sha512-+lynZjGuUFJaMdDYSTMnP/uPBBXXukVfrJlP+1U/Dp5SFTEI++w6NMga8DjOENxecOF71V9Z2DllaVDYRnGlkg== }
        engines: { node: '>=18.0.0' }

    '@smithy/types@4.3.1':
        resolution: { integrity: sha512-UqKOQBL2x6+HWl3P+3QqFD4ncKq0I8Nuz9QItGv5WuKuMHuuwlhvqcZCoXGfc+P1QmfJE7VieykoYYmrOoFJxA== }
        engines: { node: '>=18.0.0' }

    '@smithy/url-parser@4.0.4':
        resolution: { integrity: sha512-eMkc144MuN7B0TDA4U2fKs+BqczVbk3W+qIvcoCY6D1JY3hnAdCuhCZODC+GAeaxj0p6Jroz4+XMUn3PCxQQeQ== }
        engines: { node: '>=18.0.0' }

    '@smithy/util-base64@4.0.0':
        resolution: { integrity: sha512-CvHfCmO2mchox9kjrtzoHkWHxjHZzaFojLc8quxXY7WAAMAg43nuxwv95tATVgQFNDwd4M9S1qFzj40Ul41Kmg== }
        engines: { node: '>=18.0.0' }

    '@smithy/util-body-length-browser@4.0.0':
        resolution: { integrity: sha512-sNi3DL0/k64/LO3A256M+m3CDdG6V7WKWHdAiBBMUN8S3hK3aMPhwnPik2A/a2ONN+9doY9UxaLfgqsIRg69QA== }
        engines: { node: '>=18.0.0' }

    '@smithy/util-body-length-node@4.0.0':
        resolution: { integrity: sha512-q0iDP3VsZzqJyje8xJWEJCNIu3lktUGVoSy1KB0UWym2CL1siV3artm+u1DFYTLejpsrdGyCSWBdGNjJzfDPjg== }
        engines: { node: '>=18.0.0' }

    '@smithy/util-buffer-from@2.2.0':
        resolution: { integrity: sha512-IJdWBbTcMQ6DA0gdNhh/BwrLkDR+ADW5Kr1aZmd4k3DIF6ezMV4R2NIAmT08wQJ3yUK82thHWmC/TnK/wpMMIA== }
        engines: { node: '>=14.0.0' }

    '@smithy/util-buffer-from@4.0.0':
        resolution: { integrity: sha512-9TOQ7781sZvddgO8nxueKi3+yGvkY35kotA0Y6BWRajAv8jjmigQ1sBwz0UX47pQMYXJPahSKEKYFgt+rXdcug== }
        engines: { node: '>=18.0.0' }

    '@smithy/util-config-provider@4.0.0':
        resolution: { integrity: sha512-L1RBVzLyfE8OXH+1hsJ8p+acNUSirQnWQ6/EgpchV88G6zGBTDPdXiiExei6Z1wR2RxYvxY/XLw6AMNCCt8H3w== }
        engines: { node: '>=18.0.0' }

    '@smithy/util-defaults-mode-browser@4.0.19':
        resolution: { integrity: sha512-mvLMh87xSmQrV5XqnUYEPoiFFeEGYeAKIDDKdhE2ahqitm8OHM3aSvhqL6rrK6wm1brIk90JhxDf5lf2hbrLbQ== }
        engines: { node: '>=18.0.0' }

    '@smithy/util-defaults-mode-browser@4.0.21':
        resolution: { integrity: sha512-wM0jhTytgXu3wzJoIqpbBAG5U6BwiubZ6QKzSbP7/VbmF1v96xlAbX2Am/mz0Zep0NLvLh84JT0tuZnk3wmYQA== }
        engines: { node: '>=18.0.0' }

    '@smithy/util-defaults-mode-node@4.0.19':
        resolution: { integrity: sha512-8tYnx+LUfj6m+zkUUIrIQJxPM1xVxfRBvoGHua7R/i6qAxOMjqR6CpEpDwKoIs1o0+hOjGvkKE23CafKL0vJ9w== }
        engines: { node: '>=18.0.0' }

    '@smithy/util-defaults-mode-node@4.0.21':
        resolution: { integrity: sha512-/F34zkoU0GzpUgLJydHY8Rxu9lBn8xQC/s/0M0U9lLBkYbA1htaAFjWYJzpzsbXPuri5D1H8gjp2jBum05qBrA== }
        engines: { node: '>=18.0.0' }

    '@smithy/util-endpoints@3.0.6':
        resolution: { integrity: sha512-YARl3tFL3WgPuLzljRUnrS2ngLiUtkwhQtj8PAL13XZSyUiNLQxwG3fBBq3QXFqGFUXepIN73pINp3y8c2nBmA== }
        engines: { node: '>=18.0.0' }

    '@smithy/util-hex-encoding@4.0.0':
        resolution: { integrity: sha512-Yk5mLhHtfIgW2W2WQZWSg5kuMZCVbvhFmC7rV4IO2QqnZdbEFPmQnCcGMAX2z/8Qj3B9hYYNjZOhWym+RwhePw== }
        engines: { node: '>=18.0.0' }

    '@smithy/util-middleware@4.0.4':
        resolution: { integrity: sha512-9MLKmkBmf4PRb0ONJikCbCwORACcil6gUWojwARCClT7RmLzF04hUR4WdRprIXal7XVyrddadYNfp2eF3nrvtQ== }
        engines: { node: '>=18.0.0' }

    '@smithy/util-retry@4.0.5':
        resolution: { integrity: sha512-V7MSjVDTlEt/plmOFBn1762Dyu5uqMrV2Pl2X0dYk4XvWfdWJNe9Bs5Bzb56wkCuiWjSfClVMGcsuKrGj7S/yg== }
        engines: { node: '>=18.0.0' }

    '@smithy/util-retry@4.0.6':
        resolution: { integrity: sha512-+YekoF2CaSMv6zKrA6iI/N9yva3Gzn4L6n35Luydweu5MMPYpiGZlWqehPHDHyNbnyaYlz/WJyYAZnC+loBDZg== }
        engines: { node: '>=18.0.0' }

    '@smithy/util-stream@4.2.2':
        resolution: { integrity: sha512-aI+GLi7MJoVxg24/3J1ipwLoYzgkB4kUfogZfnslcYlynj3xsQ0e7vk4TnTro9hhsS5PvX1mwmkRqqHQjwcU7w== }
        engines: { node: '>=18.0.0' }

    '@smithy/util-uri-escape@4.0.0':
        resolution: { integrity: sha512-77yfbCbQMtgtTylO9itEAdpPXSog3ZxMe09AEhm0dU0NLTalV70ghDZFR+Nfi1C60jnJoh/Re4090/DuZh2Omg== }
        engines: { node: '>=18.0.0' }

    '@smithy/util-utf8@2.3.0':
        resolution: { integrity: sha512-R8Rdn8Hy72KKcebgLiv8jQcQkXoLMOGGv5uI1/k0l+snqkOzQ1R0ChUBCxWMlBsFMekWjq0wRudIweFs7sKT5A== }
        engines: { node: '>=14.0.0' }

    '@smithy/util-utf8@4.0.0':
        resolution: { integrity: sha512-b+zebfKCfRdgNJDknHCob3O7FpeYQN6ZG6YLExMcasDHsCXlsXCEuiPZeLnJLpwa5dvPetGlnGCiMHuLwGvFow== }
        engines: { node: '>=18.0.0' }

    '@smithy/util-waiter@4.0.5':
        resolution: { integrity: sha512-4QvC49HTteI1gfemu0I1syWovJgPvGn7CVUoN9ZFkdvr/cCFkrEL7qNCdx/2eICqDWEGnnr68oMdSIPCLAriSQ== }
        engines: { node: '>=18.0.0' }

    '@szmarczak/http-timer@5.0.1':
        resolution: { integrity: sha512-+PmQX0PiAYPMeVYe237LJAYvOMYW1j2rH5YROyS3b4CTVJum34HfRvKvAzozHAQG0TnHNdUfY9nCeUyRAs//cw== }
        engines: { node: '>=14.16' }

    '@tokenizer/token@0.3.0':
        resolution: { integrity: sha512-OvjF+z51L3ov0OyAU0duzsYuvO01PH7x4t6DJx+guahgTnBHkhJdG7soQeTSFLWN3efnHyibZ4Z8l2EuWwJN3A== }

    '@ts-morph/common@0.24.0':
        resolution: { integrity: sha512-c1xMmNHWpNselmpIqursHeOHHBTIsJLbB+NuovbTTRCNiTLEr/U9dbJ8qy0jd/O2x5pc3seWuOUN5R2IoOTp8A== }

    '@tsconfig/node10@1.0.11':
        resolution: { integrity: sha512-DcRjDCujK/kCk/cUe8Xz8ZSpm8mS3mNNpta+jGCA6USEDfktlNvm1+IuZ9eTcDbNk41BHwpHHeW+N1lKCz4zOw== }

    '@tsconfig/node12@1.0.11':
        resolution: { integrity: sha512-cqefuRsh12pWyGsIoBKJA9luFu3mRxCA+ORZvA4ktLSzIuCUtWVxGIuXigEwO5/ywWFMZ2QEGKWvkZG1zDMTag== }

    '@tsconfig/node14@1.0.3':
        resolution: { integrity: sha512-ysT8mhdixWK6Hw3i1V2AeRqZ5WfXg1G43mqoYlM2nc6388Fq5jcXyr5mRsqViLx/GJYdoL0bfXD8nmF+Zn/Iow== }

    '@tsconfig/node16@1.0.4':
        resolution: { integrity: sha512-vxhUy4J8lyeyinH7Azl1pdd43GJhZH/tP2weN8TntQblOY+A0XbT8DJk1/oCPuOOyg/Ja757rG0CgHcWC8OfMA== }

    '@tybys/wasm-util@0.9.0':
        resolution: { integrity: sha512-6+7nlbMVX/PVDCwaIQ8nTOPveOcFLSt8GcXdx8hD0bt39uWxYT88uXzqTd4fTvqta7oeUJqudepapKNt2DYJFw== }

    '@types/body-parser@1.19.6':
        resolution: { integrity: sha512-HLFeCYgz89uk22N5Qg3dvGvsv46B8GLvKKo1zKG4NybA8U2DiEO3w9lqGg29t/tfLRJpJ6iQxnVw4OnB7MoM9g== }

    '@types/chai@5.2.2':
        resolution: { integrity: sha512-8kB30R7Hwqf40JPiKhVzodJs2Qc1ZJ5zuT3uzw5Hq/dhNCl3G3l83jfpdI1e20BP348+fV7VIL/+FxaXkqBmWg== }

    '@types/cli-progress@3.11.6':
        resolution: { integrity: sha512-cE3+jb9WRlu+uOSAugewNpITJDt1VF8dHOopPO4IABFc3SXYL5WE/+PTz/FCdZRRfIujiWW3n3aMbv1eIGVRWA== }

    '@types/configstore@6.0.2':
        resolution: { integrity: sha512-OS//b51j9uyR3zvwD04Kfs5kHpve2qalQ18JhY/ho3voGYUTPLEG90/ocfKPI48hyHH8T04f7KEEbK6Ue60oZQ== }

    '@types/connect@3.4.38':
        resolution: { integrity: sha512-K6uROf1LD88uDQqJCktA4yzL1YYAK6NgfsI0v/mTgyPKWsX1CnJ0XPSDhViejru1GcRkLWb8RlzFYJRqGUbaug== }

    '@types/deep-eql@4.0.2':
        resolution: { integrity: sha512-c9h9dVVMigMPc4bwTvC5dxqtqJZwQPePsWjPlpSOnojbor6pGqdk541lfA7AqFQr5pB1BRdq0juY9db81BwyFw== }

    '@types/estree@0.0.39':
        resolution: { integrity: sha512-EYNwp3bU+98cpU4lAWYYL7Zz+2gryWH1qbdDTidVd6hkiR6weksdbMadyXKXNPEkQFhXM+hVO9ZygomHXp+AIw== }

    '@types/estree@1.0.7':
        resolution: { integrity: sha512-w28IoSUCJpidD/TGviZwwMJckNESJZXFu7NBZ5YJ4mEUnNraUn9Pm8HSZm/jDF1pDWYKspWE7oVphigUPRakIQ== }

    '@types/estree@1.0.8':
        resolution: { integrity: sha512-dWHzHa2WqEXI/O1E9OjrocMTKJl2mSrEolh1Iomrv6U+JuNwaHXsXx9bLu5gG7BUWFIN0skIQJQ/L1rIex4X6w== }

    '@types/express-serve-static-core@4.19.6':
        resolution: { integrity: sha512-N4LZ2xG7DatVqhCZzOGb1Yi5lMbXSZcmdLDe9EzSndPV2HpWYWzRbaerl2n27irrm94EPpprqa8KpskPT085+A== }

    '@types/express@4.17.23':
        resolution: { integrity: sha512-Crp6WY9aTYP3qPi2wGDo9iUe/rceX01UMhnF1jmwDcKCFM6cx7YhGP/Mpr3y9AASpfHixIG0E6azCcL5OcDHsQ== }

    '@types/extract-zip@2.0.3':
        resolution: { integrity: sha512-yrO7h+0qOIGxHCmBeL5fKFzR+PBafh9LG6sOLBFFi2JuN+Hj663TAxfnqJh5vkQn963VimrhBF1GZzea3A+4Ig== }
        deprecated: This is a stub types definition. extract-zip provides its own type definitions, so you do not need this installed.

    '@types/hast@3.0.4':
        resolution: { integrity: sha512-WPs+bbQw5aCj+x6laNGWLH3wviHtoCv/P3+otBhbOhJgG8qtpdAMlTCxLtsTWA7LH1Oh/bFCHsBn0TPS5m30EQ== }

    '@types/http-cache-semantics@4.0.4':
        resolution: { integrity: sha512-1m0bIFVc7eJWyve9S0RnuRgcQqF/Xd5QsUZAZeQFr1Q3/p9JWoQQEqmVy+DPTNpGXwhgIetAoYF8JSc33q29QA== }

    '@types/http-errors@2.0.5':
        resolution: { integrity: sha512-r8Tayk8HJnX0FztbZN7oVqGccWgw98T/0neJphO91KkmOzug1KkofZURD4UaD5uH8AqcFLfdPErnBod0u71/qg== }

    '@types/inquirer@9.0.8':
        resolution: { integrity: sha512-CgPD5kFGWsb8HJ5K7rfWlifao87m4ph8uioU7OTncJevmE/VLIqAAjfQtko578JZg7/f69K4FgqYym3gNr7DeA== }

    '@types/lodash@4.17.17':
        resolution: { integrity: sha512-RRVJ+J3J+WmyOTqnz3PiBLA501eKwXl2noseKOrNo/6+XEHjTAxO4xHvxQB6QuNm+s4WRbn6rSiap8+EA+ykFQ== }

    '@types/mime-types@3.0.1':
        resolution: { integrity: sha512-xRMsfuQbnRq1Ef+C+RKaENOxXX87Ygl38W1vDfPHRku02TgQr+Qd8iivLtAMcR0KF5/29xlnFihkTlbqFrGOVQ== }

    '@types/mime@1.3.5':
        resolution: { integrity: sha512-/pyBZWSLD2n0dcHE3hq8s8ZvcETHtEuF+3E7XVt0Ig2nvsVQXdghHVcEkIWjy9A0wKfTn97a/PSDYohKIlnP/w== }

    '@types/mute-stream@0.0.4':
        resolution: { integrity: sha512-CPM9nzrCPPJHQNA9keH9CVkVI+WR5kMa+7XEs5jcGQ0VoAGnLv242w8lIVgwAEfmE4oufJRaTc9PNLQl0ioAow== }

    '@types/node-fetch@2.6.12':
        resolution: { integrity: sha512-8nneRWKCg3rMtF69nLQJnOYUcbafYeFSjqkw3jCRLsqkWFlHaoQrr5mXmofFGOx3DKn7UfmBMyov8ySvLRVldA== }

    '@types/node@18.19.111':
        resolution: { integrity: sha512-90sGdgA+QLJr1F9X79tQuEut0gEYIfkX9pydI4XGRgvFo9g2JWswefI+WUSUHPYVBHYSEfTEqBxA5hQvAZB3Mw== }

    '@types/node@20.19.0':
        resolution: { integrity: sha512-hfrc+1tud1xcdVTABC2JiomZJEklMcXYNTVtZLAeqTVWD+qL5jkHKT+1lOtqDdGxt+mB53DTtiz673vfjU8D1Q== }

    '@types/node@22.15.31':
        resolution: { integrity: sha512-jnVe5ULKl6tijxUhvQeNbQG/84fHfg+yMak02cT8QVhBx/F05rAVxCGBYYTh2EKz22D6JF5ktXuNwdx7b9iEGw== }

    '@types/qs@6.14.0':
        resolution: { integrity: sha512-eOunJqu0K1923aExK6y8p6fsihYEn/BYuQ4g0CxAAgFc4b/ZLN4CrsRZ55srTdqoiLzU2B2evC+apEIxprEzkQ== }

    '@types/range-parser@1.2.7':
        resolution: { integrity: sha512-hKormJbkJqzQGhziax5PItDUTMAM9uE2XXQmM37dyd4hVM+5aVl7oVxMVUiVQn2oCQFN/LKCZdvSM0pFRqbSmQ== }

    '@types/resolve@1.20.2':
        resolution: { integrity: sha512-60BCwRFOZCQhDncwQdxxeOEEkbc5dIMccYLwbxsS4TUNeVECQ/pBJ0j09mrHOl/JJvpRPGwO9SvE4nR2Nb/a4Q== }

    '@types/send@0.17.5':
        resolution: { integrity: sha512-z6F2D3cOStZvuk2SaP6YrwkNO65iTZcwA2ZkSABegdkAh/lf+Aa/YQndZVfmEXT5vgAp6zv06VQ3ejSVjAny4w== }

    '@types/serve-static@1.15.8':
        resolution: { integrity: sha512-roei0UY3LhpOJvjbIP6ZZFngyLKl5dskOtDhxY5THRSpO+ZI+nzJ+m5yUMzGrp89YRa7lvknKkMYjqQFGwA7Sg== }

    '@types/sinon@17.0.4':
        resolution: { integrity: sha512-RHnIrhfPO3+tJT0s7cFaXGZvsL4bbR3/k7z3P312qMS4JaS2Tk+KiwiLx1S0rQ56ERj00u1/BtdyVd0FY+Pdew== }

    '@types/sinonjs__fake-timers@8.1.5':
        resolution: { integrity: sha512-mQkU2jY8jJEF7YHjHvsQO8+3ughTL1mcnn96igfhONmR+fUPSKIkefQYpSe8bsly2Ep7oQbn/6VG5/9/0qcArQ== }

    '@types/through@0.0.33':
        resolution: { integrity: sha512-HsJ+z3QuETzP3cswwtzt2vEIiHBk/dCcHGhbmG5X3ecnwFD/lPrMpliGXxSCg03L9AhrdwA4Oz/qfspkDW+xGQ== }

    '@types/triple-beam@1.3.5':
        resolution: { integrity: sha512-6WaYesThRMCl19iryMYP7/x2OVgCtbIVflDGFpWnb9irXI3UjYE4AzmYuiUKY1AJstGijoY+MgUszMgRxIYTYw== }

    '@types/unist@3.0.3':
        resolution: { integrity: sha512-ko/gIFJRv177XgZsZcBwnqJN5x/Gien8qNOn0D5bQU/zAzVf9Zt3BlcUiLqhV9y4ARk0GbT3tnUiPNgnTXzc/Q== }

    '@types/update-notifier@6.0.8':
        resolution: { integrity: sha512-IlDFnfSVfYQD+cKIg63DEXn3RFmd7W1iYtKQsJodcHK9R1yr8aKbKaPKfBxzPpcHCq2DU8zUq4PIPmy19Thjfg== }

    '@types/uuid@9.0.8':
        resolution: { integrity: sha512-jg+97EGIcY9AGHJJRaaPVgetKDsrTgbRjQ5Msgjh/DQKEFl0DtyRr/VCOyD1T2R1MNeWPK/u7JoGhlDZnKBAfA== }

    '@types/wrap-ansi@3.0.0':
        resolution: { integrity: sha512-ltIpx+kM7g/MLRZfkbL7EsCEjfzCcScLpkg37eXEtx5kmrAKBkTJwd1GIAjDSL8wTpM6Hzn5YO4pSb91BEwu1g== }

    '@types/ws@8.18.1':
        resolution: { integrity: sha512-ThVF6DCVhA8kUGy+aazFQ4kXQ7E1Ty7A3ypFOe0IcJV8O/M511G99AW24irKrW56Wt44yG9+ij8FaqoBGkuBXg== }

    '@types/yauzl@2.10.3':
        resolution: { integrity: sha512-oJoftv0LSuaDZE3Le4DbKX+KS9G36NzOeSap90UIK0yMA/NhKJhqlSGtNDORNRaIbQfzjXDrQa0ytJ6mNRGz/Q== }

    '@vitest/coverage-v8@3.2.2':
        resolution: { integrity: sha512-RVAi5xnqedSKvaoQyCTWvncMk8eYZcTTOsLK7XmnfOEvdGP/O/upA0/MA8Ss+Qs++mj0GcSRi/whR0S5iBPpTQ== }
        peerDependencies:
            '@vitest/browser': 3.2.2
            vitest: 3.2.2
        peerDependenciesMeta:
            '@vitest/browser':
                optional: true

    '@vitest/expect@3.2.3':
        resolution: { integrity: sha512-W2RH2TPWVHA1o7UmaFKISPvdicFJH+mjykctJFoAkUw+SPTJTGjUNdKscFBrqM7IPnCVu6zihtKYa7TkZS1dkQ== }

    '@vitest/mocker@3.2.3':
        resolution: { integrity: sha512-cP6fIun+Zx8he4rbWvi+Oya6goKQDZK+Yq4hhlggwQBbrlOQ4qtZ+G4nxB6ZnzI9lyIb+JnvyiJnPC2AGbKSPA== }
        peerDependencies:
            msw: ^2.4.9
            vite: ^5.0.0 || ^6.0.0 || ^7.0.0-0
        peerDependenciesMeta:
            msw:
                optional: true
            vite:
                optional: true

    '@vitest/pretty-format@3.2.3':
        resolution: { integrity: sha512-yFglXGkr9hW/yEXngO+IKMhP0jxyFw2/qys/CK4fFUZnSltD+MU7dVYGrH8rvPcK/O6feXQA+EU33gjaBBbAng== }

    '@vitest/runner@3.2.3':
        resolution: { integrity: sha512-83HWYisT3IpMaU9LN+VN+/nLHVBCSIUKJzGxC5RWUOsK1h3USg7ojL+UXQR3b4o4UBIWCYdD2fxuzM7PQQ1u8w== }

    '@vitest/snapshot@3.2.3':
        resolution: { integrity: sha512-9gIVWx2+tysDqUmmM1L0hwadyumqssOL1r8KJipwLx5JVYyxvVRfxvMq7DaWbZZsCqZnu/dZedaZQh4iYTtneA== }

    '@vitest/spy@3.2.3':
        resolution: { integrity: sha512-JHu9Wl+7bf6FEejTCREy+DmgWe+rQKbK+y32C/k5f4TBIAlijhJbRBIRIOCEpVevgRsCQR2iHRUH2/qKVM/plw== }

    '@vitest/utils@3.2.3':
        resolution: { integrity: sha512-4zFBCU5Pf+4Z6v+rwnZ1HU1yzOKKvDkMXZrymE2PBlbjKJRlrOxbvpfPSvJTGRIwGoahaOGvp+kbCoxifhzJ1Q== }

    '@xmldom/xmldom@0.8.10':
        resolution: { integrity: sha512-2WALfTl4xo2SkGCYRt6rDTFfk9R1czmBvUQy12gK2KuRKIpWEhcbbzy8EZXtz/jkRqHX8bFEc6FC1HjX4TUWYw== }
        engines: { node: '>=10.0.0' }

    '@zilliz/milvus2-sdk-node@2.5.11':
        resolution: { integrity: sha512-eBeXDi8qUj0UdHP8/NPXrFXiZ8bpeZrXX9sYonKutkyf7uiYMTyqpzJUQhT0AgVb+V5BDf4UEjquCKKAQ6MZRA== }

    abort-controller@3.0.0:
        resolution: { integrity: sha512-h8lQ8tacZYnR3vNQTgibj+tODHI5/+l06Au2Pcriv/Gmet0eaj4TwWH41sO9wnHDiQsEj19q0drzdWdeAHtweg== }
        engines: { node: '>=6.5' }

    accepts@1.3.8:
        resolution: { integrity: sha512-PYAthTa2m2VKxuvSD3DPC/Gy+U+sOA1LAuT8mkmRuvw+NACSaeXEQ+NHcVF7rONl6qcaxV3Uuemwawk+7+SJLw== }
        engines: { node: '>= 0.6' }

    accepts@2.0.0:
        resolution: { integrity: sha512-5cvg6CtKwfgdmVqY1WIiXKc3Q1bkRqGLi+2W/6ao+6Y7gu/RCwRuAhGEzh5B4KlszSuTLgZYuqFqo5bImjNKng== }
        engines: { node: '>= 0.6' }

    acorn-jsx-walk@2.0.0:
        resolution: { integrity: sha512-uuo6iJj4D4ygkdzd6jPtcxs8vZgDX9YFIkqczGImoypX2fQ4dVImmu3UzA4ynixCIMTrEOWW+95M2HuBaCEOVA== }

    acorn-jsx@5.3.2:
        resolution: { integrity: sha512-rq9s+JNhf0IChjtDXxllJ7g41oZk5SlXtp0LHwyA5cejwn7vKmKp4pPri6YEePv2PU65sAsegbXtIinmDFDXgQ== }
        peerDependencies:
            acorn: ^6.0.0 || ^7.0.0 || ^8.0.0

    acorn-loose@8.5.0:
        resolution: { integrity: sha512-ppga7pybjwX2HSJv5ayHe6QG4wmNS1RQ2wjBMFTVnOj0h8Rxsmtc6fnVzINqHSSRz23sTe9IL3UAt/PU9gc4FA== }
        engines: { node: '>=0.4.0' }

    acorn-walk@8.3.4:
        resolution: { integrity: sha512-ueEepnujpqee2o5aIYnvHU6C0A42MNdsIDeqy5BydrkuC5R1ZuUFnm27EeFJGoEHJQgn3uleRvmTXaJgfXbt4g== }
        engines: { node: '>=0.4.0' }

    acorn@8.14.1:
        resolution: { integrity: sha512-OvQ/2pUDKmgfCg++xsTX1wGxfTaszcHVcTctW4UJB4hibJx2HXxxO5UmVgyjMa+ZDsiaf5wWLXYpRWMmBI0QHg== }
        engines: { node: '>=0.4.0' }
        hasBin: true

    agent-base@7.1.3:
        resolution: { integrity: sha512-jRR5wdylq8CkOe6hei19GGZnxM6rBGwFl3Bg0YItGDimvjGtAvdZk4Pu6Cl4u4Igsws4a1fd1Vq3ezrhn4KmFw== }
        engines: { node: '>= 14' }

    agentkeepalive@4.6.0:
        resolution: { integrity: sha512-kja8j7PjmncONqaTsB8fQ+wE2mSU2DJ9D4XKoJ5PFWIdRMa6SLSN1ff4mOr4jCbfRSsxR4keIiySJU0N9T5hIQ== }
        engines: { node: '>= 8.0.0' }

    aggregate-error@3.1.0:
        resolution: { integrity: sha512-4I7Td01quW/RpocfNayFdFVk1qSuoh0E7JrbRJ16nH01HhKFQ88INq9Sd+nd72zqRySlr9BmDA8xlEJ6vJMrYA== }
        engines: { node: '>=8' }

    ajv@6.12.6:
        resolution: { integrity: sha512-j3fVLgvTo527anyYyJOGTYJbG+vnnQYvE0m5mmkc1TK+nxAppkCLMIL0aZ4dblVCNoGShhm+kzE4ZUykBoMg4g== }

    ajv@8.17.1:
        resolution: { integrity: sha512-B/gBuNg5SiMTrPkC+A2+cW0RszwxYmn6VYxB/inlBStS5nx6xHIt/ehKRhIMhqusl7a8LjQoZnjCs5vhwxOQ1g== }

    ansi-align@3.0.1:
        resolution: { integrity: sha512-IOfwwBF5iczOjp/WeY4YxyjqAFMQoZufdQWDd19SEExbVLNXqvpzSJ/M7Za4/sCPmQ0+GRquoA7bGcINcxew6w== }

    ansi-escapes@4.3.2:
        resolution: { integrity: sha512-gKXj5ALrKWQLsYG9jlTRmR/xKluxHV+Z9QEwNIgCfM1/uwPMCuzVVnh5mwTd+OuBZcwSIMbqssNWRm1lE51QaQ== }
        engines: { node: '>=8' }

    ansi-escapes@7.0.0:
        resolution: { integrity: sha512-GdYO7a61mR0fOlAsvC9/rIHf7L96sBc6dEWzeOu+KAea5bZyQRPIpojrVoI4AXGJS/ycu/fBTdLrUkA4ODrvjw== }
        engines: { node: '>=18' }

    ansi-regex@5.0.1:
        resolution: { integrity: sha512-quJQXlTSUGL2LH9SUXo8VwsY4soanhgo6LNSm84E1LBcE8s3O0wpdiRzyR9z/ZZJMlMWv37qOOb9pdJlMUEKFQ== }
        engines: { node: '>=8' }

    ansi-regex@6.1.0:
        resolution: { integrity: sha512-7HSX4QQb4CspciLpVFwyRe79O3xsIZDDLER21kERQ71oaPodF8jL725AgJMFAYbooIqolJoRLuM81SpeUkpkvA== }
        engines: { node: '>=12' }

    ansi-styles@4.3.0:
        resolution: { integrity: sha512-zbB9rCJAT1rbjiVDb2hqKFHNYLxgtk8NURxZ3IZwD3F6NtxbXZQCnnSi1Lkx+IDohdPlFp222wVALIheZJQSEg== }
        engines: { node: '>=8' }

    ansi-styles@6.2.1:
        resolution: { integrity: sha512-bN798gFfQX+viw3R7yrGWRqnrN2oRkEkUjjl4JNn4E8GxxbjtG3FbrEIIY3l8/hrwUwIeCZvi4QuOTP4MErVug== }
        engines: { node: '>=12' }

    ansicolors@0.3.2:
        resolution: { integrity: sha512-QXu7BPrP29VllRxH8GwB7x5iX5qWKAAMLqKQGWTeLWVlNHNOpVMJ91dsxQAIWXpjuW5wqvxu3Jd/nRjrJ+0pqg== }

    ansis@3.17.0:
        resolution: { integrity: sha512-0qWUglt9JEqLFr3w1I1pbrChn1grhaiAR2ocX1PP/flRmxgtwTzPFFFnfIlD6aMOLQZgSuCRlidD70lvx8yhzg== }
        engines: { node: '>=14' }

    append-transform@2.0.0:
        resolution: { integrity: sha512-7yeyCEurROLQJFv5Xj4lEGTy0borxepjFv1g22oAdqFu//SrAlDl1O1Nxx15SH1RoliUml6p8dwJW9jvZughhg== }
        engines: { node: '>=8' }

    archy@1.0.0:
        resolution: { integrity: sha512-Xg+9RwCg/0p32teKdGMPTPnVXKD0w3DfHnFTficozsAgsvq2XenPJq/MYpzzQ/v8zrOyJn6Ds39VA4JIDwFfqw== }

    arg@4.1.3:
        resolution: { integrity: sha512-58S9QDqG0Xx27YwPSt9fJxivjYl432YCwfDMfZ+71RAqUrZef7LrKQZ3LHLOwCS4FLNBplP533Zx895SeOCHvA== }

    argparse@1.0.10:
        resolution: { integrity: sha512-o5Roy6tNG4SL/FOkCAN6RzjiakZS25RLYFrcMttJqbdd8BWrnA+fGz57iN5Pb06pvBGvl5gQ0B48dJlslXvoTg== }

    argparse@2.0.1:
        resolution: { integrity: sha512-8+9WqebbFzpX9OR+Wa6O29asIogeRMzcGtAINdpMHHyAg10f05aSFVBbcEqGf/PXw1EjAZ+q2/bEBg3DvurK3Q== }

    array-flatten@1.1.1:
        resolution: { integrity: sha512-PCVAQswWemu6UdxsDFFX/+gVeYqKAod3D3UVm91jHwynguOwAvYPhx8nNlM++NqRcK6CxxpUafjmhIdKiHibqg== }

    array-timsort@1.0.3:
        resolution: { integrity: sha512-/+3GRL7dDAGEfM6TseQk/U+mi18TU2Ms9I3UlLdUMhz2hbvGNTKdj9xniwXfUqgYhHxRx0+8UnKkvlNwVU+cWQ== }

    array-union@2.1.0:
        resolution: { integrity: sha512-HGyxoOTYUyCM6stUe6EJgnd4EoewAI7zMdfqO+kGjnlZmBDz/cR5pf8r/cR4Wq60sL/p0IkcjUEEPwS3GFrIyw== }
        engines: { node: '>=8' }

    assertion-error@1.1.0:
        resolution: { integrity: sha512-jgsaNduz+ndvGyFt3uSuWqvy4lCnIJiovtouQN5JZHOKCS2QuhEdbcQHFhVksz2N2U9hXJo8odG7ETyWlEeuDw== }

    assertion-error@2.0.1:
        resolution: { integrity: sha512-Izi8RQcffqCeNVgFigKli1ssklIbpHnCYc6AknXGYoB6grJqyeby7jv12JUQgmTAnIDnbck1uxksT4dzN3PWBA== }
        engines: { node: '>=12' }

    ast-v8-to-istanbul@0.3.3:
        resolution: { integrity: sha512-MuXMrSLVVoA6sYN/6Hke18vMzrT4TZNbZIj/hvh0fnYFpO+/kFXcLIaiPwXXWaQUPg4yJD8fj+lfJ7/1EBconw== }

    astral-regex@2.0.0:
        resolution: { integrity: sha512-Z7tMw1ytTXt5jqMcOP+OQteU1VuNK9Y02uuJtKQ1Sv69jXQKKg5cibLwGJow8yzZP+eAc18EmLGPal0bp36rvQ== }
        engines: { node: '>=8' }

    async-retry@1.3.3:
        resolution: { integrity: sha512-wfr/jstw9xNi/0teMHrRW7dsz3Lt5ARhYNZ2ewpadnhaIp5mbALhOAP+EAdsC7t4Z6wqsDVv9+W6gm1Dk9mEyw== }

    async@3.2.6:
        resolution: { integrity: sha512-htCUDlxyyCLMgaM3xXg0C0LW2xqfuQ6p05pCEIsXuyQ+a1koYKTuBMzRNwmybfLgvJDMd0r1LTn4+E0Ti6C2AA== }

    asynckit@0.4.0:
        resolution: { integrity: sha512-Oei9OH4tRh0YqU3GxhX79dM/mwVgvbZJaSNaRk+bshkj0S5cfHcgYakreBjrHwatXKbz+IoIdYLxrKim2MjW0Q== }

    atob@2.1.2:
        resolution: { integrity: sha512-Wm6ukoaOGJi/73p/cl2GvLjTI5JM1k/O14isD73YML8StrH/7/lRFgmg8nICZgD3bZZvjwCGxtMOD3wWNAu8cg== }
        engines: { node: '>= 4.5.0' }
        hasBin: true

    atomically@2.0.3:
        resolution: { integrity: sha512-kU6FmrwZ3Lx7/7y3hPS5QnbJfaohcIul5fGqf7ok+4KklIEk9tJ0C2IQPdacSbVUWv6zVHXEBWoWd6NrVMT7Cw== }

    aws-ssl-profiles@1.1.2:
        resolution: { integrity: sha512-NZKeq9AfyQvEeNlN0zSYAaWrmBffJh3IELMZfRpJVWgrpEbtEpnjvzqBPf+mxoI287JohRDoa+/nsfqqiZmF6g== }
        engines: { node: '>= 6.0.0' }

    axios@1.9.0:
        resolution: { integrity: sha512-re4CqKTJaURpzbLHtIi6XpDv20/CnpXOtjRY5/CU32L8gU8ek9UIivcfvSWvmKEngmVbrUtPpdDwWDWL7DNHvg== }

    balanced-match@1.0.2:
        resolution: { integrity: sha512-3oSeUO0TMV67hN1AmbXsK4yaqU7tjiHlbxRDZOpH0KW9+CeX4bRAaX0Anxt0tx2MrpRpWwQaPwIlISEJhYU5Pw== }

    base64-js@1.5.1:
        resolution: { integrity: sha512-AKpaYlHn8t4SVbOHCy+b5+KKgvR4vrsD8vbvrbiQJps7fKDTkjkDry6ji0rUJjC0kzbNePLwzxq8iypo41qeWA== }

    bignumber.js@9.3.0:
        resolution: { integrity: sha512-EM7aMFTXbptt/wZdMlBv2t8IViwQL+h6SLHosp8Yf0dqJMTnY6iL32opnAB6kAdL0SZPuvcAzFr31o0c/R3/RA== }

    bl@4.1.0:
        resolution: { integrity: sha512-1W07cM9gS6DcLperZfFSj+bWLtaPGSOHWhPiGzXmvVJbRLdG82sH/Kn8EtW1VqWVA54AKf2h5k5BbnIbwF3h6w== }

    bluebird@3.4.7:
        resolution: { integrity: sha512-iD3898SR7sWVRHbiQv+sHUtHnMvC1o3nW5rAcqnq3uOn07DSAppZYUkIGslDz6gXC7HfunPe7YVBgoEJASPcHA== }

    body-parser@1.20.3:
        resolution: { integrity: sha512-7rAxByjUMqQ3/bHJy7D6OGXvx/MMc4IqBn/X0fcM1QUcAItpZrBEYhWGem+tzXH90c+G01ypMcYJBO9Y30203g== }
        engines: { node: '>= 0.8', npm: 1.2.8000 || >= 1.4.16 }

    body-parser@2.2.0:
        resolution: { integrity: sha512-02qvAaxv8tp7fBa/mw1ga98OGm+eCbqzJOKoRt70sLmfEEi+jyBYVTDGfCL/k06/4EMk/z01gCe7HoCH/f2LTg== }
        engines: { node: '>=18' }

    bowser@2.11.0:
        resolution: { integrity: sha512-AlcaJBi/pqqJBIQ8U9Mcpc9i8Aqxn88Skv5d+xBX006BY5u8N3mGLHa5Lgppa7L/HfwgwLgZ6NYs+Ag6uUmJRA== }

    boxen@7.1.1:
        resolution: { integrity: sha512-2hCgjEmP8YLWQ130n2FerGv7rYpfBmnmp9Uy2Le1vge6X3gZIfSmEzP5QTDElFxcvVcXlEn8Aq6MU/PZygIOog== }
        engines: { node: '>=14.16' }

    boxen@8.0.1:
        resolution: { integrity: sha512-F3PH5k5juxom4xktynS7MoFY+NUWH5LC4CnH11YB8NPew+HLpmBLCybSAEyb2F+4pRXhuhWqFesoQd6DAyc2hw== }
        engines: { node: '>=18' }

    brace-expansion@1.1.11:
        resolution: { integrity: sha512-iCuPHDFgrHX7H2vEI/5xpz07zSHB00TpugqhmYtVmMO6518mCuRMoOYFldEBl0g187ufozdaHgWKcYFb61qGiA== }

    brace-expansion@2.0.1:
        resolution: { integrity: sha512-XnAIvQ8eM+kC6aULx6wuQiwVsnzsi9d3WxzV3FpWTGA19F621kwdbsAcFKXgKUHZWsy+mY6iL1sHTxWEFCytDA== }

    braces@3.0.3:
        resolution: { integrity: sha512-yQbXgO/OSZVD2IsiLlro+7Hf6Q18EJrKSEsdoMzKePKXct3gvD8oLcOQdIzGupr5Fj+EDe8gO/lxc1BzfMpxvA== }
        engines: { node: '>=8' }

    browserslist@4.25.0:
        resolution: { integrity: sha512-PJ8gYKeS5e/whHBh8xrwYK+dAvEj7JXtz6uTucnMRB8OiGTsKccFekoRrjajPBHV8oOY+2tI4uxeceSimKwMFA== }
        engines: { node: ^6 || ^7 || ^8 || ^9 || ^10 || ^11 || ^12 || >=13.7 }
        hasBin: true

    buffer-crc32@0.2.13:
        resolution: { integrity: sha512-VO9Ht/+p3SN7SKWqcrgEzjGbRSJYTx+Q1pTQC0wrWqHx0vpJraQ6GtHx8tvcg1rlK1byhU5gccxgOgj7B0TDkQ== }

    buffer-crc32@1.0.0:
        resolution: { integrity: sha512-Db1SbgBS/fg/392AblrMJk97KggmvYhr4pB5ZIMTWtaivCPMWLkmb7m21cJvpvgK+J3nsU2CmmixNBZx4vFj/w== }
        engines: { node: '>=8.0.0' }

    buffer-equal-constant-time@1.0.1:
        resolution: { integrity: sha512-zRpUiDwd/xk6ADqPMATG8vc9VPrkck7T07OIx0gnjmJAnHnTVXNQG3vfvWNuiZIkwu9KrKdA1iJKfsfTVxE6NA== }

    buffer-from@1.1.2:
        resolution: { integrity: sha512-E+XQCRwSbaaiChtv6k6Dwgc+bx+Bs6vuKJHHl5kox/BaKbhiXzqQOwK4cO22yElGp2OCmjwVhT3HmxgyPGnJfQ== }

    buffer@5.7.1:
        resolution: { integrity: sha512-EHcyIPBQ4BSGlvjB16k5KgAJ27CIsHY/2JBmCRReo48y9rQ3MaUzWX3KVlBa4U7MyX02HdVj0K7C3WaB3ju7FQ== }

    bufferutil@4.0.9:
        resolution: { integrity: sha512-WDtdLmJvAuNNPzByAYpRo2rF1Mmradw6gvWsQKf63476DDXmomT9zUiGypLcG4ibIM67vhAj8jJRdbmEws2Aqw== }
        engines: { node: '>=6.14.2' }

    bytes@3.1.2:
        resolution: { integrity: sha512-/Nf7TyzTx6S3yRJObOAV7956r8cr2+Oj8AC5dt8wSP3BQAoeX58NoHyCU8P8zGkNXStjTSi6fzO6F0pBdcYbEg== }
        engines: { node: '>= 0.8' }

    cac@6.7.14:
        resolution: { integrity: sha512-b6Ilus+c3RrdDk+JhLKUAQfzzgLEPy6wcXqS7f/xe1EETvsDP6GORG7SFuOs6cID5YkqchW/LXZbX5bc8j7ZcQ== }
        engines: { node: '>=8' }

    cacheable-lookup@7.0.0:
        resolution: { integrity: sha512-+qJyx4xiKra8mZrcwhjMRMUhD5NR1R8esPkzIYxX96JiecFoxAXFuz/GpR3+ev4PE1WamHip78wV0vcmPQtp8w== }
        engines: { node: '>=14.16' }

    cacheable-request@10.2.14:
        resolution: { integrity: sha512-zkDT5WAF4hSSoUgyfg5tFIxz8XQK+25W/TLVojJTMKBaxevLBBtLxgqguAuVQB8PVW79FVjHcU+GJ9tVbDZ9mQ== }
        engines: { node: '>=14.16' }

    caching-transform@4.0.0:
        resolution: { integrity: sha512-kpqOvwXnjjN44D89K5ccQC+RUrsy7jB/XLlRrx0D7/2HNcTPqzsb6XgYoErwko6QsV184CA2YgS1fxDiiDZMWA== }
        engines: { node: '>=8' }

    call-bind-apply-helpers@1.0.2:
        resolution: { integrity: sha512-Sp1ablJ0ivDkSzjcaJdxEunN5/XvksFJ2sMBFfq6x0ryhQV/2b/KwFe21cMpmHtPOSij8K99/wSfoEuTObmuMQ== }
        engines: { node: '>= 0.4' }

    call-bound@1.0.4:
        resolution: { integrity: sha512-+ys997U96po4Kx/ABpBCqhA9EuxJaQWDQg7295H4hBphv3IZg0boBKuwYpt4YXp6MZ5AmZQnU/tyMTlRpaSejg== }
        engines: { node: '>= 0.4' }

    camel-case@4.1.2:
        resolution: { integrity: sha512-gxGWBrTT1JuMx6R+o5PTXMmUnhnVzLQ9SNutD4YqKtI6ap897t3tKECYla6gCWEkplXnlNybEkZg9GEGxKFCgw== }

    camelcase@5.3.1:
        resolution: { integrity: sha512-L28STB170nwWS63UjtlEOE3dldQApaJXZkOI1uMFfzf3rRuPegHaHesyee+YxQ+W6SvRDQV6UrdOdRiR153wJg== }
        engines: { node: '>=6' }

    camelcase@7.0.1:
        resolution: { integrity: sha512-xlx1yCK2Oc1APsPXDL2LdlNP6+uu8OCDdhOBSVT279M/S+y75O30C2VuD8T2ogdePBBl7PfPF4504tnLgX3zfw== }
        engines: { node: '>=14.16' }

    camelcase@8.0.0:
        resolution: { integrity: sha512-8WB3Jcas3swSvjIeA2yvCJ+Miyz5l1ZmB6HFb9R1317dt9LCQoswg/BGrmAmkWVEszSrrg4RwmO46qIm2OEnSA== }
        engines: { node: '>=16' }

    caniuse-lite@1.0.30001721:
        resolution: { integrity: sha512-cOuvmUVtKrtEaoKiO0rSc29jcjwMwX5tOHDy4MgVFEWiUXj4uBMJkwI8MDySkgXidpMiHUcviogAvFi4pA2hDQ== }

    capital-case@1.0.4:
        resolution: { integrity: sha512-ds37W8CytHgwnhGGTi88pcPyR15qoNkOpYwmMMfnWqqWgESapLqvDx6huFjQ5vqWSn2Z06173XNA7LtMOeUh1A== }

    cardinal@2.1.1:
        resolution: { integrity: sha512-JSr5eOgoEymtYHBjNWyjrMqet9Am2miJhlfKNdqLp6zoeAh0KN5dRAcxlecj5mAJrmQomgiOBj35xHLrFjqBpw== }
        hasBin: true

    chai@4.5.0:
        resolution: { integrity: sha512-RITGBfijLkBddZvnn8jdqoTypxvqbOLYQkGGxXzeFjVHvudaPw0HNFD9x928/eUwYWd2dPCugVqspGALTZZQKw== }
        engines: { node: '>=4' }

    chai@5.2.0:
        resolution: { integrity: sha512-mCuXncKXk5iCLhfhwTc0izo0gtEmpz5CtG2y8GiOINBlMVS6v8TMRc5TaLWKS6692m9+dVVfzgeVxR5UxWHTYw== }
        engines: { node: '>=12' }

    chalk@4.1.2:
        resolution: { integrity: sha512-oKnbhFyRIXpUuez8iBMmyEa4nbj4IOQyuhc/wy9kY7/WVPcwIO9VA668Pu8RkO7+0G76SLROeyw9CpQ061i4mA== }
        engines: { node: '>=10' }

    chalk@5.4.1:
        resolution: { integrity: sha512-zgVZuo2WcZgfUEmsn6eO3kINexW8RAE4maiQ8QNs8CtpPCSyMiYsULR3HQYkm3w8FIA3SberyMJMSldGsW+U3w== }
        engines: { node: ^12.17.0 || ^14.13 || >=16.0.0 }

    change-case@4.1.2:
        resolution: { integrity: sha512-bSxY2ws9OtviILG1EiY5K7NNxkqg/JnRnFxLtKQ96JaviiIxi7djMrSd0ECT9AC+lttClmYwKw53BWpOMblo7A== }

    chardet@0.7.0:
        resolution: { integrity: sha512-mT8iDcrh03qDGRRmoA2hmBJnxpllMR+0/0qlzjqZES6NdiWDcZkCNAk4rPFZ9Q85r27unkiNNg8ZOiwZXBHwcA== }

    check-error@1.0.3:
        resolution: { integrity: sha512-iKEoDYaRmd1mxM90a2OEfWhjsjPpYPuQ+lMYsoxB126+t8fw7ySEO48nmDg5COTjxDI65/Y2OWpeEHk3ZOe8zg== }

    check-error@2.1.1:
        resolution: { integrity: sha512-OAlb+T7V4Op9OwdkjmguYRqncdlx5JiofwOAUkmTF+jNdHwzTaTs4sRAGpzLF3oOz5xAyDGrPgeIDFQmDOTiJw== }
        engines: { node: '>= 16' }

    chokidar@4.0.3:
        resolution: { integrity: sha512-Qgzu8kfBvo+cA4962jnP1KkS6Dop5NS6g7R5LFYJr4b8Ub94PPQXUksCw9PvXoeXPRRddRNC5C1JQUR2SMGtnA== }
        engines: { node: '>= 14.16.0' }

    clean-stack@2.2.0:
        resolution: { integrity: sha512-4diC9HaTE+KRAMWhDhrGOECgWZxoevMc5TlkObMqNSsVU62PYzXZ/SMTjzyGAFF1YusgxGcSWTEXBhp0CPwQ1A== }
        engines: { node: '>=6' }

    clean-stack@3.0.1:
        resolution: { integrity: sha512-lR9wNiMRcVQjSB3a7xXGLuz4cr4wJuuXlaAEbRutGowQTmlp7R72/DOgN21e8jdwblMWl9UOJMJXarX94pzKdg== }
        engines: { node: '>=10' }

    cli-boxes@3.0.0:
        resolution: { integrity: sha512-/lzGpEWL/8PfI0BmBOPRwp0c/wFNX1RdUML3jK/RcSBA9T8mZDdQpqYBKtCFTOfQbwPqWEOpjqW+Fnayc0969g== }
        engines: { node: '>=10' }

    cli-cursor@3.1.0:
        resolution: { integrity: sha512-I/zHAwsKf9FqGoXM4WWRACob9+SNukZTd94DWF57E4toouRulbCxcUh6RKUEOQlYTHJnzkPMySvPNaaSLNfLZw== }
        engines: { node: '>=8' }

    cli-cursor@5.0.0:
        resolution: { integrity: sha512-aCj4O5wKyszjMmDT4tZj93kxyydN/K5zPWSCe6/0AV/AA1pqe5ZBIw0a2ZfPQV7lL5/yb5HsUreJ6UFAF1tEQw== }
        engines: { node: '>=18' }

    cli-progress@3.12.0:
        resolution: { integrity: sha512-tRkV3HJ1ASwm19THiiLIXLO7Im7wlTuKnvkYaTkyoAPefqjNg7W7DHKUlGRxy9vxDvbyCYQkQozvptuMkGCg8A== }
        engines: { node: '>=4' }

    cli-spinners@2.9.2:
        resolution: { integrity: sha512-ywqV+5MmyL4E7ybXgKys4DugZbX0FC6LnwrhjuykIjnK9k8OQacQ7axGKnjDXWNhns0xot3bZI5h55H8yo9cJg== }
        engines: { node: '>=6' }

    cli-width@3.0.0:
        resolution: { integrity: sha512-FxqpkPPwu1HjuN93Omfm4h8uIanXofW0RxVEW3k5RKx+mJJYSthzNhp32Kzxxy3YAEZ/Dc/EWN1vZRY0+kOhbw== }
        engines: { node: '>= 10' }

    cli-width@4.1.0:
        resolution: { integrity: sha512-ouuZd4/dm2Sw5Gmqy6bGyNNNe1qt9RpmxveLSO7KcgsTnU7RXfsw+/bukWGo1abgBiMAic068rclZsO4IWmmxQ== }
        engines: { node: '>= 12' }

    cliui@6.0.0:
        resolution: { integrity: sha512-t6wbgtoCXvAzst7QgXxJYqPt0usEfbgQdftEPbLL/cvv6HPE5VgvqCuAIDR0NgU52ds6rFwqrgakNLrHEjCbrQ== }

    cliui@8.0.1:
        resolution: { integrity: sha512-BSeNnyus75C4//NQ9gQt1/csTXyo/8Sb+afLAkzAptFuMsod9HFokGNudZpi/oQV73hnVK+sR+5PVRMd+Dr7YQ== }
        engines: { node: '>=12' }

    clone@1.0.4:
        resolution: { integrity: sha512-JQHZ2QMW6l3aH/j6xCqQThY/9OH4D/9ls34cgkUBiEeocRTU04tHfKPBsUK1PqZCUQM7GiA0IIXJSuXHI64Kbg== }
        engines: { node: '>=0.8' }

    cluster-key-slot@1.1.2:
        resolution: { integrity: sha512-RMr0FhtfXemyinomL4hrWcYJxmX6deFdCxpJzhDttxgO1+bcCnkk+9drydLVDmAMG7NE6aN/fl4F7ucU/90gAA== }
        engines: { node: '>=0.10.0' }

    code-block-writer@13.0.3:
        resolution: { integrity: sha512-Oofo0pq3IKnsFtuHqSF7TqBfr71aeyZDVJ0HpmqB7FBM2qEigL0iPONSCZSO9pE9dZTAxANe5XHG9Uy0YMv8cg== }

    color-convert@1.9.3:
        resolution: { integrity: sha512-QfAUtd+vFdAtFQcC8CCyYt1fYWxSqAiK2cSD6zDB8N3cpsEBAvRxp9zOGg6G/SHHJYAT88/az/IuDGALsNVbGg== }

    color-convert@2.0.1:
        resolution: { integrity: sha512-RRECPsj7iu/xb5oKYcsFHSppFNnsj/52OVTRKb4zP5onXwVF3zVmmToNcOfGC+CRDpfK/U584fMg38ZHCaElKQ== }
        engines: { node: '>=7.0.0' }

    color-name@1.1.3:
        resolution: { integrity: sha512-72fSenhMw2HZMTVHeCA9KCmpEIbzWiQsjN+BHcBbS9vr1mtt+vJjPdksIBNUmKAW8TFUDPJK5SUU3QhE9NEXDw== }

    color-name@1.1.4:
        resolution: { integrity: sha512-dOy+3AuW3a2wNbZHIuMZpTcgjGuLU/uBL/ubcZF9OXbDo8ff4O8yVp5Bf0efS8uEoYo5q4Fx7dY9OgQGXgAsQA== }

    color-string@1.9.1:
        resolution: { integrity: sha512-shrVawQFojnZv6xM40anx4CkoDP+fZsw/ZerEMsW/pyzsRbElpsL/DBVW7q3ExxwusdNXI3lXpuhEZkzs8p5Eg== }

    color@3.2.1:
        resolution: { integrity: sha512-aBl7dZI9ENN6fUGC7mWpMTPNHmWUSNan9tuWN6ahh5ZLNk9baLJOnSMlrQkHcrfFgz2/RigjUVAjdx36VcemKA== }

    color@4.2.3:
        resolution: { integrity: sha512-1rXeuUUiGGrykh+CeBdu5Ie7OJwinCgQY0bc7GCRxy5xVHy+moaqkpL/jqQq0MtQOeYcrqEz4abc5f0KtU7W4A== }
        engines: { node: '>=12.5.0' }

    colorspace@1.1.4:
        resolution: { integrity: sha512-BgvKJiuVu1igBUF2kEjRCZXol6wiiGbY5ipL/oVPwm0BL9sIpMIzM8IK7vwuxIIzOXMV3Ey5w+vxhm0rR/TN8w== }

    combined-stream@1.0.8:
        resolution: { integrity: sha512-FQN4MRfuJeHf7cBbBMJFXhKSDq+2kAArBlmRBvcvFE5BB1HZKXtSFASDhdlz9zOYwxh8lDdnvmMOe/+5cdoEdg== }
        engines: { node: '>= 0.8' }

    commander@13.1.0:
        resolution: { integrity: sha512-/rFeCpNJQbhSZjGVwO9RFV3xPqbnERS8MmIQzCtD/zl6gpJuV/bMLuN92oG3F7d8oDEHHRrujSXNUr8fpjntKw== }
        engines: { node: '>=18' }

    commander@2.20.3:
        resolution: { integrity: sha512-GpVkmM8vF2vQUkj2LvZmD35JxeJOLCwJ9cUkugyk2nuhbv3+mJvpLYYt+0+USMxE+oj+ey/lJEnhZw75x/OMcQ== }

    comment-json@4.2.5:
        resolution: { integrity: sha512-bKw/r35jR3HGt5PEPm1ljsQQGyCrR8sFGNiN5L+ykDHdpO8Smxkrkla9Yi6NkQyUrb8V54PGhfMs6NrIwtxtdw== }
        engines: { node: '>= 6' }

    comment-parser@1.4.1:
        resolution: { integrity: sha512-buhp5kePrmda3vhc5B9t7pUQXAb2Tnd0qgpkIhPhkHXxJpiPJ11H0ZEU0oBpJ2QztSbzG/ZxMj/CHsYJqRHmyg== }
        engines: { node: '>= 12.0.0' }

    commondir@1.0.1:
        resolution: { integrity: sha512-W9pAhw0ja1Edb5GVdIF1mjZw/ASI0AlShXM83UUGe2DVr5TdAPEA1OA8m/g8zWp9x6On7gqufY+FatDbC3MDQg== }

    complex.js@2.4.2:
        resolution: { integrity: sha512-qtx7HRhPGSCBtGiST4/WGHuW+zeaND/6Ld+db6PbrulIB1i2Ev/2UPiqcmpQNPSyfBKraC0EOvOKCB5dGZKt3g== }

    concat-map@0.0.1:
        resolution: { integrity: sha512-/Srv4dswyQNBfohGpz9o6Yb3Gz3SrUDqBH5rTuhGR7ahtlbYKnVxw2bCFMRljaA7EXHaXZ8wsHdodFvbkhKmqg== }

    config-chain@1.1.13:
        resolution: { integrity: sha512-qj+f8APARXHrM0hraqXYb2/bOVSV4PvJQlNZ/DVj0QrmNM2q2euizkeuVckQ57J+W0mRH6Hvi+k50M4Jul2VRQ== }

    configstore@7.0.0:
        resolution: { integrity: sha512-yk7/5PN5im4qwz0WFZW3PXnzHgPu9mX29Y8uZ3aefe2lBPC1FYttWZRcaW9fKkT0pBCJyuQ2HfbmPVaODi9jcQ== }
        engines: { node: '>=18' }

    consola@3.4.2:
        resolution: { integrity: sha512-5IKcdX0nnYavi6G7TtOhwkYzyjfJlatbjMjuLSfE2kYT5pMDOilZ4OvMhi637CcDICTmz3wARPoyhqyX1Y+XvA== }
        engines: { node: ^14.18.0 || >=16.10.0 }

    constant-case@3.0.4:
        resolution: { integrity: sha512-I2hSBi7Vvs7BEuJDr5dDHfzb/Ruj3FyvFyh7KLilAjNQw3Be+xgqUBA2W6scVEcL0hL1dwPRtIqEPVUCKkSsyQ== }

    content-disposition@0.5.4:
        resolution: { integrity: sha512-FveZTNuGw04cxlAiWbzi6zTAL/lhehaWbTtgluJh4/E95DqMwTmha3KZN1aAWA8cFIhHzMZUvLevkw5Rqk+tSQ== }
        engines: { node: '>= 0.6' }

    content-disposition@1.0.0:
        resolution: { integrity: sha512-Au9nRL8VNUut/XSzbQA38+M78dzP4D+eqg3gfJHMIHHYa3bg067xj1KxMUWj+VULbiZMowKngFFbKczUrNJ1mg== }
        engines: { node: '>= 0.6' }

    content-type@1.0.5:
        resolution: { integrity: sha512-nTjqfcBFEipKdXCv4YDQWCfmcLZKm81ldF0pAopTvyrFGVbcR6P/VAAd5G7N+0tTr8QqiU0tFadD6FK4NtJwOA== }
        engines: { node: '>= 0.6' }

    convert-source-map@1.9.0:
        resolution: { integrity: sha512-ASFBup0Mz1uyiIjANan1jzLQami9z1PoYSZCiiYW2FczPbenXc45FZdBZLzOT+r6+iciuEModtmCti+hjaAk0A== }

    convert-source-map@2.0.0:
        resolution: { integrity: sha512-Kvp459HrV2FEJ1CAsi1Ku+MY3kasH19TFykTz2xWmMeq6bk2NU3XXvfJ+Q61m0xktWwt+1HSYf3JZsTms3aRJg== }

    cookie-signature@1.0.6:
        resolution: { integrity: sha512-QADzlaHc8icV8I7vbaJXJwod9HWYp8uCqf1xa4OfNu1T7JVxQIrUgOWtHdNDtPiywmFbiS12VjotIXLrKM3orQ== }

    cookie-signature@1.2.2:
        resolution: { integrity: sha512-D76uU73ulSXrD1UXF4KE2TMxVVwhsnCgfAyTg9k8P6KGZjlXKrOLe4dJQKI3Bxi5wjesZoFXJWElNWBjPZMbhg== }
        engines: { node: '>=6.6.0' }

    cookie@0.7.1:
        resolution: { integrity: sha512-6DnInpx7SJ2AK3+CTUE/ZM0vWTUboZCegxhC2xiIydHR9jNuTAASBrfEpHhiGOZw/nX51bHt6YQl8jsGo4y/0w== }
        engines: { node: '>= 0.6' }

    cookie@0.7.2:
        resolution: { integrity: sha512-yki5XnKuf750l50uGTllt6kKILY4nQ1eNIQatoXEByZ5dWgnKqbnqmTrBE5B4N7lrMJKQ2ytWMiTO2o0v6Ew/w== }
        engines: { node: '>= 0.6' }

    core-util-is@1.0.3:
        resolution: { integrity: sha512-ZQBvi1DcpJ4GDqanjucZ2Hj3wEO5pZDS89BWbkcrvdxksJorwUDDZamX9ldFkp9aw2lmBDLgkObEA4DWNJ9FYQ== }

    cors@2.8.5:
        resolution: { integrity: sha512-KIHbLJqu73RGr/hnbrO9uBeixNGuvSQjul/jdFvS/KFSIH1hWVd1ng7zOHx+YrEfInLG7q4n6GHQ9cDtxv/P6g== }
        engines: { node: '>= 0.10' }

    create-require@1.1.1:
        resolution: { integrity: sha512-dcKFX3jn0MpIaXjisoRvexIJVEKzaq7z2rZKxf+MSr9TkdmHmsU4m2lcLojrj/FHl8mk5VxMmYA+ftRkP/3oKQ== }

    cross-env@7.0.3:
        resolution: { integrity: sha512-+/HKd6EgcQCJGh2PSjZuUitQBQynKor4wrFbRg4DtAgS1aWO+gU52xpH7M9ScGgXSYmAVS9bIJ8EzuaGw0oNAw== }
        engines: { node: '>=10.14', npm: '>=6', yarn: '>=1' }
        hasBin: true

    cross-spawn@7.0.6:
        resolution: { integrity: sha512-uV2QOWP2nWzsy2aMp8aRibhi9dlzF5Hgh5SHaB9OiTGEyDTiJJyx0uy51QXdyWbtAHNua4XJzUKca3OzKUd3vA== }
        engines: { node: '>= 8' }

    ctix@2.7.1:
        resolution: { integrity: sha512-OUp3ig3NTnCuyXyxklu66F+t4BmthGzs6EBDz0zpYCBlZomyzJwxCBiUuiugBkXWaIIRmT9o0KmLels1EY7LPQ== }
        engines: { node: '>=18' }
        hasBin: true
        peerDependencies:
            prettier: '>=3'
            prettier-plugin-organize-imports: '>=3'
            typescript: '>=5'

    cuint@0.2.2:
        resolution: { integrity: sha512-d4ZVpCW31eWwCMe1YT3ur7mUDnTXbgwyzaL320DrcRT45rfjYxkt5QWLrmOJ+/UEAI2+fQgKe/fCjR8l4TpRgw== }

    dayjs@1.11.13:
        resolution: { integrity: sha512-oaMBel6gjolK862uaPQOVTA7q3TZhuSvuMQAAglQDOWYO9A91IrAOUJEyKVlqJlHE0vq5p5UXxzdPfMH/x6xNg== }

    debug@2.6.9:
        resolution: { integrity: sha512-bC7ElrdJaJnPbAP+1EotYvqZsb3ecl5wi6Bfi6BJTUcNowp6cvspg0jXznRTKDjm/E7AdgFBVeAPVMNcKGsHMA== }
        peerDependencies:
            supports-color: '*'
        peerDependenciesMeta:
            supports-color:
                optional: true

    debug@4.4.1:
        resolution: { integrity: sha512-KcKCqiftBJcZr++7ykoDIEwSa3XWowTfNPo92BYxjXiyYEVrUQh2aLyhxBCwww+heortUFxEJYcRzosstTEBYQ== }
        engines: { node: '>=6.0' }
        peerDependencies:
            supports-color: '*'
        peerDependenciesMeta:
            supports-color:
                optional: true

    decamelize@1.2.0:
        resolution: { integrity: sha512-z2S+W9X73hAUUki+N+9Za2lBlun89zigOyGrsax+KUQ6wKW4ZoWpEYBkGhQjwAjjDCkWxhY0VKEhk8wzY7F5cA== }
        engines: { node: '>=0.10.0' }

    decimal.js@10.5.0:
        resolution: { integrity: sha512-8vDa8Qxvr/+d94hSh5P3IJwI5t8/c0KsMp+g8bNw9cY2icONa5aPfvKeieW1WlG0WQYwwhJ7mjui2xtiePQSXw== }

<<<<<<< HEAD
    decode-uri-component@0.2.2:
        resolution: { integrity: sha512-FqUYQ+8o158GyGTrMFJms9qh3CqTKvAqgqsTnkLI8sKu0028orqBhxNMFkFen0zGyg6epACD32pjVk58ngIErQ== }
        engines: { node: '>=0.10' }
=======
  define-lazy-prop@2.0.0:
    resolution: {integrity: sha512-Ds09qNh8yw3khSjiJjiUInaGX9xlqZDY7JVryGxdxV7NPeuqQfplOpQ66yJFZut3jLa5zOwkXw1g9EI2uKh4Og==}
    engines: {node: '>=8'}

  delayed-stream@1.0.0:
    resolution: {integrity: sha512-ZySD7Nf91aLB0RxL4KGrKHBXl7Eds1DAmEdcoVawXnLD7SDhpNgtuII2aAkg7a7QS41jxPSZ17p4VdGnMHk3MQ==}
    engines: {node: '>=0.4.0'}
>>>>>>> 6cb1c4d4

    decompress-response@6.0.0:
        resolution: { integrity: sha512-aW35yZM6Bb/4oJlZncMH2LCoZtJXTRxES17vE3hoRiowU2kWHaJKFkSBDnDR+cm9J+9QhXmREyIfv0pji9ejCQ== }
        engines: { node: '>=10' }

    deep-eql@4.1.4:
        resolution: { integrity: sha512-SUwdGfqdKOwxCPeVYjwSyRpJ7Z+fhpwIAtmCUdZIWZ/YP5R9WAsyuSgpLVDi9bjWoN2LXHNss/dk3urXtdQxGg== }
        engines: { node: '>=6' }

    deep-eql@5.0.2:
        resolution: { integrity: sha512-h5k/5U50IJJFpzfL6nO9jaaumfjO/f2NjK/oYB2Djzm4p9L+3T9qWpZqZ2hAbLPuuYq9wrU08WQyBTL5GbPk5Q== }
        engines: { node: '>=6' }

    deep-extend@0.6.0:
        resolution: { integrity: sha512-LOHxIOaPYdHlJRtCQfDIVZtfw/ufM8+rVj649RIHzcm/vGwQRXFt6OPqIFWsm2XEMrNIEtWR64sY1LEKD2vAOA== }
        engines: { node: '>=4.0.0' }

    deepmerge@4.3.1:
        resolution: { integrity: sha512-3sUqbMEc77XqpdNO7FRyRog+eW3ph+GYCbj+rK+uYyRMuwsVy0rMiVtPn+QJlKFvWP/1PYpapqYn0Me2knFn+A== }
        engines: { node: '>=0.10.0' }

    default-require-extensions@3.0.1:
        resolution: { integrity: sha512-eXTJmRbm2TIt9MgWTsOH1wEuhew6XGZcMeGKCtLedIg/NCsg1iBePXkceTdK4Fii7pzmN9tGsZhKzZ4h7O/fxw== }
        engines: { node: '>=8' }

    defaults@1.0.4:
        resolution: { integrity: sha512-eFuaLoy/Rxalv2kr+lqMlUnrDWV+3j4pljOIJgLIhI058IQfWJ7vXhyEIHu+HtC738klGALYxOKDO0bQP3tg8A== }

    defer-to-connect@2.0.1:
        resolution: { integrity: sha512-4tvttepXG1VaYGrRibk5EwJd1t4udunSOVMdLSAL6mId1ix438oPwPZMALY41FCijukO1L0twNcGsdzS7dHgDg== }
        engines: { node: '>=10' }

    define-lazy-prop@2.0.0:
        resolution: { integrity: sha512-Ds09qNh8yw3khSjiJjiUInaGX9xlqZDY7JVryGxdxV7NPeuqQfplOpQ66yJFZut3jLa5zOwkXw1g9EI2uKh4Og== }
        engines: { node: '>=8' }

    delayed-stream@1.0.0:
        resolution: { integrity: sha512-ZySD7Nf91aLB0RxL4KGrKHBXl7Eds1DAmEdcoVawXnLD7SDhpNgtuII2aAkg7a7QS41jxPSZ17p4VdGnMHk3MQ== }
        engines: { node: '>=0.4.0' }

    denque@2.1.0:
        resolution: { integrity: sha512-HVQE3AAb/pxF8fQAoiqpvg9i3evqug3hoiwakOyZAwJm+6vZehbkYXZ0l4JxS+I3QxM97v5aaRNhj8v5oBhekw== }
        engines: { node: '>=0.10' }

    depd@2.0.0:
        resolution: { integrity: sha512-g7nH6P6dyDioJogAAGprGpCtVImJhpPk/roCzdb3fIh61/s/nPsfR6onyMwkCAR/OlC3yBC0lESvUoQEAssIrw== }
        engines: { node: '>= 0.8' }

    dependency-cruiser@16.10.2:
        resolution: { integrity: sha512-3tvyt9g3QV6iD6SLC+71bYZnKGTxHo/8dJeguhTgB2T0ui9k/6BbFlibrFYSlb7WeNHS1OlKUFY+BEQ1+w8gvg== }
        engines: { node: ^18.17||>=20 }
        hasBin: true

    destroy@1.2.0:
        resolution: { integrity: sha512-2sJGJTaXIIaR1w4iJSNoN0hnMY7Gpc/n8D4qSCJw8QqFWXf7cuAgnEHxBpweaVcPevC2l3KpjYCx3NypQQgaJg== }
        engines: { node: '>= 0.8', npm: 1.2.8000 || >= 1.4.16 }

    detect-indent@7.0.1:
        resolution: { integrity: sha512-Mc7QhQ8s+cLrnUfU/Ji94vG/r8M26m8f++vyres4ZoojaRDpZ1eSIh/EpzLNwlWuvzSZ3UbDFspjFvTDXe6e/g== }
        engines: { node: '>=12.20' }

    detect-newline@4.0.1:
        resolution: { integrity: sha512-qE3Veg1YXzGHQhlA6jzebZN2qVf6NX+A7m7qlhCGG30dJixrAQhYOsJjsnBjJkCSmuOPpCk30145fr8FV0bzog== }
        engines: { node: ^12.20.0 || ^14.13.1 || >=16.0.0 }

    diff@4.0.2:
        resolution: { integrity: sha512-58lmxKSA4BNyLz+HHMUzlOEpg09FV+ev6ZMe3vJihgdxzgcwZ8VoEEPmALCZG9LmqfVoNMMKpttIYTVG6uDY7A== }
        engines: { node: '>=0.3.1' }

    diff@5.2.0:
        resolution: { integrity: sha512-uIFDxqpRZGZ6ThOk84hEfqWoHx2devRFvpTZcTHur85vImfaxUbTW9Ryh4CpCuDnToOP1CEtXKIgytHBPVff5A== }
        engines: { node: '>=0.3.1' }

    dingbat-to-unicode@1.0.1:
        resolution: { integrity: sha512-98l0sW87ZT58pU4i61wa2OHwxbiYSbuxsCBozaVnYX2iCnr3bLM3fIes1/ej7h1YdOKuKt/MLs706TVnALA65w== }

    dir-glob@3.0.1:
        resolution: { integrity: sha512-WkrWp9GR4KXfKGYzOLmTuGVi1UWFfws377n9cc55/tb6DuqyF6pcQ5AbiHEshaDpY9v6oaSr2XCDidGmMwdzIA== }
        engines: { node: '>=8' }

    dom-serializer@2.0.0:
        resolution: { integrity: sha512-wIkAryiqt/nV5EQKqQpo3SToSOV9J0DnbJqwK7Wv/Trc92zIAYZ4FlMu+JPFW1DfGFt81ZTCGgDEabffXeLyJg== }

    domelementtype@2.3.0:
        resolution: { integrity: sha512-OLETBj6w0OsagBwdXnPdN0cnMfF9opN69co+7ZrbfPGrdpPVNBUj02spi6B1N7wChLQiPn4CSH/zJvXw56gmHw== }

    domhandler@5.0.3:
        resolution: { integrity: sha512-cgwlv/1iFQiFnU96XXgROh8xTeetsnJiDsTc7TYCLFd9+/WNkIqPTxiM/8pSd8VIrhXGTf1Ny1q1hquVqDJB5w== }
        engines: { node: '>= 4' }

    domutils@3.2.2:
        resolution: { integrity: sha512-6kZKyUajlDuqlHKVX1w7gyslj9MPIXzIFiz/rGu35uC1wMi+kMhQwGhl4lt9unC9Vb9INnY9Z3/ZA3+FhASLaw== }

    dot-case@3.0.4:
        resolution: { integrity: sha512-Kv5nKlh6yRrdrGvxeJ2e5y2eRUpkUosIW4A2AS38zwSz27zu7ufDwQPi5Jhs3XAlGNetl3bmnGhQsMtkKJnj3w== }

    dot-prop@9.0.0:
        resolution: { integrity: sha512-1gxPBJpI/pcjQhKgIU91II6Wkay+dLcN3M6rf2uwP8hRur3HtQXjVrdAK3sjC0piaEuxzMwjXChcETiJl47lAQ== }
        engines: { node: '>=18' }

    dotenv@16.5.0:
        resolution: { integrity: sha512-m/C+AwOAr9/W1UOIZUo232ejMNnJAJtYQjUbHoNTBNTJSvqzzDh7vnrei3o3r3m9blf6ZoDkvcw0VmozNRFJxg== }
        engines: { node: '>=12' }

    duck@0.1.12:
        resolution: { integrity: sha512-wkctla1O6VfP89gQ+J/yDesM0S7B7XLXjKGzXxMDVFg7uEn706niAtyYovKbyq1oT9YwDcly721/iUWoc8MVRg== }

    dunder-proto@1.0.1:
        resolution: { integrity: sha512-KIN/nDJBQRcXw0MLVhZE9iQHmG68qAVIBg9CqmUYjmQIhgij9U5MFvrqkUL5FbtyyzZuOeOt0zdeRe4UY7ct+A== }
        engines: { node: '>= 0.4' }

    eastasianwidth@0.2.0:
        resolution: { integrity: sha512-I88TYZWc9XiYHRQ4/3c5rjjfgkjhLyW2luGIheGERbNQ6OY7yTybanSpDXZa8y7VUP9YmDcYa+eyq4ca7iLqWA== }

    ecdsa-sig-formatter@1.0.11:
        resolution: { integrity: sha512-nagl3RYrbNv6kQkeJIpt6NJZy8twLB/2vtz6yN9Z4vRKHN4/QZJIEbqohALSgwKdnksuY3k5Addp5lg8sVoVcQ== }

    ee-first@1.1.1:
        resolution: { integrity: sha512-WMwm9LhRUo+WUaRN+vRuETqG89IgZphVSNkdFgeb6sS/E4OrDIN7t48CAewSHXc6C8lefD8KKfr5vY61brQlow== }

    ejs@3.1.10:
        resolution: { integrity: sha512-UeJmFfOrAQS8OJWPZ4qtgHyWExa088/MtK5UEyoJGFH67cDEXkZSviOiKRCZ4Xij0zxI3JECgYs3oKx+AizQBA== }
        engines: { node: '>=0.10.0' }
        hasBin: true

    electron-to-chromium@1.5.165:
        resolution: { integrity: sha512-naiMx1Z6Nb2TxPU6fiFrUrDTjyPMLdTtaOd2oLmG8zVSg2hCWGkhPyxwk+qRmZ1ytwVqUv0u7ZcDA5+ALhaUtw== }

    emoji-regex@10.4.0:
        resolution: { integrity: sha512-EC+0oUMY1Rqm4O6LLrgjtYDvcVYTy7chDnM4Q7030tP4Kwj3u/pR6gP9ygnp2CJMK5Gq+9Q2oqmrFJAz01DXjw== }

    emoji-regex@8.0.0:
        resolution: { integrity: sha512-MSjYzcWNOA0ewAHpz0MxpYFvwg6yjy1NG3xteoqz644VCo/RPgnr1/GGt+ic3iJTzQ8Eu3TdM14SawnVUmGE6A== }

    emoji-regex@9.2.2:
        resolution: { integrity: sha512-L18DaJsXSUk2+42pv8mLs5jJT2hqFkFE4j21wOmgbUqsZ2hL72NsUU785g9RXgo3s0ZNgVl42TiHp3ZtOv/Vyg== }

    enabled@2.0.0:
        resolution: { integrity: sha512-AKrN98kuwOzMIdAizXGI86UFBoo26CL21UM763y1h/GMSJ4/OHU9k2YlsmBpyScFo/wbLzWQJBMCW4+IO3/+OQ== }

    encodeurl@1.0.2:
        resolution: { integrity: sha512-TPJXq8JqFaVYm2CWmPvnP2Iyo4ZSM7/QKcSmuMLDObfpH5fi7RUGmd/rTDf+rut/saiDiQEeVTNgAmJEdAOx0w== }
        engines: { node: '>= 0.8' }

    encodeurl@2.0.0:
        resolution: { integrity: sha512-Q0n9HRi4m6JuGIV1eFlmvJB7ZEVxu93IrMyiMsGC0lrMJMWzRgx6WGquyfQgZVb31vhGgXnfmPNNXmxnOkRBrg== }
        engines: { node: '>= 0.8' }

    encoding@0.1.13:
        resolution: { integrity: sha512-ETBauow1T35Y/WZMkio9jiM0Z5xjHHmJ4XmjZOq1l/dXz3lr2sRn87nJy20RupqSh1F2m3HHPSp8ShIPQJrJ3A== }

    end-of-stream@1.4.5:
        resolution: { integrity: sha512-ooEGc6HP26xXq/N+GCGOT0JKCLDGrq2bQUZrQ7gyrJiZANJ/8YDTxTpQBXGMn+WbIQXNVpyWymm7KYVICQnyOg== }

    enhanced-resolve@5.18.1:
        resolution: { integrity: sha512-ZSW3ma5GkcQBIpwZTSRAI8N71Uuwgs93IezB7mf7R60tC8ZbJideoDNKjHn2O9KIlx6rkGTTEk1xUCK2E1Y2Yg== }
        engines: { node: '>=10.13.0' }

    entities@4.5.0:
        resolution: { integrity: sha512-V0hjH4dGPh9Ao5p0MoRY6BVqtwCjhz6vI5LT8AJ55H+4g9/4vbHx1I54fS0XuclLhDHArPQCiMjDxjaL8fPxhw== }
        engines: { node: '>=0.12' }

    entities@6.0.1:
        resolution: { integrity: sha512-aN97NXWF6AWBTahfVOIrB/NShkzi5H7F9r1s9mD3cDj4Ko5f2qhhVoYMibXF7GlLveb/D2ioWay8lxI97Ven3g== }
        engines: { node: '>=0.12' }

    environment@1.1.0:
        resolution: { integrity: sha512-xUtoPkMggbz0MPyPiIWr1Kp4aeWJjDZ6SMvURhimjdZgsRuDplF5/s9hcgGhyXMhs+6vpnuoiZ2kFiu3FMnS8Q== }
        engines: { node: '>=18' }

    error-ex@1.3.2:
        resolution: { integrity: sha512-7dFHNmqeFSEt2ZBsCriorKnn3Z2pj+fd9kmI6QoWw4//DL+icEBfc0U7qJCisqrTsKTjw4fNFy2pW9OqStD84g== }

    es-define-property@1.0.1:
        resolution: { integrity: sha512-e3nRfgfUZ4rNGL232gUgX06QNyyez04KdjFrF+LTRoOXmrOgFKDg4BCdsjW8EnT69eqdYGmRpJwiPVYNrCaW3g== }
        engines: { node: '>= 0.4' }

    es-errors@1.3.0:
        resolution: { integrity: sha512-Zf5H2Kxt2xjTvbJvP2ZWLEICxA6j+hAmMzIlypy4xcBg1vKVnx89Wy0GbS+kf5cwCVFFzdCFh2XSCFNULS6csw== }
        engines: { node: '>= 0.4' }

    es-module-lexer@1.7.0:
        resolution: { integrity: sha512-jEQoCwk8hyb2AZziIOLhDqpm5+2ww5uIE6lkO/6jcOCusfk6LhMHpXXfBLXTZ7Ydyt0j4VoUQv6uGNYbdW+kBA== }

    es-object-atoms@1.1.1:
        resolution: { integrity: sha512-FGgH2h8zKNim9ljj7dankFPcICIK9Cp5bm+c2gQSYePhpaG5+esrLODihIorn+Pe6FGJzWhXQotPv73jTaldXA== }
        engines: { node: '>= 0.4' }

    es-set-tostringtag@2.1.0:
        resolution: { integrity: sha512-j6vWzfrGVfyXxge+O0x5sh6cvxAog0a/4Rdd2K36zCMV5eJ+/+tOAngRO8cODMNWbVRdVlmGZQL2YS3yR8bIUA== }
        engines: { node: '>= 0.4' }

    es6-error@4.1.1:
        resolution: { integrity: sha512-Um/+FxMr9CISWh0bi5Zv0iOD+4cFh5qLeks1qhAopKVAJw3drgKbKySikp7wGhDL0HPeaja0P5ULZrxLkniUVg== }

    esbuild@0.25.5:
        resolution: { integrity: sha512-P8OtKZRv/5J5hhz0cUAdu/cLuPIKXpQl1R9pZtvmHWQvrAUVd0UNIPT4IB4W3rNOqVO0rlqHmCIbSwxh/c9yUQ== }
        engines: { node: '>=18' }
        hasBin: true

    escalade@3.2.0:
        resolution: { integrity: sha512-WUj2qlxaQtO4g6Pq5c29GTcWGDyd8itL8zTlipgECz3JesAiiOKotd8JU6otB3PACgG6xkJUyVhboMS+bje/jA== }
        engines: { node: '>=6' }

    escape-goat@4.0.0:
        resolution: { integrity: sha512-2Sd4ShcWxbx6OY1IHyla/CVNwvg7XwZVoXZHcSu9w9SReNP1EzzD5T8NWKIR38fIqEns9kDWKUQTXXAmlDrdPg== }
        engines: { node: '>=12' }

    escape-html@1.0.3:
        resolution: { integrity: sha512-NiSupZ4OeuGwr68lGIeym/ksIZMJodUGOSCZ/FSnTxcrekbvqrgdUxlJOMpijaKZVjAJrWrGs/6Jy8OMuyj9ow== }

    escape-latex@1.2.0:
        resolution: { integrity: sha512-nV5aVWW1K0wEiUIEdZ4erkGGH8mDxGyxSeqPzRNtWP7ataw+/olFObw7hujFWlVjNsaDFw5VZ5NzVSIqRgfTiw== }

    escape-string-regexp@1.0.5:
        resolution: { integrity: sha512-vbRorB5FUQWvla16U8R/qgaFIya2qGzwDrNmCZuYKrbdSUMG6I1ZCGQRefkRVhuOkIGVne7BQ35DSfo1qvJqFg== }
        engines: { node: '>=0.8.0' }

    escape-string-regexp@4.0.0:
        resolution: { integrity: sha512-TtpcNJ3XAzx3Gq8sWRzJaVajRs0uVxA2YAkdb1jm2YkPz4G6egUFAyA3n5vtEIZefPk5Wa4UXbKuS5fKkJWdgA== }
        engines: { node: '>=10' }

    esprima@4.0.1:
        resolution: { integrity: sha512-eGuFFw7Upda+g4p+QHvnW0RyTX/SVeJBDM/gCtMARO0cLuT2HcEKnTPvhjV6aGeqrCB/sbNop0Kszm0jsaWU4A== }
        engines: { node: '>=4' }
        hasBin: true

    estree-walker@1.0.1:
        resolution: { integrity: sha512-1fMXF3YP4pZZVozF8j/ZLfvnR8NSIljt56UhbZ5PeeDmmGHpgpdwQt7ITlGvYaQukCvuBRMLEiKiYC+oeIg4cg== }

    estree-walker@2.0.2:
        resolution: { integrity: sha512-Rfkk/Mp/DL7JVje3u18FxFujQlTNR2q6QfMSMB7AvCBx91NGj/ba3kCfza0f6dVDbw7YlRf/nDrn7pQrCCyQ/w== }

    estree-walker@3.0.3:
        resolution: { integrity: sha512-7RUKfXgSMMkzt6ZuXmqapOurLGPPfgj6l9uRZ7lRGolvk0y2yocc35LdcxKC5PQZdn2DMqioAQ2NoWcrTKmm6g== }

    eta@3.5.0:
        resolution: { integrity: sha512-e3x3FBvGzeCIHhF+zhK8FZA2vC5uFn6b4HJjegUbIWrDb4mJ7JjTGMJY9VGIbRVpmSwHopNiaJibhjIr+HfLug== }
        engines: { node: '>=6.0.0' }

    etag@1.8.1:
        resolution: { integrity: sha512-aIL5Fx7mawVa300al2BnEE4iNvo1qETxLrPI/o05L7z6go7fCw1J6EQmbK4FmJ2AS7kgVF/KEZWufBfdClMcPg== }
        engines: { node: '>= 0.6' }

    event-target-shim@5.0.1:
        resolution: { integrity: sha512-i/2XbnSz/uxRCU6+NdVJgKWDTM427+MqYbkQzD321DuCQJUqOuJKIA0IM2+W2xtYHdKOmZ4dR6fExsd4SXL+WQ== }
        engines: { node: '>=6' }

    eventsource-parser@3.0.2:
        resolution: { integrity: sha512-6RxOBZ/cYgd8usLwsEl+EC09Au/9BcmCKYF2/xbml6DNczf7nv0MQb+7BA2F+li6//I+28VNlQR37XfQtcAJuA== }
        engines: { node: '>=18.0.0' }

    eventsource-parser@3.0.3:
        resolution: { integrity: sha512-nVpZkTMM9rF6AQ9gPJpFsNAMt48wIzB5TQgiTLdHiuO8XEDhUgZEhqKlZWXbIzo9VmJ/HvysHqEaVeD5v9TPvA== }
        engines: { node: '>=20.0.0' }

    eventsource@3.0.7:
        resolution: { integrity: sha512-CRT1WTyuQoD771GW56XEZFQ/ZoSfWid1alKGDYMmkt2yl8UXrVR4pspqWNEcqKvVIzg6PAltWjxcSSPrboA4iA== }
        engines: { node: '>=18.0.0' }

    expect-type@1.2.1:
        resolution: { integrity: sha512-/kP8CAwxzLVEeFrMm4kMmy4CCDlpipyA7MYLVrdJIkV0fYF0UaigQHRsxHiuY/GEea+bh4KSv3TIlgr+2UL6bw== }
        engines: { node: '>=12.0.0' }

    express-rate-limit@7.5.0:
        resolution: { integrity: sha512-eB5zbQh5h+VenMPM3fh+nw1YExi5nMr6HUCR62ELSP11huvxm/Uir1H1QEyTkk5QX6A58pX6NmaTMceKZ0Eodg== }
        engines: { node: '>= 16' }
        peerDependencies:
            express: ^4.11 || 5 || ^5.0.0-beta.1

    express@4.21.2:
        resolution: { integrity: sha512-28HqgMZAmih1Czt9ny7qr6ek2qddF4FclbMzwhCREB6OFfH+rXAnuNCwo1/wFvrtbgsQDb4kSbX9de9lFbrXnA== }
        engines: { node: '>= 0.10.0' }

    express@5.1.0:
        resolution: { integrity: sha512-DT9ck5YIRU+8GYzzU5kT3eHGA5iL+1Zd0EutOmTE9Dtk+Tvuzd23VBU+ec7HPNSTxXYO55gPV/hq4pSBJDjFpA== }
        engines: { node: '>= 18' }

    extend@3.0.2:
        resolution: { integrity: sha512-fjquC59cD7CyW6urNXK0FBufkZcoiGG80wTuPujX590cB5Ttln20E2UB4S/WARVqhXffZl2LNgS+gQdPIIim/g== }

    external-editor@3.1.0:
        resolution: { integrity: sha512-hMQ4CX1p1izmuLYyZqLMO/qGNw10wSv9QDCPfzXfyFrOaCSSoRfqE1Kf1s5an66J5JZC62NewG+mK49jOCtQew== }
        engines: { node: '>=4' }

    extract-zip@2.0.1:
        resolution: { integrity: sha512-GDhU9ntwuKyGXdZBUgTIe+vXnWj0fppUEtMDL0+idd5Sta8TGpHssn/eusA9mrPr9qNDym6SxAYZjNvCn/9RBg== }
        engines: { node: '>= 10.17.0' }
        hasBin: true

    fancy-test@3.0.16:
        resolution: { integrity: sha512-y1xZFpyYbE2TMiT+agOW2Emv8gr73zvDrKKbcXc8L+gMyIVJFn71cc4ICfzu2zEXjHirpHpdDJN0JBX99wwDXQ== }
        engines: { node: '>=18.0.0' }
        deprecated: Package no longer supported. Contact Support at https://www.npmjs.com/support for more info.

    fast-deep-equal@3.1.3:
        resolution: { integrity: sha512-f3qQ9oQy9j2AhBe/H9VC91wLmKBCCU/gDOnKNAYG5hswO7BLKj09Hc5HYNz9cGI++xlpDCIgDaitVs03ATR84Q== }

    fast-glob@3.3.3:
        resolution: { integrity: sha512-7MptL8U0cqcFdzIzwOTHoilX9x5BrNqye7Z/LuC7kCMRio1EMSyqRK3BEAUD7sXRq4iT4AzTVuZdhgQ2TCvYLg== }
        engines: { node: '>=8.6.0' }

    fast-json-stable-stringify@2.1.0:
        resolution: { integrity: sha512-lhd/wF+Lk98HZoTCtlVraHtfh5XYijIjalXck7saUtuanSDyLMxnHhSXEDJqHxD7msR8D0uCmqlkwjCV8xvwHw== }

    fast-levenshtein@3.0.0:
        resolution: { integrity: sha512-hKKNajm46uNmTlhHSyZkmToAc56uZJwYq7yrciZjqOxnlfQwERDQJmHPUp7m1m9wx8vgOe8IaCKZ5Kv2k1DdCQ== }

    fast-uri@3.0.6:
        resolution: { integrity: sha512-Atfo14OibSv5wAp4VWNsFYE1AchQRTv9cBGWET4pZWHzYshFSS9NQI6I57rdKn9croWVMbYFbLhJ+yJvmZIIHw== }

    fast-xml-parser@4.4.1:
        resolution: { integrity: sha512-xkjOecfnKGkSsOwtZ5Pz7Us/T6mrbPQrq0nh+aCO5V9nk5NLWmasAHumTKjiPJPWANe+kAZ84Jc8ooJkzZ88Sw== }
        hasBin: true

    fastest-levenshtein@1.0.16:
        resolution: { integrity: sha512-eRnCtTTtGZFpQCwhJiUOuxPQWRXVKYDn0b2PeHfXL6/Zi53SLAzAHfVhVWK2AryC/WH05kGfxhFIPvTF0SXQzg== }
        engines: { node: '>= 4.9.1' }

    fastq@1.19.1:
        resolution: { integrity: sha512-GwLTyxkCXjXbxqIhTsMI2Nui8huMPtnxg7krajPJAjnEG/iiOS7i+zCtWGZR9G0NBKbXKh6X9m9UIsYX/N6vvQ== }

    fd-package-json@2.0.0:
        resolution: { integrity: sha512-jKmm9YtsNXN789RS/0mSzOC1NUq9mkVd65vbSSVsKdjGvYXBuE4oWe2QOEoFeRmJg+lPuZxpmrfFclNhoRMneQ== }

    fd-slicer@1.1.0:
        resolution: { integrity: sha512-cE1qsB/VwyQozZ+q1dGxR8LBYNZeofhEdUNGSMbQD3Gw2lAzX9Zb3uIU6Ebc/Fmyjo9AWWfnn0AUCHqtevs/8g== }

    fdir@6.4.5:
        resolution: { integrity: sha512-4BG7puHpVsIYxZUbiUE3RqGloLaSSwzYie5jvasC4LWuBWzZawynvYouhjbQKw2JuIGYdm0DzIxl8iVidKlUEw== }
        peerDependencies:
            picomatch: ^3 || ^4
        peerDependenciesMeta:
            picomatch:
                optional: true

    fecha@4.2.3:
        resolution: { integrity: sha512-OP2IUU6HeYKJi3i0z4A19kHMQoLVs4Hc+DPqqxI2h/DPZHTm/vjsfC6P0b4jCMy14XizLBqvndQ+UilD7707Jw== }

    figures@3.2.0:
        resolution: { integrity: sha512-yaduQFRKLXYOGgEn6AZau90j3ggSOyiqXU0F9JZfeXYhNa+Jk4X+s45A2zg5jns87GAFa34BBm2kXw4XpNcbdg== }
        engines: { node: '>=8' }

    file-type@19.6.0:
        resolution: { integrity: sha512-VZR5I7k5wkD0HgFnMsq5hOsSc710MJMu5Nc5QYsbe38NN5iPV/XTObYLc/cpttRTf6lX538+5uO1ZQRhYibiZQ== }
        engines: { node: '>=18' }

    filelist@1.0.4:
        resolution: { integrity: sha512-w1cEuf3S+DrLCQL7ET6kz+gmlJdbq9J7yXCSjK/OZCPA+qEN1WyF4ZAf0YYJa4/shHJra2t/d/r8SV4Ji+x+8Q== }

    filename-reserved-regex@2.0.0:
        resolution: { integrity: sha512-lc1bnsSr4L4Bdif8Xb/qrtokGbq5zlsms/CYH8PP+WtCkGNF65DPiQY8vG3SakEdRn8Dlnm+gW/qWKKjS5sZzQ== }
        engines: { node: '>=4' }

    filenamify@4.3.0:
        resolution: { integrity: sha512-hcFKyUG57yWGAzu1CMt/dPzYZuv+jAJUT85bL8mrXvNe6hWj6yEHEc4EdcgiA6Z3oi1/9wXJdZPXF2dZNgwgOg== }
        engines: { node: '>=8' }

    fill-range@7.1.1:
        resolution: { integrity: sha512-YsGpe3WHLK8ZYi4tWDg2Jy3ebRz2rXowDxnld4bkQB00cc/1Zw9AWnC0i9ztDJitivtQvaI9KaLyKrc+hBW0yg== }
        engines: { node: '>=8' }

    finalhandler@1.3.1:
        resolution: { integrity: sha512-6BN9trH7bp3qvnrRyzsBz+g3lZxTNZTbVO2EV1CS0WIcDbawYVdYvGflME/9QP0h0pYlCDBCTjYa9nZzMDpyxQ== }
        engines: { node: '>= 0.8' }

    finalhandler@2.1.0:
        resolution: { integrity: sha512-/t88Ty3d5JWQbWYgaOGCCYfXRwV1+be02WqYYlL6h0lEiUAMPM8o8qKGO01YIkOHzka2up08wvgYD0mDiI+q3Q== }
        engines: { node: '>= 0.8' }

    find-cache-dir@3.3.2:
        resolution: { integrity: sha512-wXZV5emFEjrridIgED11OoUKLxiYjAcqot/NJdAkOhlJ+vGzwhOAfcG5OX1jP+S0PcjEn8bdMJv+g2jwQ3Onig== }
        engines: { node: '>=8' }

    find-up@4.1.0:
        resolution: { integrity: sha512-PpOwAdQ/YlXQ2vj8a3h8IipDuYRi3wceVQQGYWxNINccq40Anw7BlsEXCMbt1Zt+OLA6Fq9suIpIWD0OsnISlw== }
        engines: { node: '>=8' }

    find-up@5.0.0:
        resolution: { integrity: sha512-78/PXT1wlLLDgTzDs7sjq9hzz0vXD+zn+7wypEe4fXQxCmdmqfGsEPQxmiCSQI3ajFV91bVSsvNtrJRiW6nGng== }
        engines: { node: '>=10' }

    find-yarn-workspace-root@2.0.0:
        resolution: { integrity: sha512-1IMnbjt4KzsQfnhnzNd8wUEgXZ44IzZaZmnLYx7D5FZlaHt2gW20Cri8Q+E/t5tIj4+epTBub+2Zxu/vNILzqQ== }

    fn.name@1.1.0:
        resolution: { integrity: sha512-GRnmB5gPyJpAhTQdSZTSp9uaPSvl09KoYcMQtsB9rQoOmzs9dH6ffeccH+Z+cv6P68Hu5bC6JjRh4Ah/mHSNRw== }

    follow-redirects@1.15.9:
        resolution: { integrity: sha512-gew4GsXizNgdoRyqmyfMHyAmXsZDk6mHkSxZFCzW9gwlbtOW44CDtYavM+y+72qD/Vq2l550kMF52DT8fOLJqQ== }
        engines: { node: '>=4.0' }
        peerDependencies:
            debug: '*'
        peerDependenciesMeta:
            debug:
                optional: true

    foreground-child@2.0.0:
        resolution: { integrity: sha512-dCIq9FpEcyQyXKCkyzmlPTFNgrCzPudOe+mhvJU5zAtlBnGVy2yKxtfsxK2tQBThwq225jcvBjpw1Gr40uzZCA== }
        engines: { node: '>=8.0.0' }

    foreground-child@3.3.1:
        resolution: { integrity: sha512-gIXjKqtFuWEgzFRJA9WCQeSJLZDjgJUOMCMzxtvFq/37KojM1BFGufqsCy0r4qSQmYLsZYMeyRqzIWOMup03sw== }
        engines: { node: '>=14' }

    form-data-encoder@1.7.2:
        resolution: { integrity: sha512-qfqtYan3rxrnCk1VYaA4H+Ms9xdpPqvLZa6xmMgFvhO32x7/3J/ExcTd6qpxM0vH2GdMI+poehyBZvqfMTto8A== }

    form-data-encoder@2.1.4:
        resolution: { integrity: sha512-yDYSgNMraqvnxiEXO4hi88+YZxaHC6QKzb5N84iRCTDeRO7ZALpir/lVmf/uXUhnwUr2O4HU8s/n6x+yNjQkHw== }
        engines: { node: '>= 14.17' }

    form-data@4.0.3:
        resolution: { integrity: sha512-qsITQPfmvMOSAdeyZ+12I1c+CKSstAFAwu+97zrnWAbIr5u8wfsExUzCesVLC8NgHuRUqNN4Zy6UPWUTRGslcA== }
        engines: { node: '>= 6' }

    formatly@0.2.4:
        resolution: { integrity: sha512-lIN7GpcvX/l/i24r/L9bnJ0I8Qn01qijWpQpDDvTLL29nKqSaJJu4h20+7VJ6m2CAhQ2/En/GbxDiHCzq/0MyA== }
        engines: { node: '>=18.3.0' }
        hasBin: true

    formdata-node@4.4.1:
        resolution: { integrity: sha512-0iirZp3uVDjVGt9p49aTaqjk84TrglENEDuqfdlZQ1roC9CWlPk6Avf8EEnZNcAqPonwkG35x4n3ww/1THYAeQ== }
        engines: { node: '>= 12.20' }

    forwarded@0.2.0:
        resolution: { integrity: sha512-buRG0fpBtRHSTCOASe6hD258tEubFoRLb4ZNA6NxMVHNw2gOcwHo9wyablzMzOA5z9xA9L1KNjk/Nt6MT9aYow== }
        engines: { node: '>= 0.6' }

    fraction.js@4.3.4:
        resolution: { integrity: sha512-pwiTgt0Q7t+GHZA4yaLjObx4vXmmdcS0iSJ19o8d/goUGgItX9UZWKWNnLHehxviD8wU2IWRsnR8cD5+yOJP2Q== }

    fresh@0.5.2:
        resolution: { integrity: sha512-zJ2mQYM18rEFOudeV4GShTGIQ7RbzA7ozbU9I/XBpm7kqgMywgmylMwXHxZJmkVoYkna9d2pVXVXPdYTP9ej8Q== }
        engines: { node: '>= 0.6' }

    fresh@2.0.0:
        resolution: { integrity: sha512-Rx/WycZ60HOaqLKAi6cHRKKI7zxWbJ31MhntmtwMoaTeF7XFH9hhBp8vITaMidfljRQ6eYWCKkaTK+ykVJHP2A== }
        engines: { node: '>= 0.8' }

    fromentries@1.3.2:
        resolution: { integrity: sha512-cHEpEQHUg0f8XdtZCc2ZAhrHzKzT0MrFUTcvx+hfxYu7rGMDc5SKoXFh+n4YigxsHXRzc6OrCshdR1bWH6HHyg== }

    fs-extra@8.1.0:
        resolution: { integrity: sha512-yhlQgA6mnOJUKOsRUFsgJdQCvkKhcz8tlZG5HBQfReYZy46OwLcY+Zia0mtdHsOo9y/hP+CxMN0TU9QxoOtG4g== }
        engines: { node: '>=6 <7 || >=8' }

    fs.realpath@1.0.0:
        resolution: { integrity: sha512-OO0pH2lK6a0hZnAdau5ItzHPI6pUlvI7jMVnxUQRtw4owF2wk8lOSabtGDCTP4Ggrg2MbGnWO9X8K1t4+fGMDw== }

    fsevents@2.3.3:
        resolution: { integrity: sha512-5xoDfX+fL7faATnagmWPpbFtwh/R77WmMMqqHGS65C3vvB0YHrgF+B1YmZ3441tMj5n63k0212XNoJwzlhffQw== }
        engines: { node: ^8.16.0 || ^10.6.0 || >=11.0.0 }
        os: [darwin]

    function-bind@1.1.2:
        resolution: { integrity: sha512-7XHNxH7qX9xG5mIwxkhumTox/MIRNcOgDrxWsMt2pAr23WHp6MrRlN7FBSFpCpr+oVO0F744iUgR82nJMfG2SA== }

    fuse.js@7.1.0:
        resolution: { integrity: sha512-trLf4SzuuUxfusZADLINj+dE8clK1frKdmqiJNb1Es75fmI5oY6X2mxLVUciLLjxqw/xr72Dhy+lER6dGd02FQ== }
        engines: { node: '>=10' }

    gaxios@6.7.1:
        resolution: { integrity: sha512-LDODD4TMYx7XXdpwxAVRAIAuB0bzv0s+ywFonY46k126qzQHT9ygyoa9tncmOiQmmDrik65UYsEkv3lbfqQ3yQ== }
        engines: { node: '>=14' }

    gcp-metadata@6.1.1:
        resolution: { integrity: sha512-a4tiq7E0/5fTjxPAaH4jpjkSv/uCaU2p5KC6HVGrvl0cDjA8iBZv4vv1gyzlmK0ZUKqwpOyQMKzZQe3lTit77A== }
        engines: { node: '>=14' }

    generate-function@2.3.1:
        resolution: { integrity: sha512-eeB5GfMNeevm/GRYq20ShmsaGcmI81kIX2K9XQx5miC8KdHaC6Jm0qQ8ZNeGOi7wYB8OsdxKs+Y2oVuTFuVwKQ== }

    generic-pool@3.9.0:
        resolution: { integrity: sha512-hymDOu5B53XvN4QT9dBmZxPX4CWhBPPLguTZ9MMFeFa/Kg0xWVfylOVNlJji/E7yTZWFd/q9GO5TxDLq156D7g== }
        engines: { node: '>= 4' }

    gensync@1.0.0-beta.2:
        resolution: { integrity: sha512-3hN7NaskYvMDLQY55gnW3NQ+mesEAepTqlg+VEbj7zzqEMBVNhzcGYYeqFo/TlYz6eQiFcp1HcsCZO+nGgS8zg== }
        engines: { node: '>=6.9.0' }

    get-caller-file@2.0.5:
        resolution: { integrity: sha512-DyFP3BM/3YHTQOCUL/w0OZHR0lpKeGrxotcHWcqNEdnltqFwXVfhEBQ94eIo34AfQpo0rGki4cyIiftY06h2Fg== }
        engines: { node: 6.* || 8.* || >= 10.* }

    get-east-asian-width@1.3.0:
        resolution: { integrity: sha512-vpeMIQKxczTD/0s2CdEWHcb0eeJe6TFjxb+J5xgX7hScxqrGuyjmv4c1D4A/gelKfyox0gJJwIHF+fLjeaM8kQ== }
        engines: { node: '>=18' }

    get-func-name@2.0.2:
        resolution: { integrity: sha512-8vXOvuE167CtIc3OyItco7N/dpRtBbYOsPsXCz7X/PMnlGjYjSGuZJgM1Y7mmew7BKf9BqvLX2tnOVy1BBUsxQ== }

    get-intrinsic@1.3.0:
        resolution: { integrity: sha512-9fSjSaos/fRIVIp+xSJlE6lfwhES7LNtKaCBIamHsjr2na1BiABJPo0mOjjz8GJDURarmCPGqaiVg5mfjb98CQ== }
        engines: { node: '>= 0.4' }

    get-package-type@0.1.0:
        resolution: { integrity: sha512-pjzuKtY64GYfWizNAJ0fr9VqttZkNiK2iS430LtIHzjBEr6bX8Am2zm4sW4Ro5wjWW5cAlRL1qAMTcXbjNAO2Q== }
        engines: { node: '>=8.0.0' }

    get-proto@1.0.1:
        resolution: { integrity: sha512-sTSfBjoXBp89JvIKIefqw7U2CCebsc74kiY6awiGogKtoSGbgjYE/G/+l9sF3MWFPNc9IcoOC4ODfKHfxFmp0g== }
        engines: { node: '>= 0.4' }

    get-stdin@9.0.0:
        resolution: { integrity: sha512-dVKBjfWisLAicarI2Sf+JuBE/DghV4UzNAVe9yhEJuzeREd3JhOTE9cUaJTeSa77fsbQUK3pcOpJfM59+VKZaA== }
        engines: { node: '>=12' }

    get-stream@5.2.0:
        resolution: { integrity: sha512-nBF+F1rAZVCu/p7rjzgA+Yb4lfYXrpl7a6VmJrU8wF9I1CKvP/QwPNZHnOlwbTkY6dvtFIzFMSyQXbLoTQPRpA== }
        engines: { node: '>=8' }

    get-stream@6.0.1:
        resolution: { integrity: sha512-ts6Wi+2j3jQjqi70w5AlN8DFnkSwC+MqmxEzdEALB2qXZYV3X/b1CTfgPLGJNMeAWxdPfU8FO1ms3NUfaHCPYg== }
        engines: { node: '>=10' }

    get-stream@9.0.1:
        resolution: { integrity: sha512-kVCxPF3vQM/N0B1PmoqVUqgHP+EeVjmZSQn+1oCRPxd2P21P2F19lIgbR3HBosbB1PUhOAoctJnfEn2GbN2eZA== }
        engines: { node: '>=18' }

    get-tsconfig@4.10.1:
        resolution: { integrity: sha512-auHyJ4AgMz7vgS8Hp3N6HXSmlMdUyhSUrfBF16w153rxtLIEOE+HGqaBppczZvnHLqQJfiHotCYpNhl0lUROFQ== }

    git-hooks-list@3.2.0:
        resolution: { integrity: sha512-ZHG9a1gEhUMX1TvGrLdyWb9kDopCBbTnI8z4JgRMYxsijWipgjSEYoPWqBuIB0DnRnvqlQSEeVmzpeuPm7NdFQ== }

    github-slugger@2.0.0:
        resolution: { integrity: sha512-IaOQ9puYtjrkq7Y0Ygl9KDZnrf/aiUJYUpVf89y8kyaxbRG7Y1SrX/jaumrv81vc61+kiMempujsM3Yw7w5qcw== }

    glob-parent@5.1.2:
        resolution: { integrity: sha512-AOIgSQCepiJYwP3ARnGx+5VnTu2HBYdzbGP45eLw1vr3zB3vZLeyed1sC9hnbcOc9/SrMyM5RPQrkGz4aS9Zow== }
        engines: { node: '>= 6' }

    glob@10.4.5:
        resolution: { integrity: sha512-7Bv8RF0k6xjo7d4A/PxYLbUCfb6c+Vpd2/mB2yRDlew7Jb5hEXiCD9ibfO7wpk8i4sevK6DFny9h7EYbM3/sHg== }
        hasBin: true

    glob@11.0.3:
        resolution: { integrity: sha512-2Nim7dha1KVkaiF4q6Dj+ngPPMdfvLJEOpZk/jKiUAkqKebpGAWQXAq9z1xu9HKu5lWfqw/FASuccEjyznjPaA== }
        engines: { node: 20 || >=22 }
        hasBin: true

    glob@7.2.3:
        resolution: { integrity: sha512-nFR0zLpU2YCaRxwoCJvL6UvCH2JFyFVIvwTLsIf21AuHlMskA1hhTdk+LlYJtOlYt9v6dvszD2BGRqBL+iQK9Q== }
        deprecated: Glob versions prior to v9 are no longer supported

    global-directory@4.0.1:
        resolution: { integrity: sha512-wHTUcDUoZ1H5/0iVqEudYW4/kAlN5cZ3j/bXn0Dpbizl9iaUVeWSHqiOjsgk6OW2bkLclbBjzewBz6weQ1zA2Q== }
        engines: { node: '>=18' }

    globals@11.12.0:
        resolution: { integrity: sha512-WOBp/EEGUiIsJSp7wcv/y6MO+lV9UoncWqxuFfm8eBwzWNgyfBd6Gz+IeKQ9jCmyhoH99g15M3T+QaVHFjizVA== }
        engines: { node: '>=4' }

    globby@11.1.0:
        resolution: { integrity: sha512-jhIXaOzy1sb8IyocaruWSn1TjmnBVs8Ayhcy83rmxNJ8q2uWKCAj3CnJY+KpGSXCueAPc0i05kVvVKtP1t9S3g== }
        engines: { node: '>=10' }

    globrex@0.1.2:
        resolution: { integrity: sha512-uHJgbwAMwNFf5mLst7IWLNg14x1CkeqglJb/K3doi4dw6q2IvAAmM/Y81kevy83wP+Sst+nutFTYOGg3d1lsxg== }

    google-auth-library@9.15.1:
        resolution: { integrity: sha512-Jb6Z0+nvECVz+2lzSMt9u98UsoakXxA2HGHMCxh+so3n90XgYWkq5dur19JAJV7ONiJY22yBTyJB1TSkvPq9Ng== }
        engines: { node: '>=14' }

    google-logging-utils@0.0.2:
        resolution: { integrity: sha512-NEgUnEcBiP5HrPzufUkBzJOD/Sxsco3rLNo1F1TNf7ieU8ryUzBhqba8r756CjLX7rn3fHl6iLEwPYuqpoKgQQ== }
        engines: { node: '>=14' }

    gopd@1.2.0:
        resolution: { integrity: sha512-ZUKRh6/kUFoAiTAtTYPZJ3hw9wNxx+BIBOijnlG9PnrJsCcSjs1wyyD6vJpaYtgnzDrKYRSqf3OO6Rfa93xsRg== }
        engines: { node: '>= 0.4' }

    got@13.0.0:
        resolution: { integrity: sha512-XfBk1CxOOScDcMr9O1yKkNaQyy865NbYs+F7dr4H0LZMVgCj2Le59k6PqbNHoL5ToeaEQUYh6c6yMfVcc6SJxA== }
        engines: { node: '>=16' }

    gpt-tokenizer@2.9.0:
        resolution: { integrity: sha512-YSpexBL/k4bfliAzMrRqn3M6+it02LutVyhVpDeMKrC/O9+pCe/5s8U2hYKa2vFLD5/vHhsKc8sOn/qGqII8Kg== }

    graceful-fs@4.2.10:
        resolution: { integrity: sha512-9ByhssR2fPVsNZj478qUUbKfmL0+t5BDVyjShtyZZLiK7ZDAArFFfopyOTj0M05wE2tJPisA4iTnnXl2YoPvOA== }

    graceful-fs@4.2.11:
        resolution: { integrity: sha512-RbJ5/jmFcNNCcDV5o9eTnBLJ/HszWV0P73bc+Ff4nS/rJj+YaS6IGyiOL0VoBYX+l1Wrl3k63h/KrH+nhJ0XvQ== }

    groq-sdk@0.6.1:
        resolution: { integrity: sha512-K+fWWcgvKeOEFePq7Z7L3Jm7s5M2oKddgW2l3iFEczaVXU5yfGNKgQXd4LQzzm64qxpfOLzndwDzQdcOwi7gZA== }

    gtoken@7.1.0:
        resolution: { integrity: sha512-pCcEwRi+TKpMlxAQObHDQ56KawURgyAf6jtIY046fJ5tIv3zDe/LEIubckAO8fj6JnAxLdmWkUfNyulQ2iKdEw== }
        engines: { node: '>=14.0.0' }

    has-flag@4.0.0:
        resolution: { integrity: sha512-EykJT/Q1KjTWctppgIAgfSO0tKVuZUjhgMr17kqTumMl6Afv3EISleU7qZUzoXDFTAHTDC4NOoG/ZxU3EvlMPQ== }
        engines: { node: '>=8' }

    has-own-prop@2.0.0:
        resolution: { integrity: sha512-Pq0h+hvsVm6dDEa8x82GnLSYHOzNDt7f0ddFa3FqcQlgzEiptPqL+XrOJNavjOzSYiYWIrgeVYYgGlLmnxwilQ== }
        engines: { node: '>=8' }

    has-symbols@1.1.0:
        resolution: { integrity: sha512-1cDNdwJ2Jaohmb3sg4OmKaMBwuC48sYni5HUw2DvsC8LjGTLK9h+eb1X6RyuOHe4hT0ULCW68iomhjUoKUqlPQ== }
        engines: { node: '>= 0.4' }

    has-tostringtag@1.0.2:
        resolution: { integrity: sha512-NqADB8VjPFLM2V0VvHUewwwsw0ZWBaIdgo+ieHtK3hasLz4qeCRjYcqfB6AQrBggRKppKF8L52/VqdVsO47Dlw== }
        engines: { node: '>= 0.4' }

    hasha@5.2.2:
        resolution: { integrity: sha512-Hrp5vIK/xr5SkeN2onO32H0MgNZ0f17HRNH39WfL0SYUNOTZ5Lz1TJ8Pajo/87dYGEFlLMm7mIc/k/s6Bvz9HQ== }
        engines: { node: '>=8' }

    hasown@2.0.2:
        resolution: { integrity: sha512-0hJU9SCPvmMzIBdZFqNPXWa6dqh7WdH0cII9y+CyS8rG3nL48Bclra9HmKhVVUHyPWNH5Y7xDwAB7bfgSjkUMQ== }
        engines: { node: '>= 0.4' }

    header-case@2.0.4:
        resolution: { integrity: sha512-H/vuk5TEEVZwrR0lp2zed9OCo1uAILMlx0JEMgC26rzyJJ3N1v6XkwHHXJQdR2doSjcGPM6OKPYoJgf0plJ11Q== }

    hosted-git-info@7.0.2:
        resolution: { integrity: sha512-puUZAUKT5m8Zzvs72XWy3HtvVbTWljRE66cP60bxJzAqf2DgICo7lYTY2IHUmLnNpjYvw5bvmoHvPc0QO2a62w== }
        engines: { node: ^16.14.0 || >=18.0.0 }

    html-escaper@2.0.2:
        resolution: { integrity: sha512-H2iMtd0I4Mt5eYiapRdIDjp+XzelXQ0tFE4JS7YFwFevXXMmOp9myNrUvCg0D6ws8iqkRPBfKHgbwig1SmlLfg== }

    htmlparser2@10.0.0:
        resolution: { integrity: sha512-TwAZM+zE5Tq3lrEHvOlvwgj1XLWQCtaaibSN11Q+gGBAS7Y1uZSWwXXRe4iF6OXnaq1riyQAPFOBtYc77Mxq0g== }

    http-cache-semantics@4.2.0:
        resolution: { integrity: sha512-dTxcvPXqPvXBQpq5dUr6mEMJX4oIEFv6bwom3FDwKRDsuIjjJGANqhBuoAn9c1RQJIdAKav33ED65E2ys+87QQ== }

    http-call@5.3.0:
        resolution: { integrity: sha512-ahwimsC23ICE4kPl9xTBjKB4inbRaeLyZeRunC/1Jy/Z6X8tv22MEAjK+KBOMSVLaqXPTTmd8638waVIKLGx2w== }
        engines: { node: '>=8.0.0' }

    http-errors@2.0.0:
        resolution: { integrity: sha512-FtwrG/euBzaEjYeRqOgly7G0qviiXoJWnvEH2Z1plBdXgbyjv34pHTSb9zoeHMyDy33+DWy5Wt9Wo+TURtOYSQ== }
        engines: { node: '>= 0.8' }

    http2-wrapper@2.2.1:
        resolution: { integrity: sha512-V5nVw1PAOgfI3Lmeaj2Exmeg7fenjhRUgz1lPSezy1CuhPYbgQtbQj4jZfEAEMlaL+vupsvhjqCyjzob0yxsmQ== }
        engines: { node: '>=10.19.0' }

    https-proxy-agent@7.0.6:
        resolution: { integrity: sha512-vK9P5/iUfdl95AI+JVyUuIcVtd4ofvtrOr3HNtM2yxC9bnMbEdp3x01OhQNnjb8IJYi38VlTE3mBXwcfvywuSw== }
        engines: { node: '>= 14' }

    humanize-ms@1.2.1:
        resolution: { integrity: sha512-Fl70vYtsAFb/C06PTS9dZBo7ihau+Tu/DNCk/OyHhea07S+aeMWpFFkUaXRa8fI+ScZbEI8dfSxwY7gxZ9SAVQ== }

    husky@9.1.7:
        resolution: { integrity: sha512-5gs5ytaNjBrh5Ow3zrvdUUY+0VxIuWVL4i9irt6friV+BqdCfmV11CQTWMiBYWHbXhco+J1kHfTOUkePhCDvMA== }
        engines: { node: '>=18' }
        hasBin: true

    hyperlinker@1.0.0:
        resolution: { integrity: sha512-Ty8UblRWFEcfSuIaajM34LdPXIhbs1ajEX/BBPv24J+enSVaEVY63xQ6lTO9VRYS5LAoghIG0IDJ+p+IPzKUQQ== }
        engines: { node: '>=4' }

    iconv-lite@0.4.24:
        resolution: { integrity: sha512-v3MXnZAcvnywkTUEZomIActle7RXXeedOR31wwl7VlyoXO4Qi9arvSenNQWne1TcRwhCL1HwLI21bEqdpj8/rA== }
        engines: { node: '>=0.10.0' }

    iconv-lite@0.6.3:
        resolution: { integrity: sha512-4fCk79wshMdzMp2rH06qWrJE4iolqLhCUH+OiuIgU++RB0+94NlDL81atO7GX55uUKueo0txHNtvEyI6D7WdMw== }
        engines: { node: '>=0.10.0' }

    ieee754@1.2.1:
        resolution: { integrity: sha512-dcyqhDvX1C46lXZcVqCpK+FtMRQVdIMN6/Df5js2zouUsqG7I6sFxitIC+7KYK29KdXOLHdu9zL4sFnoVQnqaA== }

    ignore@5.3.2:
        resolution: { integrity: sha512-hsBTNUqQTDwkWtcdYI2i06Y/nUBEsNEDJKjWdigLvegy8kDuJAS8uRlpkkcQpyEXL0Z/pjDy5HBmMjRCJ2gq+g== }
        engines: { node: '>= 4' }

    ignore@7.0.5:
        resolution: { integrity: sha512-Hs59xBNfUIunMFgWAbGX5cq6893IbWg4KnrjbYwX3tx0ztorVgTDA6B2sxf8ejHJ4wz8BqGUMYlnzNBer5NvGg== }
        engines: { node: '>= 4' }

    image-size@1.2.1:
        resolution: { integrity: sha512-rH+46sQJ2dlwfjfhCyNx5thzrv+dtmBIhPHk0zgRUukHzZ/kRueTJXoYYsclBaKcSMBWuGbOFXtioLpzTb5euw== }
        engines: { node: '>=16.x' }
        hasBin: true

    immediate@3.0.6:
        resolution: { integrity: sha512-XXOFtyqDjNDAQxVfYxuF7g9Il/IbWmmlQg2MYKOH8ExIT1qg6xc4zyS3HaEEATgs1btfzxq15ciUiY7gjSXRGQ== }

    imurmurhash@0.1.4:
        resolution: { integrity: sha512-JmXMZ6wuvDmLiHEml9ykzqO6lwFbof0GG4IkcGaENdCRDDmMVnny7s5HsIgHCbaq0w2MyPhDqkhTUgS2LU2PHA== }
        engines: { node: '>=0.8.19' }

    indent-string@4.0.0:
        resolution: { integrity: sha512-EdDDZu4A2OyIK7Lr/2zG+w5jmbuk1DVBnEwREQvBzspBJkCEbRa8GxU1lghYcaGJCnRWibjDXlq779X1/y5xwg== }
        engines: { node: '>=8' }

    inflight@1.0.6:
        resolution: { integrity: sha512-k92I/b08q4wvFscXCLvqfsHCrjrF7yiXsQuIVvVE7N82W3+aqpzuUdBbfhWcy/FZR3/4IgflMgKLOsvPDrGCJA== }
        deprecated: This module is not supported, and leaks memory. Do not use it. Check out lru-cache if you want a good and tested way to coalesce async requests by a key value, which is much more comprehensive and powerful.

    inherits@2.0.4:
        resolution: { integrity: sha512-k/vGaX4/Yla3WzyMCvTQOXYeIHvqOKtnqBduzTHpzpQZzAskKMhZ2K+EnBiSM9zGSoIFeMpXKxa4dYeZIQqewQ== }

    ini@1.3.8:
        resolution: { integrity: sha512-JV/yugV2uzW5iMRSiZAyDtQd+nxtUnjeLt0acNdw98kKLrvuRVyB80tsREOE7yvGVgalhZ6RNXCmEHkUKBKxew== }

    ini@4.1.1:
        resolution: { integrity: sha512-QQnnxNyfvmHFIsj7gkPcYymR8Jdw/o7mp5ZFihxn6h8Ci6fh3Dx4E1gPjpQEpIuPo9XVNY/ZUwh4BPMjGyL01g== }
        engines: { node: ^14.17.0 || ^16.13.0 || >=18.0.0 }

    inquirer-ts-checkbox-plus-prompt@1.0.1:
        resolution: { integrity: sha512-LQr/TKZRj/mKqJEsV0ectD3yi7dZ3xyOlVv0hUTFuVuAsOsE6Erlqbi+pd1fN0quamacp5a1x7LL/PJ+62MgsA== }

    inquirer@8.2.6:
        resolution: { integrity: sha512-M1WuAmb7pn9zdFRtQYk26ZBoY043Sse0wVDdk4Bppr+JOXyQYybdtvK+l9wUibhtjdjvtoiNy8tk+EgsYIUqKg== }
        engines: { node: '>=12.0.0' }

    inquirer@9.3.7:
        resolution: { integrity: sha512-LJKFHCSeIRq9hanN14IlOtPSTe3lNES7TYDTE2xxdAy1LS5rYphajK1qtwvj3YmQXvvk0U2Vbmcni8P9EIQW9w== }
        engines: { node: '>=18' }

    interpret@3.1.1:
        resolution: { integrity: sha512-6xwYfHbajpoF0xLW+iwLkhwgvLoZDfjYfoFNu8ftMoXINzwuymNLd9u/KmwtdT2GbR+/Cz66otEGEVVUHX9QLQ== }
        engines: { node: '>=10.13.0' }

    ioredis@5.6.1:
        resolution: { integrity: sha512-UxC0Yv1Y4WRJiGQxQkP0hfdL0/5/6YvdfOOClRgJ0qppSarkhneSa6UvkMkms0AkdGimSH3Ikqm+6mkMmX7vGA== }
        engines: { node: '>=12.22.0' }

    ip-address@9.0.5:
        resolution: { integrity: sha512-zHtQzGojZXTwZTHQqra+ETKd4Sn3vgi7uBmlPoXVWZqYvuKmtI0l/VZTjqGmJY9x88GGOaZ9+G9ES8hC4T4X8g== }
        engines: { node: '>= 12' }

    ipaddr.js@1.9.1:
        resolution: { integrity: sha512-0KI/607xoxSToH7GjN1FfSbLoU0+btTicjsQSWQlh/hZykN8KpmMf7uYwPW3R+akZ6R/w18ZlXSHBYXiYUPO3g== }
        engines: { node: '>= 0.10' }

    is-arrayish@0.2.1:
        resolution: { integrity: sha512-zz06S8t0ozoDXMG+ube26zeCTNXcKIPJZJi8hBrF4idCLms4CG9QtK7qBl1boi5ODzFpjswb5JPmHCbMpjaYzg== }

    is-arrayish@0.3.2:
        resolution: { integrity: sha512-eVRqCvVlZbuw3GrM63ovNSNAeA1K16kaR/LRY/92w0zxQ5/1YzwblUX652i4Xs9RwAGjW9d9y6X88t8OaAJfWQ== }

    is-core-module@2.16.1:
        resolution: { integrity: sha512-UfoeMA6fIJ8wTYFEUjelnaGI67v6+N7qXJEvQuIGa99l4xsCruSYOVSQ0uPANn4dAzm8lkYPaKLrrijLq7x23w== }
        engines: { node: '>= 0.4' }

    is-docker@2.2.1:
        resolution: { integrity: sha512-F+i2BKsFrH66iaUFc0woD8sLy8getkwTwtOBjvs56Cx4CgJDeKQeqfz8wAYiSb8JOprWhHH5p77PbmYCvvUuXQ== }
        engines: { node: '>=8' }
        hasBin: true

    is-extglob@2.1.1:
        resolution: { integrity: sha512-SbKbANkN603Vi4jEZv49LeVJMn4yGwsbzZworEoyEiutsN3nJYdbO36zfhGJ6QEDpOZIFkDtnq5JRxmvl3jsoQ== }
        engines: { node: '>=0.10.0' }

    is-fullwidth-code-point@3.0.0:
        resolution: { integrity: sha512-zymm5+u+sCsSWyD9qNaejV3DFvhCKclKdizYaJUuHA83RLjb7nSuGnddCHGv0hk+KY7BMAlsWeK4Ueg6EV6XQg== }
        engines: { node: '>=8' }

    is-fullwidth-code-point@5.0.0:
        resolution: { integrity: sha512-OVa3u9kkBbw7b8Xw5F9P+D/T9X+Z4+JruYVNapTjPYZYUznQ5YfWeFkOj606XYYW8yugTfC8Pj0hYqvi4ryAhA== }
        engines: { node: '>=18' }

    is-glob@4.0.3:
        resolution: { integrity: sha512-xelSayHH36ZgE7ZWhli7pW34hNbNl8Ojv5KVmkJD4hBdD3th8Tfk9vYasLM+mXWOZhFkgZfxhLSnrwRr4elSSg== }
        engines: { node: '>=0.10.0' }

    is-in-ci@1.0.0:
        resolution: { integrity: sha512-eUuAjybVTHMYWm/U+vBO1sY/JOCgoPCXRxzdju0K+K0BiGW0SChEL1MLC0PoCIR1OlPo5YAp8HuQoUlsWEICwg== }
        engines: { node: '>=18' }
        hasBin: true

    is-installed-globally@1.0.0:
        resolution: { integrity: sha512-K55T22lfpQ63N4KEN57jZUAaAYqYHEe8veb/TycJRk9DdSCLLcovXz/mL6mOnhQaZsQGwPhuFopdQIlqGSEjiQ== }
        engines: { node: '>=18' }

    is-interactive@1.0.0:
        resolution: { integrity: sha512-2HvIEKRoqS62guEC+qBjpvRubdX910WCMuJTZ+I9yvqKU2/12eSL549HMwtabb4oupdj2sMP50k+XJfB/8JE6w== }
        engines: { node: '>=8' }

    is-interactive@2.0.0:
        resolution: { integrity: sha512-qP1vozQRI+BMOPcjFzrjXuQvdak2pHNUMZoeG2eRbiSqyvbEf/wQtEOTOX1guk6E3t36RkaqiSt8A/6YElNxLQ== }
        engines: { node: '>=12' }

    is-module@1.0.0:
        resolution: { integrity: sha512-51ypPSPCoTEIN9dy5Oy+h4pShgJmPCygKfyRCISBI+JoWT/2oJvK8QPxmwv7b/p239jXrm9M1mlQbyKJ5A152g== }

    is-npm@6.0.0:
        resolution: { integrity: sha512-JEjxbSmtPSt1c8XTkVrlujcXdKV1/tvuQ7GwKcAlyiVLeYFQ2VHat8xfrDJsIkhCdF/tZ7CiIR3sy141c6+gPQ== }
        engines: { node: ^12.20.0 || ^14.13.1 || >=16.0.0 }

    is-number@7.0.0:
        resolution: { integrity: sha512-41Cifkg6e8TylSpdtTpeLVMqvSBEVzTttHvERD741+pnZ8ANv0004MRL43QKPDlK9cGvNp6NZWZUBlbGXYxxng== }
        engines: { node: '>=0.12.0' }

    is-path-inside@4.0.0:
        resolution: { integrity: sha512-lJJV/5dYS+RcL8uQdBDW9c9uWFLLBNRyFhnAKXw5tVqLlKZ4RMGZKv+YQ/IA3OhD+RpbJa1LLFM1FQPGyIXvOA== }
        engines: { node: '>=12' }

    is-plain-obj@4.1.0:
        resolution: { integrity: sha512-+Pgi+vMuUNkJyExiMBt5IlFoMyKnr5zhJ4Uspz58WOhBF5QoIZkFyNHIbBAtHwzVAgk5RtndVNsDRN61/mmDqg== }
        engines: { node: '>=12' }

    is-promise@4.0.0:
        resolution: { integrity: sha512-hvpoI6korhJMnej285dSg6nu1+e6uxs7zG3BYAm5byqDsgJNWwxzM6z6iZiAgQR4TJ30JmBTOwqZUw3WlyH3AQ== }

    is-property@1.0.2:
        resolution: { integrity: sha512-Ks/IoX00TtClbGQr4TWXemAnktAQvYB7HzcCxDGqEZU6oCmb2INHuOoKxbtR+HFkmYWBKv/dOZtGRiAjDhj92g== }

    is-reference@1.2.1:
        resolution: { integrity: sha512-U82MsXXiFIrjCK4otLT+o2NA2Cd2g5MLoOVXUZjIOhLurrRxpEXzI8O0KZHr3IjLvlAH1kTPYSuqer5T9ZVBKQ== }

    is-retry-allowed@1.2.0:
        resolution: { integrity: sha512-RUbUeKwvm3XG2VYamhJL1xFktgjvPzL0Hq8C+6yrWIswDy3BIXGqCxhxkc30N9jqK311gVU137K8Ei55/zVJRg== }
        engines: { node: '>=0.10.0' }

    is-stream@2.0.1:
        resolution: { integrity: sha512-hFoiJiTl63nn+kstHGBtewWSKnQLpyb155KHheA1l39uvtO9nWIop1p3udqPcUd/xbF1VLMO4n7OI6p7RbngDg== }
        engines: { node: '>=8' }

    is-stream@4.0.1:
        resolution: { integrity: sha512-Dnz92NInDqYckGEUJv689RbRiTSEHCQ7wOVeALbkOz999YpqT46yMRIGtSNl2iCL1waAZSx40+h59NV/EwzV/A== }
        engines: { node: '>=18' }

    is-typedarray@1.0.0:
        resolution: { integrity: sha512-cyA56iCMHAh5CdzjJIa4aohJyeO1YbwLi3Jc35MmRU6poroFjIGZzUzupGiRPOjgHg9TLu43xbpwXk523fMxKA== }

    is-unicode-supported@0.1.0:
        resolution: { integrity: sha512-knxG2q4UC3u8stRGyAVJCOdxFmv5DZiRcdlIaAQXAbSfJya+OhopNotLQrstBhququ4ZpuKbDc/8S6mgXgPFPw== }
        engines: { node: '>=10' }

    is-unicode-supported@1.3.0:
        resolution: { integrity: sha512-43r2mRvz+8JRIKnWJ+3j8JtjRKZ6GmjzfaE/qiBJnikNnYv/6bagRJ1kUhNk8R5EX/GkobD+r+sfxCPJsiKBLQ== }
        engines: { node: '>=12' }

    is-unicode-supported@2.1.0:
        resolution: { integrity: sha512-mE00Gnza5EEB3Ds0HfMyllZzbBrmLOX3vfWoj9A9PEnTfratQ/BcaJOuMhnkhjXvb2+FkY3VuHqtAGpTPmglFQ== }
        engines: { node: '>=18' }

    is-windows@1.0.2:
        resolution: { integrity: sha512-eXK1UInq2bPmjyX6e3VHIzMLobc4J94i4AWn+Hpq3OU5KkrRC96OAcR3PRJ/pGu6m8TRnBHP9dkXQVsT/COVIA== }
        engines: { node: '>=0.10.0' }

    is-wsl@2.2.0:
        resolution: { integrity: sha512-fKzAra0rGJUUBwGBgNkHZuToZcn+TtXHpeCgmkMJMMYx1sQDYaCSyjJBSCa2nH1DGm7s3n1oBnohoVTBaN7Lww== }
        engines: { node: '>=8' }

    isarray@1.0.0:
        resolution: { integrity: sha512-VLghIWNM6ELQzo7zwmcg0NmTVyWKYjvIeM83yjp0wRDTmUnrM678fQbcKBo6n2CJEF0szoG//ytg+TKla89ALQ== }

    isbinaryfile@5.0.4:
        resolution: { integrity: sha512-YKBKVkKhty7s8rxddb40oOkuP0NbaeXrQvLin6QMHL7Ypiy2RW9LwOVrVgZRyOrhQlayMd9t+D8yDy8MKFTSDQ== }
        engines: { node: '>= 18.0.0' }

    isexe@2.0.0:
        resolution: { integrity: sha512-RHxMLp9lnKHGHRng9QFhRCMbYAcVpn69smSGcq3f36xjgVVWThj4qqLbTLlq7Ssj8B+fIQ1EuCEGI2lKsyQeIw== }

    istanbul-lib-coverage@3.2.2:
        resolution: { integrity: sha512-O8dpsF+r0WV/8MNRKfnmrtCWhuKjxrq2w+jpzBL5UZKTi2LeVWnWOmWRxFlesJONmc+wLAGvKQZEOanko0LFTg== }
        engines: { node: '>=8' }

    istanbul-lib-hook@3.0.0:
        resolution: { integrity: sha512-Pt/uge1Q9s+5VAZ+pCo16TYMWPBIl+oaNIjgLQxcX0itS6ueeaA+pEfThZpH8WxhFgCiEb8sAJY6MdUKgiIWaQ== }
        engines: { node: '>=8' }

    istanbul-lib-instrument@6.0.3:
        resolution: { integrity: sha512-Vtgk7L/R2JHyyGW07spoFlB8/lpjiOLTjMdms6AFMraYt3BaJauod/NGrfnVG/y4Ix1JEuMRPDPEj2ua+zz1/Q== }
        engines: { node: '>=10' }

    istanbul-lib-processinfo@2.0.3:
        resolution: { integrity: sha512-NkwHbo3E00oybX6NGJi6ar0B29vxyvNwoC7eJ4G4Yq28UfY758Hgn/heV8VRFhevPED4LXfFz0DQ8z/0kw9zMg== }
        engines: { node: '>=8' }

    istanbul-lib-report@3.0.1:
        resolution: { integrity: sha512-GCfE1mtsHGOELCU8e/Z7YWzpmybrx/+dSTfLrvY8qRmaY6zXTKWn6WQIjaAFw069icm6GVMNkgu0NzI4iPZUNw== }
        engines: { node: '>=10' }

    istanbul-lib-source-maps@4.0.1:
        resolution: { integrity: sha512-n3s8EwkdFIJCG3BPKBYvskgXGoy88ARzvegkitk60NxRdwltLOTaH7CUiMRXvwYorl0Q712iEjcWB+fK/MrWVw== }
        engines: { node: '>=10' }

    istanbul-lib-source-maps@5.0.6:
        resolution: { integrity: sha512-yg2d+Em4KizZC5niWhQaIomgf5WlL4vOOjZ5xGCmF8SnPE/mDWWXgvRExdcpCgh9lLRRa1/fSYp2ymmbJ1pI+A== }
        engines: { node: '>=10' }

    istanbul-reports@3.1.7:
        resolution: { integrity: sha512-BewmUXImeuRk2YY0PVbxgKAysvhRPUQE0h5QRM++nVWyubKGV0l8qQ5op8+B2DOmwSe63Jivj0BjkPQVf8fP5g== }
        engines: { node: '>=8' }

    jackspeak@3.4.3:
        resolution: { integrity: sha512-OGlZQpz2yfahA/Rd1Y8Cd9SIEsqvXkLVoSw/cgwhnhFMDbsQFeZYoJJ7bIZBS9BcamUW96asq/npPWugM+RQBw== }

    jackspeak@4.1.1:
        resolution: { integrity: sha512-zptv57P3GpL+O0I7VdMJNBZCu+BPHVQUk55Ft8/QCJjTVxrnJHuVuX/0Bl2A6/+2oyR/ZMEuFKwmzqqZ/U5nPQ== }
        engines: { node: 20 || >=22 }

    jake@10.9.2:
        resolution: { integrity: sha512-2P4SQ0HrLQ+fw6llpLnOaGAvN2Zu6778SJMrCUwns4fOoG9ayrTiZk3VV8sCPkVZF8ab0zksVpS8FDY5pRCNBA== }
        engines: { node: '>=10' }
        hasBin: true

    javascript-natural-sort@0.7.1:
        resolution: { integrity: sha512-nO6jcEfZWQXDhOiBtG2KvKyEptz7RVbpGP4vTD2hLBdmNQSsCiicO2Ioinv6UI4y9ukqnBpy+XZ9H6uLNgJTlw== }

    jest-worker@26.6.2:
        resolution: { integrity: sha512-KWYVV1c4i+jbMpaBC+U++4Va0cp8OisU185o73T1vo99hqi7w8tSJfUXYswwqqrjzwxa6KpRK54WhPvwf5w6PQ== }
        engines: { node: '>= 10.13.0' }

    jiti@2.4.2:
        resolution: { integrity: sha512-rg9zJN+G4n2nfJl5MW3BMygZX56zKPNVEYYqq7adpmMh4Jn2QNEwhvQlFy6jPVdcod7txZtKHWnyZiA3a0zP7A== }
        hasBin: true

    joi@17.13.3:
        resolution: { integrity: sha512-otDA4ldcIx+ZXsKHWmp0YizCweVRZG96J10b0FevjfuncLO1oX59THoAmHkNubYJ+9gWsYsp5k8v4ib6oDv1fA== }

    js-tokens@4.0.0:
        resolution: { integrity: sha512-RdJUflcE3cUzKiMqQgsCu06FPu9UdIJO0beYbPhHN4k6apgJtifcoCtT9bcxOpYBtpD2kCM6Sbzg4CausW/PKQ== }

    js-tokens@9.0.1:
        resolution: { integrity: sha512-mxa9E9ITFOt0ban3j6L5MpjwegGz6lBQmM1IJkWeBZGcMxto50+eWdjC/52xDbS2vy0k7vIMK0Fe2wfL9OQSpQ== }

    js-yaml@3.14.1:
        resolution: { integrity: sha512-okMH7OXXJ7YrN9Ok3/SXrnu4iX9yOk+25nqX4imS2npuvTYDmo/QEZoqwZkYaIDk3jVvBOTOIEgEhaLOynBS9g== }
        hasBin: true

    js-yaml@4.1.0:
        resolution: { integrity: sha512-wpxZs9NoxZaJESJGIZTyDEaYpl0FKSA+FB9aJiyemKhMwkxQg63h4T1KJgUGHpTqPDNRcmmYLugrRjJlBtWvRA== }
        hasBin: true

    jsbn@1.1.0:
        resolution: { integrity: sha512-4bYVV3aAMtDTTu4+xsDYa6sy9GyJ69/amsu9sYF2zqjiEoZA5xJi3BrfX3uY+/IekIu7MwdObdbDWpoZdBv3/A== }

    jsesc@3.1.0:
        resolution: { integrity: sha512-/sM3dO2FOzXjKQhJuo0Q173wf2KOo8t4I8vHy6lF9poUp7bKT0/NHE8fPX23PwfhnykfqnC2xRxOnVw5XuGIaA== }
        engines: { node: '>=6' }
        hasBin: true

    json-bigint@1.0.0:
        resolution: { integrity: sha512-SiPv/8VpZuWbvLSMtTDU8hEfrZWg/mH/nV/b4o0CYbSxu1UIQPLdwKOCIyLQX+VIPO5vrLX3i8qtqFyhdPSUSQ== }

    json-buffer@3.0.1:
        resolution: { integrity: sha512-4bV5BfR2mqfQTJm+V5tPPdf+ZpuhiIvTuAB5g8kcrXOZpTT/QwwVRWBywX1ozr6lEuPdbHxwaJlm9G6mI2sfSQ== }

    json-parse-better-errors@1.0.2:
        resolution: { integrity: sha512-mrqyZKfX5EhL7hvqcV6WG1yYjnjeuYDzDhhcAAUrq8Po85NBQBJP+ZDUT75qZQ98IkUoBqdkExkukOU7Ts2wrw== }

    json-schema-traverse@0.4.1:
        resolution: { integrity: sha512-xbbCH5dCYU5T8LcEhhuh7HJ88HXuW3qsI3Y0zOZFKfZEHcpWiHU/Jxzk629Brsab/mMiHQti9wMP+845RPe3Vg== }

    json-schema-traverse@1.0.0:
        resolution: { integrity: sha512-NM8/P9n3XjXhIZn1lLhkFaACTOURQXjWhV4BA/RnOv8xvgqtqpAX9IO4mRQxSx1Rlo4tqzeqb0sOlruaOy3dug== }

    json-stringify-safe@5.0.1:
        resolution: { integrity: sha512-ZClg6AaYvamvYEE82d3Iyd3vSSIjQ+odgjaTzRuO3s7toCdFKczob2i0zCh7JE8kWn17yvAWhUVxvqGwUalsRA== }

    json5@2.2.3:
        resolution: { integrity: sha512-XmOWe7eyHYH14cLdVPoyg+GOH3rYX++KpzrylJwSW98t3Nk+U8XOl8FWKOgwtzdb8lXGf6zYwDUzeHMWfxasyg== }
        engines: { node: '>=6' }
        hasBin: true

    jsonc-parser@3.3.1:
        resolution: { integrity: sha512-HUgH65KyejrUFPvHFPbqOY0rsFip3Bo5wb4ngvdi1EpCYWUQDC5V+Y7mZws+DLkr4M//zQJoanu1SP+87Dv1oQ== }

    jsonfile@4.0.0:
        resolution: { integrity: sha512-m6F1R3z8jjlf2imQHS2Qez5sjKWQzbuuhuJ/FKYFRZvPE3PuHcSMVZzfsLhGVOkfd20obL5SWEBew5ShlquNxg== }

    jsonrepair@3.12.0:
        resolution: { integrity: sha512-SWfjz8SuQ0wZjwsxtSJ3Zy8vvLg6aO/kxcp9TWNPGwJKgTZVfhNEQBMk/vPOpYCDFWRxD6QWuI6IHR1t615f0w== }
        hasBin: true

    jszip@3.10.1:
        resolution: { integrity: sha512-xXDvecyTpGLrqFrvkrUSoxxfJI5AH7U8zxxtVclpsUtMCq4JQ290LY8AW5c7Ggnr/Y/oK+bQMbqK2qmtk3pN4g== }

    just-extend@6.2.0:
        resolution: { integrity: sha512-cYofQu2Xpom82S6qD778jBDpwvvy39s1l/hrYij2u9AMdQcGRpaBu6kY4mVhuno5kJVi1DAz4aiphA2WI1/OAw== }

    jwa@2.0.1:
        resolution: { integrity: sha512-hRF04fqJIP8Abbkq5NKGN0Bbr3JxlQ+qhZufXVr0DvujKy93ZCbXZMHDL4EOtodSbCWxOqR8MS1tXA5hwqCXDg== }

    jws@4.0.0:
        resolution: { integrity: sha512-KDncfTmOZoOMTFG4mBlG0qUIOlc03fmzH+ru6RgYVZhPkyiy/92Owlt/8UEN+a4TXR1FQetfIpJE8ApdvdVxTg== }

    keyv@4.5.4:
        resolution: { integrity: sha512-oxVHkHR/EJf2CNXnWxRLW6mg7JyCCUcG0DtEGmL2ctUo1PNTin1PUil+r/+4r5MpVgC/fn1kjsx7mjSujKqIpw== }

    kleur@3.0.3:
        resolution: { integrity: sha512-eTIzlVOSUR+JxdDFepEYcBMtZ9Qqdef+rnzWdRZuMbOywu5tO2w2N7rqjoANZ5k9vywhL6Br1VRjUIgTQx4E8w== }
        engines: { node: '>=6' }

    knip@5.60.2:
        resolution: { integrity: sha512-TsYqEsoL3802RmhGL5MN7RLI6/03kocMYx/4BpMmwo3dSwEJxmzV7HqRxMVZr6c1llbd25+MqjgA86bv1IwsPA== }
        engines: { node: '>=18.18.0' }
        hasBin: true
        peerDependencies:
            '@types/node': '>=18'
            typescript: '>=5.0.4'

    knip@5.61.1:
        resolution: { integrity: sha512-keywAzpu8R9S50JRT3qxilb1i/pv3ztBHhZ3tRuHvRclqfhfPkY7kb/G6l4q7zozbyndidSr7IScvayG76HtkA== }
        engines: { node: '>=18.18.0' }
        hasBin: true
        peerDependencies:
            '@types/node': '>=18'
            typescript: '>=5.0.4'

    kuler@2.0.0:
        resolution: { integrity: sha512-Xq9nH7KlWZmXAtodXDDRE7vs6DU1gTU8zYDHDiWLSip45Egwq3plLHzPn27NgvzL2r1LMPC1vdqh98sQxtqj4A== }

    ky@1.8.1:
        resolution: { integrity: sha512-7Bp3TpsE+L+TARSnnDpk3xg8Idi8RwSLdj6CMbNWoOARIrGrbuLGusV0dYwbZOm4bB3jHNxSw8Wk/ByDqJEnDw== }
        engines: { node: '>=18' }

    latest-version@9.0.0:
        resolution: { integrity: sha512-7W0vV3rqv5tokqkBAFV1LbR7HPOWzXQDpDgEuib/aJ1jsZZx6x3c2mBI+TJhJzOhkGeaLbCKEHXEXLfirtG2JA== }
        engines: { node: '>=18' }

    lie@3.3.0:
        resolution: { integrity: sha512-UaiMJzeWRlEujzAuw5LokY1L5ecNQYZKfmyZ9L7wDHb/p5etKaxXhohBcrw0EYby+G/NA52vRSN4N39dxHAIwQ== }

    lilconfig@3.1.3:
        resolution: { integrity: sha512-/vlFKAoH5Cgt3Ie+JLhRbwOsCQePABiU3tJ1egGvyQ+33R/vcwM2Zl2QR/LzjsBeItPt3oSVXapn+m4nQDvpzw== }
        engines: { node: '>=14' }

    linkify-it@5.0.0:
        resolution: { integrity: sha512-5aHCbzQRADcdP+ATqnDuhhJ/MRIqDkZX5pyjFHRRysS8vZ5AbqGEoFIb6pYHPZ+L/OC2Lc+xT8uHVVR5CAK/wQ== }

    locate-path@5.0.0:
        resolution: { integrity: sha512-t7hw9pI+WvuwNJXwk5zVHpyhIqzg2qTlklJOf0mVxGSbe3Fp2VieZcduNYjaLDoy6p9uGpQEGWG87WpMKlNq8g== }
        engines: { node: '>=8' }

    locate-path@6.0.0:
        resolution: { integrity: sha512-iPZK6eYjbxRu3uB4/WZ3EsEIMJFMqAoopl3R+zuq0UjcAm/MO6KCweDgPfP3elTztoKP3KtnVHxTn2NHBSDVUw== }
        engines: { node: '>=10' }

    lodash.camelcase@4.3.0:
        resolution: { integrity: sha512-TwuEnCnxbc3rAvhf/LbG7tJUDzhqXyFnv3dtzLOPgCG/hODL7WFnsbwktkD7yUV0RrreP/l1PALq/YSg6VvjlA== }

    lodash.defaults@4.2.0:
        resolution: { integrity: sha512-qjxPLHd3r5DnsdGacqOMU6pb/avJzdh9tFX2ymgoZE27BmjXrNy/y4LoaiTeAb+O3gL8AfpJGtqfX/ae2leYYQ== }

    lodash.flattendeep@4.4.0:
        resolution: { integrity: sha512-uHaJFihxmJcEX3kT4I23ABqKKalJ/zDrDg0lsFtc1h+3uw49SIJ5beyhx5ExVRti3AvKoOJngIj7xz3oylPdWQ== }

    lodash.get@4.4.2:
        resolution: { integrity: sha512-z+Uw/vLuy6gQe8cfaFWD7p0wVv8fJl3mbzXh33RS+0oW2wvUqiRXiQ69gLWSLpgB5/6sU+r6BlQR0MBILadqTQ== }
        deprecated: This package is deprecated. Use the optional chaining (?.) operator instead.

    lodash.isarguments@3.1.0:
        resolution: { integrity: sha512-chi4NHZlZqZD18a0imDHnZPrDeBbTtVN7GXMwuGdRH9qotxAjYs3aVLKc7zNOG9eddR5Ksd8rvFEBc9SsggPpg== }

    lodash@4.17.21:
        resolution: { integrity: sha512-v2kDEe57lecTulaDIuNTPy3Ry4gLGJ6Z1O3vE1krgXZNrsQ+LFTGHVxVjcXPs17LhbZVGedAJv8XZ1tvj5FvSg== }

    log-symbols@4.1.0:
        resolution: { integrity: sha512-8XPvpAA8uyhfteu8pIvQxpJZ7SYYdpUivZpGy6sFsBuKRY/7rQGavedeB8aK+Zkyq6upMFVL/9AW6vOYzfRyLg== }
        engines: { node: '>=10' }

    log-symbols@6.0.0:
        resolution: { integrity: sha512-i24m8rpwhmPIS4zscNzK6MSEhk0DUWa/8iYQWxhffV8jkI4Phvs3F+quL5xvS0gdQR0FyTCMMH33Y78dDTzzIw== }
        engines: { node: '>=18' }

    log-update@6.1.0:
        resolution: { integrity: sha512-9ie8ItPR6tjY5uYJh8K/Zrv/RMZ5VOlOWvtZdEHYSTFKZfIBPQa9tOAEeAWhd+AnIneLJ22w5fjOYtoutpWq5w== }
        engines: { node: '>=18' }

    logform@2.7.0:
        resolution: { integrity: sha512-TFYA4jnP7PVbmlBIfhlSe+WKxs9dklXMTEGcBCIvLhE/Tn3H6Gk1norupVW7m5Cnd4bLcr08AytbyV/xj7f/kQ== }
        engines: { node: '>= 12.0.0' }

    long@5.3.2:
        resolution: { integrity: sha512-mNAgZ1GmyNhD7AuqnTG3/VQ26o760+ZYBPKjPvugO8+nLbYfX6TVpJPseBvopbdY+qpZ/lKUnmEc1LeZYS3QAA== }

    lop@0.4.2:
        resolution: { integrity: sha512-RefILVDQ4DKoRZsJ4Pj22TxE3omDO47yFpkIBoDKzkqPRISs5U1cnAdg/5583YPkWPaLIYHOKRMQSvjFsO26cw== }

    loupe@2.3.7:
        resolution: { integrity: sha512-zSMINGVYkdpYSOBmLi0D1Uo7JU9nVdQKrHxC8eYlV+9YKK9WePqAlL7lSlorG/U2Fw1w0hTBmaa/jrQ3UbPHtA== }

    loupe@3.1.3:
        resolution: { integrity: sha512-kkIp7XSkP78ZxJEsSxW3712C6teJVoeHHwgo9zJ380de7IYyJ2ISlxojcH2pC5OFLewESmnRi/+XCDIEEVyoug== }

    lower-case@2.0.2:
        resolution: { integrity: sha512-7fm3l3NAF9WfN6W3JOmf5drwpVqX78JtoGJ3A6W0a6ZnldM41w2fV5D490psKFTpMds8TJse/eHLFFsNHHjHgg== }

    lowercase-keys@3.0.0:
        resolution: { integrity: sha512-ozCC6gdQ+glXOQsveKD0YsDy8DSQFjDTz4zyzEHNV5+JP5D62LmfDZ6o1cycFx9ouG940M5dE8C8CTewdj2YWQ== }
        engines: { node: ^12.20.0 || ^14.13.1 || >=16.0.0 }

    lru-cache@10.4.3:
        resolution: { integrity: sha512-JNAzZcXrCt42VGLuYz0zfAzDfAvJWW6AfYlDBQyDV5DClI2m5sAmK+OIO7s59XfsRsWHp02jAJrRadPRGTt6SQ== }

    lru-cache@11.1.0:
        resolution: { integrity: sha512-QIXZUBJUx+2zHUdQujWejBkcD9+cs94tLn0+YL8UrCh+D5sCXZ4c7LaEH48pNwRY3MLDgqUFyhlCyjJPf1WP0A== }
        engines: { node: 20 || >=22 }

    lru-cache@5.1.1:
        resolution: { integrity: sha512-KpNARQA3Iwv+jTA0utUVVbrh+Jlrr1Fv0e56GGzAFOXN7dk/FviaDW8LHmK52DlcH4WP2n6gI8vN1aesBFgo9w== }

    lru-cache@7.18.3:
        resolution: { integrity: sha512-jumlc0BIUrS3qJGgIkWZsyfAM7NCWiBcCDhnd+3NNM5KbBmLTgHVfWBcg6W+rLUsIpzpERPsvwUP7CckAQSOoA== }
        engines: { node: '>=12' }

    lru-cache@9.1.2:
        resolution: { integrity: sha512-ERJq3FOzJTxBbFjZ7iDs+NiK4VI9Wz+RdrrAB8dio1oV+YvdPzUEE4QNiT2VD51DkIbCYRUUzCRkssXCHqSnKQ== }
        engines: { node: 14 || >=16.14 }

    lru.min@1.1.2:
        resolution: { integrity: sha512-Nv9KddBcQSlQopmBHXSsZVY5xsdlZkdH/Iey0BlcBYggMd4two7cZnKOK9vmy3nY0O5RGH99z1PCeTpPqszUYg== }
        engines: { bun: '>=1.0.0', deno: '>=1.30.0', node: '>=8.0.0' }

    lunr@2.3.9:
        resolution: { integrity: sha512-zTU3DaZaF3Rt9rhN3uBMGQD3dD2/vFQqnvZCDv4dl5iOzq2IZQqTxu90r4E5J+nP70J3ilqVCrbho2eWaeW8Ow== }

    magic-string@0.30.17:
        resolution: { integrity: sha512-sNPKHvyjVf7gyjwS4xGTaW/mCnF8wnjtifKBEhxfZ7E/S8tQ0rssrwGNn6q8JH/ohItJfSQp9mBtQYuTlH5QnA== }

    magicast@0.3.5:
        resolution: { integrity: sha512-L0WhttDl+2BOsybvEOLK7fW3UA0OQ0IQ2d6Zl2x/a6vVRs3bAY0ECOSHHeL5jD+SbOpOCUEi0y1DgHEn9Qn1AQ== }

    make-dir@3.1.0:
        resolution: { integrity: sha512-g3FeP20LNwhALb/6Cz6Dd4F2ngze0jz7tbzrD2wAV+o9FeNHe4rL+yK2md0J/fiSf1sa1ADhXqi5+oVwOM/eGw== }
        engines: { node: '>=8' }

    make-dir@4.0.0:
        resolution: { integrity: sha512-hXdUTZYIVOt1Ex//jAQi+wTZZpUpwBj/0QsOzqegb3rGMMeJiSEu5xLHnYfBrRV4RH2+OCSOO95Is/7x1WJ4bw== }
        engines: { node: '>=10' }

    make-error@1.3.6:
        resolution: { integrity: sha512-s8UhlNe7vPKomQhC1qFelMokr/Sc3AgNbso3n74mVPA5LTZwkB9NlXf4XPamLxJE8h0gh73rM94xvwRT2CVInw== }

    mammoth@1.9.1:
        resolution: { integrity: sha512-4S2v1eP4Yo4so0zGNicJKcP93su3wDPcUk+xvkjSG75nlNjSkDJu8BhWQ+e54BROM0HfA6nPzJn12S6bq2Ko6w== }
        engines: { node: '>=12.0.0' }
        hasBin: true

    markdown-it@14.1.0:
        resolution: { integrity: sha512-a54IwgWPaeBCAAsv13YgmALOF1elABB08FxO9i+r4VFk5Vl4pKokRPeX8u5TCgSsPi6ec1otfLjdOpVcgbpshg== }
        hasBin: true

    math-intrinsics@1.1.0:
        resolution: { integrity: sha512-/IXtbwEk5HTPyEwyKX6hGkYXxM9nbj64B+ilVJnC/R6B0pH5G4V3b0pVbL7DBj4tkhBAppbQUlf6F6Xl9LHu1g== }
        engines: { node: '>= 0.4' }

    mathjs@12.4.3:
        resolution: { integrity: sha512-oHdGPDbp7gO873xxG90RLq36IuicuKvbpr/bBG5g9c8Obm/VsKVrK9uoRZZHUodohzlnmCEqfDzbR3LH6m+aAQ== }
        engines: { node: '>= 18' }
        hasBin: true

    mdurl@2.0.0:
        resolution: { integrity: sha512-Lf+9+2r+Tdp5wXDXC4PcIBjTDtq4UKjCPMQhKIuzpJNW0b96kVqSwW0bT7FhRSfmAiFYgP+SCRvdrDozfh0U5w== }

    media-typer@0.3.0:
        resolution: { integrity: sha512-dq+qelQ9akHpcOl/gUVRTxVIOkAJ1wR3QAvb4RsVjS8oVoFjDGTc679wJYmUmknUF5HwMLOgb5O+a3KxfWapPQ== }
        engines: { node: '>= 0.6' }

    media-typer@1.1.0:
        resolution: { integrity: sha512-aisnrDP4GNe06UcKFnV5bfMNPBUw4jsLGaWwWfnH3v02GnBuXX2MCVn5RbrWo0j3pczUilYblq7fQ7Nw2t5XKw== }
        engines: { node: '>= 0.8' }

    memoize@10.1.0:
        resolution: { integrity: sha512-MMbFhJzh4Jlg/poq1si90XRlTZRDHVqdlz2mPyGJ6kqMpyHUyVpDd5gpFAvVehW64+RA1eKE9Yt8aSLY7w2Kgg== }
        engines: { node: '>=18' }

    merge-descriptors@1.0.3:
        resolution: { integrity: sha512-gaNvAS7TZ897/rVaZ0nMtAyxNyi/pdbjbAwUpFQpN70GqnVfOiXpeUUMKRBmzXaSQ8DdTX4/0ms62r2K+hE6mQ== }

    merge-descriptors@2.0.0:
        resolution: { integrity: sha512-Snk314V5ayFLhp3fkUREub6WtjBfPdCPY1Ln8/8munuLuiYhsABgBVWsozAG+MWMbVEvcdcpbi9R7ww22l9Q3g== }
        engines: { node: '>=18' }

    merge-stream@2.0.0:
        resolution: { integrity: sha512-abv/qOcuPfk3URPfDzmZU1LKmuw8kT+0nIHvKrKgFrwifol/doWcdA4ZqsWQ8ENrFKkd67Mfpo/LovbIUsbt3w== }

    merge2@1.4.1:
        resolution: { integrity: sha512-8q7VEgMJW4J8tcfVPy8g09NcQwZdbwFEqhe/WZkoIzjn/3TGDwtOCYtXGxA3O8tPzpczCCDgv+P2P5y00ZJOOg== }
        engines: { node: '>= 8' }

    methods@1.1.2:
        resolution: { integrity: sha512-iclAHeNqNm68zFtnZ0e+1L2yUIdvzNoauKU4WBA3VvH/vPFieF7qfRlwUZU+DA9P9bPXIS90ulxoUoCH23sV2w== }
        engines: { node: '>= 0.6' }

    micromatch@4.0.8:
        resolution: { integrity: sha512-PXwfBhYu0hBCPw8Dn0E+WDYb7af3dSLVWKi3HGv84IdF4TyFoC0ysxFd0Goxw7nSv4T/PzEJQxsYsEiFCKo2BA== }
        engines: { node: '>=8.6' }

    mime-db@1.52.0:
        resolution: { integrity: sha512-sPU4uV7dYlvtWJxwwxHD0PuihVNiE7TyAbQ5SWxDCB9mUYvOgroQOwYQQOKPJ8CIbE+1ETVlOoK1UC2nU3gYvg== }
        engines: { node: '>= 0.6' }

    mime-db@1.54.0:
        resolution: { integrity: sha512-aU5EJuIN2WDemCcAp2vFBfp/m4EAhWJnUNSSw0ixs7/kXbd6Pg64EmwJkNdFhB8aWt1sH2CTXrLxo/iAGV3oPQ== }
        engines: { node: '>= 0.6' }

    mime-types@2.1.35:
        resolution: { integrity: sha512-ZDY+bPm5zTTF+YpCrAU9nK0UgICYPT0QtT1NZWFv4s++TNkcgVaT0g6+4R2uI4MjQjzysHB1zxuWL50hzaeXiw== }
        engines: { node: '>= 0.6' }

    mime-types@3.0.1:
        resolution: { integrity: sha512-xRc4oEhT6eaBpU1XF7AjpOFD+xQmXNB5OVKwp4tqCuBpHLS/ZbBDrc07mYTDqVMg6PfxUjjNp85O6Cd2Z/5HWA== }
        engines: { node: '>= 0.6' }

    mime@1.6.0:
        resolution: { integrity: sha512-x0Vn8spI+wuJ1O6S7gnbaQg8Pxh4NNHb7KSINmEWKiPE4RKOplvijn+NkmYmmRgP68mc70j2EbeTFRsrswaQeg== }
        engines: { node: '>=4' }
        hasBin: true

    mime@4.0.7:
        resolution: { integrity: sha512-2OfDPL+e03E0LrXaGYOtTFIYhiuzep94NSsuhrNULq+stylcJedcHdzHtz0atMUuGwJfFYs0YL5xeC/Ca2x0eQ== }
        engines: { node: '>=16' }
        hasBin: true

    mimic-fn@2.1.0:
        resolution: { integrity: sha512-OqbOk5oEQeAZ8WXWydlu9HJjz9WVdEIvamMCcXmuqUYjTknH/sqsWvhQ3vgwKFRR1HpjvNBKQ37nbJgYzGqGcg== }
        engines: { node: '>=6' }

    mimic-function@5.0.1:
        resolution: { integrity: sha512-VP79XUPxV2CigYP3jWwAUFSku2aKqBH7uTAapFWCBqutsbmDo96KY5o8uh6U+/YSIn5OxJnXp73beVkpqMIGhA== }
        engines: { node: '>=18' }

    mimic-response@3.1.0:
        resolution: { integrity: sha512-z0yWI+4FDrrweS8Zmt4Ej5HdJmky15+L2e6Wgn3+iK5fWzb6T3fhNFq2+MeTRb064c6Wr4N/wv0DzQTjNzHNGQ== }
        engines: { node: '>=10' }

    mimic-response@4.0.0:
        resolution: { integrity: sha512-e5ISH9xMYU0DzrT+jl8q2ze9D6eWBto+I8CNpe+VI+K2J/F/k3PdkdTdz4wvGVH4NTpo+NRYTVIuMQEMMcsLqg== }
        engines: { node: ^12.20.0 || ^14.13.1 || >=16.0.0 }

    minimatch@10.0.3:
        resolution: { integrity: sha512-IPZ167aShDZZUMdRk66cyQAW3qr0WzbHkPdMYa8bzZhlHhO3jALbKdxcaak7W9FfT2rZNpQuUu4Od7ILEpXSaw== }
        engines: { node: 20 || >=22 }

    minimatch@3.1.2:
        resolution: { integrity: sha512-J7p63hRiAjw1NDEww1W7i37+ByIrOWO5XQQAzZ3VOcL0PNybwpfmV/N05zFAzwQ9USyEcX6t3UO+K5aqBQOIHw== }

    minimatch@5.1.6:
        resolution: { integrity: sha512-lKwV/1brpG6mBUFHtb7NUmtABCb2WZZmm2wNiOA5hAb8VdCS4B3dtMWyvcoViccwAW/COERjXLt0zP1zXUN26g== }
        engines: { node: '>=10' }

    minimatch@9.0.5:
        resolution: { integrity: sha512-G6T0ZX48xgozx7587koeX9Ys2NYy6Gmv//P89sEte9V9whIapMNF4idKxnW2QtCcLiTWlb/wfCabAtAFWhhBow== }
        engines: { node: '>=16 || 14 >=14.17' }

    minimist@1.2.8:
        resolution: { integrity: sha512-2yyAR8qBkN3YuheJanUpWC5U3bb5osDywNB8RzDVlDwDHbocAJveqqj1u8+SVD7jkWT4yvsHCpWqqWqAxb0zCA== }

    minipass@7.1.2:
        resolution: { integrity: sha512-qOOzS1cBTWYF4BH8fVePDBOO9iptMnGUEZwNc/cMWnTV2nVLZ7VoNWEPHkYczZA0pdoA7dl6e7FL659nX9S2aw== }
        engines: { node: '>=16 || 14 >=14.17' }

    mkdirp@3.0.1:
        resolution: { integrity: sha512-+NsyUUAZDmo6YVHzL/stxSu3t9YS1iljliy3BSDrXJ/dkn1KYdmtZODGGjLcc9XLgVVpH4KshHB8XmZgMhaBXg== }
        engines: { node: '>=10' }
        hasBin: true

    mock-stdin@1.0.0:
        resolution: { integrity: sha512-tukRdb9Beu27t6dN+XztSRHq9J0B/CoAOySGzHfn8UTfmqipA5yNT/sDUEyYdAV3Hpka6Wx6kOMxuObdOex60Q== }

    ms@2.0.0:
        resolution: { integrity: sha512-Tpp60P6IUJDTuOq/5Z8cdskzJujfwqfOTkrwIwj7IRISpnkJnT6SyJ4PCPnGMoFjC9ddhal5KVIYtAt97ix05A== }

    ms@2.1.3:
        resolution: { integrity: sha512-6FlzubTLZG3J2a/NVCAleEhjzq5oxgHyaCU9yYXvcLsvoVaHJq/s5xXI6/XXP6tz7R9xAOtHnSO/tXtF3WRTlA== }

    mute-stream@0.0.8:
        resolution: { integrity: sha512-nnbWWOkoWyUsTjKrhgD0dcz22mdkSnpYqbEjIm2nhwhuxlSkpywJmBo8h0ZqJdkp73mb90SssHkN4rsRaBAfAA== }

    mute-stream@1.0.0:
        resolution: { integrity: sha512-avsJQhyd+680gKXyG/sQc0nXaC6rBkPOfyHYcFb9+hdkqQkR9bdnkJ0AMZhke0oesPqIO+mFFJ+IdBc7mst4IA== }
        engines: { node: ^14.17.0 || ^16.13.0 || >=18.0.0 }

    mute-stream@2.0.0:
        resolution: { integrity: sha512-WWdIxpyjEn+FhQJQQv9aQAYlHoNVdzIzUySNV1gHUPDSdZJ3yZn7pAAbQcV7B56Mvu881q9FZV+0Vx2xC44VWA== }
        engines: { node: ^18.17.0 || >=20.5.0 }

    my-easy-fp@0.22.0:
        resolution: { integrity: sha512-fWM/HrbfUiBt8GcwMXad5r8s2urQezRqNiaa5GispeXGKptpaz5m+NUwBazkow5oxktZGWyQj1bSx40xtq00zg== }
        engines: { node: '>=16' }

    my-node-fp@0.10.3:
        resolution: { integrity: sha512-LXTord8vAfBCP4nX1Ct/d7jXuWxeiFvDwmX+HCiLHIoNhzxg7CaippiPZV8MQ/nfX9pXSf6jpJLr/fs5QHjwKw== }

    my-only-either@1.3.0:
        resolution: { integrity: sha512-Ww01dhgmQLLHwEww6b0F5eyPMz0zfCYId4SsP8p7VPxtxPrh6v+fwORrBDYAHgOcVE2Bg9+wwztDKkSEbuxZog== }

    mysql2@3.14.1:
        resolution: { integrity: sha512-7ytuPQJjQB8TNAYX/H2yhL+iQOnIBjAMam361R7UAL0lOVXWjtdrmoL9HYKqKoLp/8UUTRcvo1QPvK9KL7wA8w== }
        engines: { node: '>= 8.0' }

    named-placeholders@1.1.3:
        resolution: { integrity: sha512-eLoBxg6wE/rZkJPhU/xRX1WTpkFEwDJEN96oxFrTsqBdbT5ec295Q+CoHrL9IT0DipqKhmGcaZmwOt8OON5x1w== }
        engines: { node: '>=12.0.0' }

    nanoid@3.3.11:
        resolution: { integrity: sha512-N8SpfPUnUp1bK+PMYW8qSWdl9U+wwNWI4QKxOYDy9JAro3WMX7p2OeVRF9v+347pnakNevPmiHhNmZ2HbFA76w== }
        engines: { node: ^10 || ^12 || ^13.7 || ^14 || >=15.0.1 }
        hasBin: true

    natural-orderby@2.0.3:
        resolution: { integrity: sha512-p7KTHxU0CUrcOXe62Zfrb5Z13nLvPhSWR/so3kFulUQU0sgUll2Z0LwpsLN351eOOD+hRGu/F1g+6xDfPeD++Q== }

    negotiator@0.6.3:
        resolution: { integrity: sha512-+EUsqGPLsM+j/zdChZjsnX51g4XrHFOIXwfnCVPGlQk/k5giakcKsuxCObBRu6DSm9opw/O6slWbJdghQM4bBg== }
        engines: { node: '>= 0.6' }

    negotiator@1.0.0:
        resolution: { integrity: sha512-8Ofs/AUQh8MaEcrlq5xOX0CQ9ypTF5dl78mjlMNfOK08fzpgTHQRQPBxcPlEtIw0yRpws+Zo/3r+5WRby7u3Gg== }
        engines: { node: '>= 0.6' }

    nise@5.1.9:
        resolution: { integrity: sha512-qOnoujW4SV6e40dYxJOb3uvuoPHtmLzIk4TFo+j0jPJoC+5Z9xja5qH5JZobEPsa8+YYphMrOSwnrshEhG2qww== }

    no-case@3.0.4:
        resolution: { integrity: sha512-fgAN3jGAh+RoxUGZHTSOLJIqUc2wmoBwGR4tbpNAKmmovFoWq0OdRkb0VkldReO2a2iBT/OEulG9XSUc10r3zg== }

    nock@13.5.6:
        resolution: { integrity: sha512-o2zOYiCpzRqSzPj0Zt/dQ/DqZeYoaQ7TUonc/xUPjCGl9WeHpNbxgVvOquXYAaJzI0M9BXV3HTzG0p8IUAbBTQ== }
        engines: { node: '>= 10.13' }

    node-domexception@1.0.0:
        resolution: { integrity: sha512-/jKZoMpw0F8GRwl4/eLROPA3cfcXtLApP0QzLmUT/HuPCZWyB7IY9ZrMeKw2O/nFIqPQB3PVM9aYm0F312AXDQ== }
        engines: { node: '>=10.5.0' }
        deprecated: Use your platform's native DOMException instead

    node-fetch@2.7.0:
        resolution: { integrity: sha512-c4FRfUm/dbcWZ7U+1Wq0AwCyFL+3nt2bEw05wfxSz+DWpWsitgmSgYmy2dQdWyKC1694ELPqMs/YzUSNozLt8A== }
        engines: { node: 4.x || >=6.0.0 }
        peerDependencies:
            encoding: ^0.1.0
        peerDependenciesMeta:
            encoding:
                optional: true

    node-gyp-build@4.8.4:
        resolution: { integrity: sha512-LA4ZjwlnUblHVgq0oBF3Jl/6h/Nvs5fzBLwdEF4nuxnFdsfajde4WfxtJr3CaiH+F6ewcIB/q4jQ4UzPyid+CQ== }
        hasBin: true

<<<<<<< HEAD
    node-preload@0.2.1:
        resolution: { integrity: sha512-RM5oyBy45cLEoHqCeh+MNuFAxO0vTFBLskvQbOKnEE7YTTSN4tbN8QWDIPQ6L+WvKsB/qLEGpYe2ZZ9d4W9OIQ== }
        engines: { node: '>=8' }
=======
  open@8.4.2:
    resolution: {integrity: sha512-7x81NCL719oNbsq/3mh+hVrAWmFuEYUqrq/Iw3kUzH8ReypT9QQ0BLoJS7/G9k6N81XjW4qHWtjWwe/9eLy1EQ==}
    engines: {node: '>=12'}

  openai@5.12.2:
    resolution: {integrity: sha512-xqzHHQch5Tws5PcKR2xsZGX9xtch+JQFz5zb14dGqlshmmDAFBFEWmeIpf7wVqWV+w7Emj7jRgkNJakyKE0tYQ==}
    hasBin: true
    peerDependencies:
      ws: ^8.18.0
      zod: ^3.23.8
    peerDependenciesMeta:
      ws:
        optional: true
      zod:
        optional: true
>>>>>>> 6cb1c4d4

    node-releases@2.0.19:
        resolution: { integrity: sha512-xxOWJsBKtzAq7DY0J+DTzuz58K8e7sJbdgwkbMWQe8UYB6ekmsQ45q0M/tJDsGaZmbC+l7n57UV8Hl5tHxO9uw== }

    normalize-package-data@6.0.2:
        resolution: { integrity: sha512-V6gygoYb/5EmNI+MEGrWkC+e6+Rr7mTmfHrxDbLzxQogBkgzo76rkok0Am6thgSF7Mv2nLOajAJj5vDJZEFn7g== }
        engines: { node: ^16.14.0 || >=18.0.0 }

    normalize-url@8.0.2:
        resolution: { integrity: sha512-Ee/R3SyN4BuynXcnTaekmaVdbDAEiNrHqjQIA37mHU8G9pf7aaAD4ZX3XjBLo6rsdcxA/gtkcNYZLt30ACgynw== }
        engines: { node: '>=14.16' }

    nyc@17.1.0:
        resolution: { integrity: sha512-U42vQ4czpKa0QdI1hu950XuNhYqgoM+ZF1HT+VuUHL9hPfDPVvNQyltmMqdE9bUHMVa+8yNbc3QKTj8zQhlVxQ== }
        engines: { node: '>=18' }
        hasBin: true

    oauth-1.0a@2.2.6:
        resolution: { integrity: sha512-6bkxv3N4Gu5lty4viIcIAnq5GbxECviMBeKR3WX/q87SPQ8E8aursPZUtsXDnxCs787af09WPRBLqYrf/lwoYQ== }

    object-assign@4.1.1:
        resolution: { integrity: sha512-rJgTQnkUnH1sFw8yT6VSU3zD3sWmu6sZhIseY8VX+GRu3P6F7Fu+JNDoXfklElbLJSnc3FUQHVe4cU5hj+BcUg== }
        engines: { node: '>=0.10.0' }

    object-inspect@1.13.4:
        resolution: { integrity: sha512-W67iLl4J2EXEGTbfeHCffrjDfitvLANg0UlX3wFUUSTx92KXRFegMHUVgSqE+wvhAbi4WqjGg9czysTV2Epbew== }
        engines: { node: '>= 0.4' }

    object-treeify@1.1.33:
        resolution: { integrity: sha512-EFVjAYfzWqWsBMRHPMAXLCDIJnpMhdWAqR7xG6M6a2cs6PMFpl/+Z20w9zDW4vkxOFfddegBKq9Rehd0bxWE7A== }
        engines: { node: '>= 10' }

    oclif@4.19.0:
        resolution: { integrity: sha512-Edb844zoNrMP/m4SUXLxP9HfLpM0MTeS8NMEjavPBS0x4vZpAMkFjY9Q9yZRm+V0wLeQpGJgeSGFlTIt24EfLg== }
        engines: { node: '>=18.0.0' }
        hasBin: true

    ollama@0.6.0:
        resolution: { integrity: sha512-FHjdU2Ok5x2HZsxPui/MBJZ5J+HzmxoWYa/p9wk736eT+uAhS8nvIICar5YgwlG5MFNjDR6UA5F3RSKq+JseOA== }

    on-finished@2.4.1:
        resolution: { integrity: sha512-oVlzkg3ENAhCk2zdv7IJwd/QUD4z2RxRwpkcGY8psCVcCYZNq4wYnVWALHM+brtuJjePWiYF/ClmuDr8Ch5+kg== }
        engines: { node: '>= 0.8' }

    once@1.4.0:
        resolution: { integrity: sha512-lNaJgI+2Q5URQBkccEKHTQOPaXdUxnZZElQTZY0MFUAuaEqe1E+Nyvgdz/aIyNi6Z9MzO5dv1H8n58/GELp3+w== }

    one-time@1.0.0:
        resolution: { integrity: sha512-5DXOiRKwuSEcQ/l0kGCF6Q3jcADFv5tSmRaJck/OqkVFcOzutB134KRSfF0xDrL39MNnqxbHBbUUcjZIhTgb2g== }

    onetime@5.1.2:
        resolution: { integrity: sha512-kbpaSSGJTWdAY5KPVeMOKXSrPtr8C8C7wodJbcsd51jRnmD+GZu8Y0VoU6Dm5Z4vWr0Ig/1NKuWRKf7j5aaYSg== }
        engines: { node: '>=6' }

    onetime@7.0.0:
        resolution: { integrity: sha512-VXJjc87FScF88uafS3JllDgvAm+c/Slfz06lorj2uAY34rlUu0Nt+v8wreiImcrgAjjIHp1rXpTDlLOGw29WwQ== }
        engines: { node: '>=18' }

    open@8.4.2:
        resolution: { integrity: sha512-7x81NCL719oNbsq/3mh+hVrAWmFuEYUqrq/Iw3kUzH8ReypT9QQ0BLoJS7/G9k6N81XjW4qHWtjWwe/9eLy1EQ== }
        engines: { node: '>=12' }

    openai@5.12.2:
        resolution: { integrity: sha512-xqzHHQch5Tws5PcKR2xsZGX9xtch+JQFz5zb14dGqlshmmDAFBFEWmeIpf7wVqWV+w7Emj7jRgkNJakyKE0tYQ== }
        hasBin: true
        peerDependencies:
            ws: ^8.18.0
            zod: ^3.23.8
        peerDependenciesMeta:
            ws:
                optional: true
            zod:
                optional: true

    option@0.2.4:
        resolution: { integrity: sha512-pkEqbDyl8ou5cpq+VsnQbe/WlEy5qS7xPzMS1U55OCG9KPvwFD46zDbxQIj3egJSFc3D+XhYOPUzz49zQAVy7A== }

    ora@5.4.1:
        resolution: { integrity: sha512-5b6Y85tPxZZ7QytO+BQzysW31HJku27cRIlkbAXaNx+BdcVi+LlRFmVXzeF6a7JCwJpyw5c4b+YSVImQIrBpuQ== }
        engines: { node: '>=10' }

    ora@8.2.0:
        resolution: { integrity: sha512-weP+BZ8MVNnlCm8c0Qdc1WSWq4Qn7I+9CJGm7Qali6g44e/PUzbjNqJX5NJ9ljlNMosfJvg1fKEGILklK9cwnw== }
        engines: { node: '>=18' }

    os-tmpdir@1.0.2:
        resolution: { integrity: sha512-D2FR03Vir7FIu45XBY20mTb+/ZSWB00sjU9jdQXt83gDrI4Ztz5Fs7/yy74g2N5SVQY4xY1qDr4rNddwYRVX0g== }
        engines: { node: '>=0.10.0' }

    oxc-resolver@11.1.0:
        resolution: { integrity: sha512-/W/9O6m7lkDJMIXtXvNKXE6THIoNWwstsKpR/R8+yI9e7vC9wu92MDqLBxkgckZ2fTFmKEjozTxVibHBaRUgCA== }

    p-cancelable@3.0.0:
        resolution: { integrity: sha512-mlVgR3PGuzlo0MmTdk4cXqXWlwQDLnONTAg6sm62XkMJEiRxN3GL3SffkYvqwonbkJBcrI7Uvv5Zh9yjvn2iUw== }
        engines: { node: '>=12.20' }

    p-limit@2.3.0:
        resolution: { integrity: sha512-//88mFWSJx8lxCzwdAABTJL2MyWB12+eIY7MDL2SqLmAkeKU9qxRvWuSyTjm3FUmpBEMuFfckAIqEaVGUDxb6w== }
        engines: { node: '>=6' }

    p-limit@3.1.0:
        resolution: { integrity: sha512-TYOanM3wGwNGsZN2cVTYPArw454xnXj5qmWF1bEoAc4+cU/ol7GVh7odevjp1FNHduHc3KZMcFduxU5Xc6uJRQ== }
        engines: { node: '>=10' }

    p-limit@6.2.0:
        resolution: { integrity: sha512-kuUqqHNUqoIWp/c467RI4X6mmyuojY5jGutNU0wVTmEOOfcuwLqyMVoAi9MKi2Ak+5i9+nhmrK4ufZE8069kHA== }
        engines: { node: '>=18' }

    p-locate@4.1.0:
        resolution: { integrity: sha512-R79ZZ/0wAxKGu3oYMlz8jy/kbhsNrS7SKZ7PxEHBgJ5+F2mtFW2fK2cOtBh1cHYkQsbzFV7I+EoRKe6Yt0oK7A== }
        engines: { node: '>=8' }

    p-locate@5.0.0:
        resolution: { integrity: sha512-LaNjtRWUBY++zB5nE/NwcaoMylSPk+S+ZHNB1TzdbMJMny6dynpAGt7X/tl/QYq3TIeE6nxHppbo2LGymrG5Pw== }
        engines: { node: '>=10' }

    p-map@3.0.0:
        resolution: { integrity: sha512-d3qXVTF/s+W+CdJ5A29wywV2n8CQQYahlgz2bFiA+4eVNJbHJodPZ+/gXwPGh0bOqA+j8S+6+ckmvLGPk1QpxQ== }
        engines: { node: '>=8' }

    p-try@2.2.0:
        resolution: { integrity: sha512-R4nPAVTAU0B9D35/Gk3uJf/7XYbQcyohSKdvAxIRSNghFl4e71hVoGnBNQz9cWaXxO2I10KTC+3jMdvvoKw6dQ== }
        engines: { node: '>=6' }

    package-hash@4.0.0:
        resolution: { integrity: sha512-whdkPIooSu/bASggZ96BWVvZTRMOFxnyUG5PnTSGKoJE2gd5mbVNmR2Nj20QFzxYYgAXpoqC+AiXzl+UMRh7zQ== }
        engines: { node: '>=8' }

    package-json-from-dist@1.0.1:
        resolution: { integrity: sha512-UEZIS3/by4OC8vL3P2dTXRETpebLI2NiI5vIrjaD/5UtrkFX/tNbwjTSRAGC/+7CAo2pIcBaRgWmcBBHcsaCIw== }

    package-json@10.0.1:
        resolution: { integrity: sha512-ua1L4OgXSBdsu1FPb7F3tYH0F48a6kxvod4pLUlGY9COeJAJQNX/sNH2IiEmsxw7lqYiAwrdHMjz1FctOsyDQg== }
        engines: { node: '>=18' }

    pako@1.0.11:
        resolution: { integrity: sha512-4hLB8Py4zZce5s4yd9XzopqwVv/yGNhV1Bl8NTmCq1763HeK2+EwVTv+leGeL13Dnh2wfbqowVPXCIO0z4taYw== }

    param-case@3.0.4:
        resolution: { integrity: sha512-RXlj7zCYokReqWpOPH9oYivUzLYZ5vAPIfEmCTNViosC78F8F0H9y7T7gG2M39ymgutxF5gcFEsyZQSph9Bp3A== }

    parse-json@4.0.0:
        resolution: { integrity: sha512-aOIos8bujGN93/8Ox/jPLh7RwVnPEysynVFE+fQZyg6jKELEHwzgKdLRFHUgXJL6kylijVSBC4BvN9OmsB48Rw== }
        engines: { node: '>=4' }

    parseurl@1.3.3:
        resolution: { integrity: sha512-CiyeOxFT/JZyN5m0z9PfXw4SCBJ6Sygz1Dpl0wqjlhDEGGBP1GnsUVEL0p63hoG1fcj3fHynXi9NYO4nWOL+qQ== }
        engines: { node: '>= 0.8' }

    pascal-case@3.1.2:
        resolution: { integrity: sha512-uWlGT3YSnK9x3BQJaOdcZwrnV6hPpd8jFH1/ucpiLRPh/2zCVJKS19E4GvYHvaCcACn3foXZ0cLB9Wrx1KGe5g== }

    password-prompt@1.1.3:
        resolution: { integrity: sha512-HkrjG2aJlvF0t2BMH0e2LB/EHf3Lcq3fNMzy4GYHcQblAvOl+QQji1Lx7WRBMqpVK8p+KR7bCg7oqAMXtdgqyw== }

    path-browserify@1.0.1:
        resolution: { integrity: sha512-b7uo2UCUOYZcnF/3ID0lulOJi/bafxa1xPe7ZPsammBSpjSWQkjNxlt635YGS2MiR9GjvuXCtz2emr3jbsz98g== }

    path-case@3.0.4:
        resolution: { integrity: sha512-qO4qCFjXqVTrcbPt/hQfhTQ+VhFsqNKOPtytgNKkKxSoEp3XPUQ8ObFuePylOIok5gjn69ry8XiULxCwot3Wfg== }

    path-exists@4.0.0:
        resolution: { integrity: sha512-ak9Qy5Q7jYb2Wwcey5Fpvg2KoAc/ZIhLSLOSBmRmygPsGwkVVt0fZa0qrtMz+m6tJTAHfZQ8FnmB4MG4LWy7/w== }
        engines: { node: '>=8' }

    path-is-absolute@1.0.1:
        resolution: { integrity: sha512-AVbw3UJ2e9bq64vSaS9Am0fje1Pa8pbGqTTsmXfaIiMpnr5DlDhfJOuLj9Sf95ZPVDAUerDfEk88MPmPe7UCQg== }
        engines: { node: '>=0.10.0' }

    path-key@3.1.1:
        resolution: { integrity: sha512-ojmeN0qd+y0jszEtoY48r0Peq5dwMEkIlCOu6Q5f41lfkswXuKtYrhgoTpLnyIcHm24Uhqx+5Tqm2InSwLhE6Q== }
        engines: { node: '>=8' }

    path-parse@1.0.7:
        resolution: { integrity: sha512-LDJzPVEEEPR+y48z93A0Ed0yXb8pAByGWo/k5YYdYgpY2/2EsOsksJrq7lOHxryrVOn1ejG6oAp8ahvOIQD8sw== }

    path-scurry@1.11.1:
        resolution: { integrity: sha512-Xa4Nw17FS9ApQFJ9umLiJS4orGjm7ZzwUrwamcGQuHSzDyth9boKDaycYdDcZDuqYATXw4HFXgaqWTctW/v1HA== }
        engines: { node: '>=16 || 14 >=14.18' }

    path-scurry@2.0.0:
        resolution: { integrity: sha512-ypGJsmGtdXUOeM5u93TyeIEfEhM6s+ljAhrk5vAvSx8uyY/02OvrZnA0YNGUrPXfpJMgI1ODd3nwz8Npx4O4cg== }
        engines: { node: 20 || >=22 }

    path-to-regexp@0.1.12:
        resolution: { integrity: sha512-RA1GjUVMnvYFxuqovrEqZoxxW5NUZqbwKtYz/Tt7nXerk0LbLblQmrsgdeOxV5SFHf0UDggjS/bSeOZwt1pmEQ== }

    path-to-regexp@6.3.0:
        resolution: { integrity: sha512-Yhpw4T9C6hPpgPeA28us07OJeqZ5EzQTkbfwuhsUg0c237RomFoETJgmp2sa3F/41gfLE6G5cqcYwznmeEeOlQ== }

    path-to-regexp@8.2.0:
        resolution: { integrity: sha512-TdrF7fW9Rphjq4RjrW0Kp2AW0Ahwu9sRGTkS6bvDi0SCwZlEZYmcfDbEsTz8RVk0EHIS/Vd1bv3JhG+1xZuAyQ== }
        engines: { node: '>=16' }

    path-type@4.0.0:
        resolution: { integrity: sha512-gDKb8aZMDeD/tZWs9P6+q0J9Mwkdl6xMV8TjnGP3qJVJ06bdMgkbBlLU8IdfOsIsFz2BW1rNVT3XuNEl8zPAvw== }
        engines: { node: '>=8' }

    pathe@1.1.2:
        resolution: { integrity: sha512-whLdWMYL2TwI08hn8/ZqAbrVemu0LNaNNJZX73O6qaIdCTfXutsLhMkjdENX0qhsQ9uIimo4/aQOmXkoon2nDQ== }

    pathe@2.0.3:
        resolution: { integrity: sha512-WUjGcAqP1gQacoQe+OBJsFA7Ld4DyXuUIjZ5cc75cLHvJ7dtNsTugphxIADwspS+AraAUePCKrSVtPLFj/F88w== }

    pathval@1.1.1:
        resolution: { integrity: sha512-Dp6zGqpTdETdR63lehJYPeIOqpiNBNtc7BpWSLrOje7UaIsE5aY92r/AunQA7rsXvet3lrJ3JnZX29UPTKXyKQ== }

    pathval@2.0.0:
        resolution: { integrity: sha512-vE7JKRyES09KiunauX7nd2Q9/L7lhok4smP9RZTDeD4MVs72Dp2qNFVz39Nz5a0FVEW0BJR6C0DYrq6unoziZA== }
        engines: { node: '>= 14.16' }

    pdfjs-dist@4.10.38:
        resolution: { integrity: sha512-/Y3fcFrXEAsMjJXeL9J8+ZG9U01LbuWaYypvDW2ycW1jL269L3js3DVBjDJ0Up9Np1uqDXsDrRihHANhZOlwdQ== }
        engines: { node: '>=20' }

    peek-readable@5.4.2:
        resolution: { integrity: sha512-peBp3qZyuS6cNIJ2akRNG1uo1WJ1d0wTxg/fxMdZ0BqCVhx242bSFHM9eNqflfJVS9SsgkzgT/1UgnsurBOTMg== }
        engines: { node: '>=14.16' }

    pend@1.2.0:
        resolution: { integrity: sha512-F3asv42UuXchdzt+xXqfW1OGlVBe+mxa2mqI0pg5yAHZPvFmY3Y6drSf/GQ1A86WgWEN9Kzh/WrgKa6iGcHXLg== }

    picocolors@1.1.1:
        resolution: { integrity: sha512-xceH2snhtb5M9liqDsmEw56le376mTZkEX/jEb/RxNFyegNul7eNslCXP9FDj/Lcu0X8KEyMceP2ntpaHrDEVA== }

    picomatch@2.3.1:
        resolution: { integrity: sha512-JU3teHTNjmE2VCGFzuY8EXzCDVwEqB2a8fsIvwaStHhAWJEeVd1o1QD80CU6+ZdEXXSLbSsuLwJjkCBWqRQUVA== }
        engines: { node: '>=8.6' }

    picomatch@4.0.2:
        resolution: { integrity: sha512-M7BAV6Rlcy5u+m6oPhAPFgJTzAioX/6B0DxyvDlo9l8+T3nLKbrczg2WLUyzd45L8RqfUMyGPzekbMvX2Ldkwg== }
        engines: { node: '>=12' }

    pkce-challenge@5.0.0:
        resolution: { integrity: sha512-ueGLflrrnvwB3xuo/uGob5pd5FN7l0MsLf0Z87o/UQmRtwjvfylfc9MurIxRAWywCYTgrvpXBcqjV4OfCYGCIQ== }
        engines: { node: '>=16.20.0' }

    pkg-dir@4.2.0:
        resolution: { integrity: sha512-HRDzbaKjC+AOWVXxAU/x54COGeIv9eb+6CkDSQoNTt4XyWoIJvuPsXizxu/Fr23EiekbtZwmh1IcIG/l/a10GQ== }
        engines: { node: '>=8' }

    postcss@8.5.4:
        resolution: { integrity: sha512-QSa9EBe+uwlGTFmHsPKokv3B/oEMQZxfqW0QqNCyhpa6mB1afzulwn8hihglqAb2pOw+BJgNlmXQ8la2VeHB7w== }
        engines: { node: ^10 || ^12 || >=14 }

    prelude-ls@1.2.1:
        resolution: { integrity: sha512-vkcDPrRZo1QZLbn5RLGPpg/WmIQ65qoWWhcGKf/b5eplkkarX0m9z8ppCat4mlOqUsWpyNuYgO3VRyrYHSzX5g== }
        engines: { node: '>= 0.8.0' }

    prettier-plugin-organize-imports@4.1.0:
        resolution: { integrity: sha512-5aWRdCgv645xaa58X8lOxzZoiHAldAPChljr/MT0crXVOWTZ+Svl4hIWlz+niYSlO6ikE5UXkN1JrRvIP2ut0A== }
        peerDependencies:
            prettier: '>=2.0'
            typescript: '>=2.9'
            vue-tsc: ^2.1.0
        peerDependenciesMeta:
            vue-tsc:
                optional: true

    prettier@3.5.3:
        resolution: { integrity: sha512-QQtaxnoDJeAkDvDKWCLiwIXkTgRhwYDEQCghU9Z6q03iyek/rxRh/2lC3HB7P8sWT2xC/y5JDctPLBIGzHKbhw== }
        engines: { node: '>=14' }
        hasBin: true

    process-nextick-args@2.0.1:
        resolution: { integrity: sha512-3ouUOpQhtgrbOa17J7+uxOTpITYWaGP7/AhoR3+A+/1e9skrzelGi/dXzEYyvbxubEF6Wn2ypscTKiKJFFn1ag== }

    process-on-spawn@1.1.0:
        resolution: { integrity: sha512-JOnOPQ/8TZgjs1JIH/m9ni7FfimjNa/PRx7y/Wb5qdItsnhO0jE4AT7fC0HjC28DUQWDr50dwSYZLdRMlqDq3Q== }
        engines: { node: '>=8' }

    prompts@2.4.2:
        resolution: { integrity: sha512-NxNv/kLguCA7p3jE8oL2aEBsrJWgAakBpgmgK6lpPWV+WuOmY6r2/zbAVnP+T8bQlA0nzHXSJSJW0Hq7ylaD2Q== }
        engines: { node: '>= 6' }

    propagate@2.0.1:
        resolution: { integrity: sha512-vGrhOavPSTz4QVNuBNdcNXePNdNMaO1xj9yBeH1ScQPjk/rhg9sSlCXPhMkFuaNNW/syTvYqsnbIJxMBfRbbag== }
        engines: { node: '>= 8' }

    proto-list@1.2.4:
        resolution: { integrity: sha512-vtK/94akxsTMhe0/cbfpR+syPuszcuwhqVjJq26CuNDgFGj682oRBXOP5MJpv2r7JtE8MsiepGIqvvOTBwn2vA== }

    protobufjs@7.5.3:
        resolution: { integrity: sha512-sildjKwVqOI2kmFDiXQ6aEB0fjYTafpEvIBs8tOR8qI4spuL9OPROLVu2qZqi/xgCfsHIwVqlaF8JBjWFHnKbw== }
        engines: { node: '>=12.0.0' }

    proxy-addr@2.0.7:
        resolution: { integrity: sha512-llQsMLSUDUPT44jdrU/O37qlnifitDP+ZwrmmZcoSKyLKvtZxpyV0n2/bD/N4tBAAZ/gJEdZU7KMraoK1+XYAg== }
        engines: { node: '>= 0.10' }

    proxy-from-env@1.1.0:
        resolution: { integrity: sha512-D+zkORCbA9f1tdWRK0RaCR3GPv50cMxcrz4X8k5LTSUD1Dkw47mKJEZQNunItRTkWwgtaUSo1RVFRIG9ZXiFYg== }

    pump@3.0.3:
        resolution: { integrity: sha512-todwxLMY7/heScKmntwQG8CXVkWUOdYxIvY2s0VWAAMh/nd8SoYiRaKjlr7+iCs984f2P8zvrfWcDDYVb73NfA== }

    punycode.js@2.3.1:
        resolution: { integrity: sha512-uxFIHU0YlHYhDQtV4R9J6a52SLx28BCjT+4ieh7IGbgwVJWO+km431c4yRlREUAsAmt/uMjQUyQHNEPf0M39CA== }
        engines: { node: '>=6' }

    punycode@2.3.1:
        resolution: { integrity: sha512-vYt7UD1U9Wg6138shLtLOvdAu+8DsC/ilFtEVHcH+wydcSpNE20AfSOduf6MkRFahL5FY7X1oU7nKVZFtfq8Fg== }
        engines: { node: '>=6' }

    pupa@3.1.0:
        resolution: { integrity: sha512-FLpr4flz5xZTSJxSeaheeMKN/EDzMdK7b8PTOC6a5PYFKTucWbdqjgqaEyH0shFiSJrVB1+Qqi4Tk19ccU6Aug== }
        engines: { node: '>=12.20' }

    qs@6.13.0:
        resolution: { integrity: sha512-+38qI9SOr8tfZ4QmJNplMUxqjbe7LKvvZgWdExBOmd+egZTtjLB67Gu0HRX3u/XOq7UU2Nx6nsjvS16Z9uwfpg== }
        engines: { node: '>=0.6' }

    qs@6.14.0:
        resolution: { integrity: sha512-YWWTjgABSKcvs/nWBi9PycY/JiPJqOD4JA6o9Sej2AtvSGarXxKC3OQSk4pAarbdQlKAh5D4FCQkJNkW+GAn3w== }
        engines: { node: '>=0.6' }

    queue-microtask@1.2.3:
        resolution: { integrity: sha512-NuaNSa6flKT5JaSYQzJok04JzTL1CA6aGhv5rfLW3PgqA+M2ChpZQnAC8h8i4ZFkBS8X5RqkDBHA7r4hej3K9A== }

    queue@6.0.2:
        resolution: { integrity: sha512-iHZWu+q3IdFZFX36ro/lKBkSvfkztY5Y7HMiPlOUjhupPcG2JMfst2KKEpu5XndviX/3UhFbRngUPNKtgvtZiA== }

    quick-lru@5.1.1:
        resolution: { integrity: sha512-WuyALRjWPDGtt/wzJiadO5AXY+8hZ80hVpe6MyivgraREW751X3SbhRvG3eLKOYN+8VEvqLcf3wdnt44Z4S4SA== }
        engines: { node: '>=10' }

    randombytes@2.1.0:
        resolution: { integrity: sha512-vYl3iOX+4CKUWuxGi9Ukhie6fsqXqS9FE2Zaic4tNFD2N2QQaXOMFbuKK4QmDHC0JO6B1Zp41J0LpT0oR68amQ== }

    range-parser@1.2.1:
        resolution: { integrity: sha512-Hrgsx+orqoygnmhFbKaHE6c296J+HTAQXoxEF6gNupROmmGJRoyzfG3ccAveqCBrwr/2yxQ5BVd/GTl5agOwSg== }
        engines: { node: '>= 0.6' }

    raw-body@2.5.2:
        resolution: { integrity: sha512-8zGqypfENjCIqGhgXToC8aB2r7YrBX+AQAfIPs/Mlk+BtPTztOvTS01NRW/3Eh60J+a48lt8qsCzirQ6loCVfA== }
        engines: { node: '>= 0.8' }

    raw-body@3.0.0:
        resolution: { integrity: sha512-RmkhL8CAyCRPXCE28MMH0z2PNWQBNk2Q09ZdxM9IOOXwxwZbN+qbWaatPkdkWIKL2ZVDImrN/pK5HTRz2PcS4g== }
        engines: { node: '>= 0.8' }

    rc@1.2.8:
        resolution: { integrity: sha512-y3bGgqKj3QBdxLbLkomlohkvsA8gdAiUQlSBJnBhfn+BPxg4bc62d8TcBW15wavDfgexCgccckhcZvywyQYPOw== }
        hasBin: true

    readable-stream@2.3.8:
        resolution: { integrity: sha512-8p0AUk4XODgIewSi0l8Epjs+EVnWiK7NoDIEGU0HhE7+ZyY8D1IMY7odu5lRrFXGg71L15KG8QrPmum45RTtdA== }

    readable-stream@3.6.2:
        resolution: { integrity: sha512-9u/sniCrY3D5WdsERHzHE4G2YCXqoG5FTHUiCC4SIbr6XcLZBY05ya9EKjYek9O5xOAwjGq+1JdGBAS7Q9ScoA== }
        engines: { node: '>= 6' }

    readdirp@4.1.2:
        resolution: { integrity: sha512-GDhwkLfywWL2s6vEjyhri+eXmfH6j1L7JE27WhqLeYzoh/A3DBaYGEj2H/HFZCn/kMfim73FXxEJTw06WtxQwg== }
        engines: { node: '>= 14.18.0' }

    readline-sync@1.4.10:
        resolution: { integrity: sha512-gNva8/6UAe8QYepIQH/jQ2qn91Qj0B9sYjMBBs3QOB8F2CXcKgLxQaJRP76sWVRQt+QU+8fAkCbCvjjMFu7Ycw== }
        engines: { node: '>= 0.8.0' }

    rechoir@0.8.0:
        resolution: { integrity: sha512-/vxpCXddiX8NGfGO/mTafwjq4aFa/71pvamip0++IQk3zG8cbCj0fifNPrjjF1XMXUne91jL9OoxmdykoEtifQ== }
        engines: { node: '>= 10.13.0' }

    redeyed@2.1.1:
        resolution: { integrity: sha512-FNpGGo1DycYAdnrKFxCMmKYgo/mILAqtRYbkdQD8Ep/Hk2PQ5+aEAEx+IU713RTDmuBaH0c8P5ZozurNu5ObRQ== }

    redis-errors@1.2.0:
        resolution: { integrity: sha512-1qny3OExCf0UvUV/5wpYKf2YwPcOqXzkwKKSmKHiE6ZMQs5heeE/c8eXK+PNllPvmjgAbfnsbpkGZWy8cBpn9w== }
        engines: { node: '>=4' }

    redis-parser@3.0.0:
        resolution: { integrity: sha512-DJnGAeenTdpMEH6uAJRK/uiyEIH9WVsUmoLwzudwGJUwZPp80PDBWPHXSAGNPwNvIXAbe7MSUB1zQFugFml66A== }
        engines: { node: '>=4' }

    regexp-tree@0.1.27:
        resolution: { integrity: sha512-iETxpjK6YoRWJG5o6hXLwvjYAoW+FEZn9os0PD/b6AP6xQwsa/Y7lCVgIixBbUPMfhu+i2LtdeAqVTgGlQarfA== }
        hasBin: true

    registry-auth-token@5.1.0:
        resolution: { integrity: sha512-GdekYuwLXLxMuFTwAPg5UKGLW/UXzQrZvH/Zj791BQif5T05T0RsaLfHc9q3ZOKi7n+BoprPD9mJ0O0k4xzUlw== }
        engines: { node: '>=14' }

    registry-url@6.0.1:
        resolution: { integrity: sha512-+crtS5QjFRqFCoQmvGduwYWEBng99ZvmFvF+cUJkGYF1L1BfU8C6Zp9T7f5vPAwyLkUExpvK+ANVZmGU49qi4Q== }
        engines: { node: '>=12' }

    release-zalgo@1.0.0:
        resolution: { integrity: sha512-gUAyHVHPPC5wdqX/LG4LWtRYtgjxyX78oanFNTMMyFEfOqdC54s3eE82imuWKbOeqYht2CrNf64Qb8vgmmtZGA== }
        engines: { node: '>=4' }

    repeat-string@1.6.1:
        resolution: { integrity: sha512-PV0dzCYDNfRi1jCDbJzpW7jNNDRuCOG/jI5ctQcGKt/clZD+YcPS3yIlWuTJMmESC8aevCFmWJy5wjAFgNqN6w== }
        engines: { node: '>=0.10' }

    require-directory@2.1.1:
        resolution: { integrity: sha512-fGxEI7+wsG9xrvdjsrlmL22OMTTiHRwAMroiEeMgq8gzoLC/PQr7RsRDSTLUg/bZAZtF+TVIkHc6/4RIKrui+Q== }
        engines: { node: '>=0.10.0' }

    require-from-string@2.0.2:
        resolution: { integrity: sha512-Xf0nWe6RseziFMu+Ap9biiUbmplq6S9/p+7w7YXP/JBHhrUDDUhwa+vANyubuqfZWTveU//DYVGsDG7RKL/vEw== }
        engines: { node: '>=0.10.0' }

    require-main-filename@2.0.0:
        resolution: { integrity: sha512-NKN5kMDylKuldxYLSUfrbo5Tuzh4hd+2E8NPPX02mZtn1VuREQToYe/ZdlJy+J3uCpfaiGF05e7B8W0iXbQHmg== }

    resolve-alpn@1.2.1:
        resolution: { integrity: sha512-0a1F4l73/ZFZOakJnQ3FvkJ2+gSTQWz/r2KE5OdDY0TxPm5h4GkqkWWfM47T7HsbnOtcJVEF4epCVy6u7Q3K+g== }

    resolve-from@5.0.0:
        resolution: { integrity: sha512-qYg9KP24dD5qka9J47d0aVky0N+b4fTU89LN9iDnjB5waksiC49rvMB0PrUJQGoTmH50XPiqOvAjDfaijGxYZw== }
        engines: { node: '>=8' }

    resolve-pkg-maps@1.0.0:
        resolution: { integrity: sha512-seS2Tj26TBVOC2NIc2rOe2y2ZO7efxITtLZcGSOnHHNOQ7CkiUBfw0Iw2ck6xkIhPwLhKNLS8BO+hEpngQlqzw== }

    resolve@1.22.10:
        resolution: { integrity: sha512-NPRy+/ncIMeDlTAsuqwKIiferiawhefFJtkNSW0qZJEqMEb+qBt/77B/jGeeek+F0uOeN05CDa6HXbbIgtVX4w== }
        engines: { node: '>= 0.4' }
        hasBin: true

    responselike@3.0.0:
        resolution: { integrity: sha512-40yHxbNcl2+rzXvZuVkrYohathsSJlMTXKryG5y8uciHv1+xDLHQpgjG64JUO9nrEq2jGLH6IZ8BcZyw3wrweg== }
        engines: { node: '>=14.16' }

    restore-cursor@3.1.0:
        resolution: { integrity: sha512-l+sSefzHpj5qimhFSE5a8nufZYAM3sBSVMAPtYkmC+4EH2anSGaEMXSD0izRQbu9nfyQ9y5JrVmp7E8oZrUjvA== }
        engines: { node: '>=8' }

    restore-cursor@5.1.0:
        resolution: { integrity: sha512-oMA2dcrw6u0YfxJQXm342bFKX/E4sG9rbTzO9ptUcR/e8A33cHuvStiYOwH7fszkZlZ1z/ta9AAoPk2F4qIOHA== }
        engines: { node: '>=18' }

    retry@0.13.1:
        resolution: { integrity: sha512-XQBQ3I8W1Cge0Seh+6gjj03LbmRFWuoszgK9ooCpwYIrhhoO80pfq4cUkU5DkknwfOfFteRwlZ56PYOGYyFWdg== }
        engines: { node: '>= 4' }

    reusify@1.1.0:
        resolution: { integrity: sha512-g6QUff04oZpHs0eG5p83rFLhHeV00ug/Yf9nZM6fLeUrPguBTkTQOdpAWWspMh55TZfVQDPaN3NQJfbVRAxdIw== }
        engines: { iojs: '>=1.0.0', node: '>=0.10.0' }

    rimraf@3.0.2:
        resolution: { integrity: sha512-JZkJMZkAGFFPP2YqXZXPbMlMBgsxzE8ILs4lMIX/2o0L9UBw9O/Y3o6wFw/i9YLapcUJWwqbi3kdxIPdC62TIA== }
        deprecated: Rimraf versions prior to v4 are no longer supported
        hasBin: true

    rollup-plugin-esbuild@6.2.1:
        resolution: { integrity: sha512-jTNOMGoMRhs0JuueJrJqbW8tOwxumaWYq+V5i+PD+8ecSCVkuX27tGW7BXqDgoULQ55rO7IdNxPcnsWtshz3AA== }
        engines: { node: '>=14.18.0' }
        peerDependencies:
            esbuild: '>=0.18.0'
            rollup: ^1.20.0 || ^2.0.0 || ^3.0.0 || ^4.0.0

    rollup-plugin-sourcemaps@0.6.3:
        resolution: { integrity: sha512-paFu+nT1xvuO1tPFYXGe+XnQvg4Hjqv/eIhG8i5EspfYYPBKL57X7iVbfv55aNVASg3dzWvES9dmWsL2KhfByw== }
        engines: { node: '>=10.0.0' }
        peerDependencies:
            '@types/node': '>=10.0.0'
            rollup: '>=0.31.2'
        peerDependenciesMeta:
            '@types/node':
                optional: true

    rollup-plugin-terser@7.0.2:
        resolution: { integrity: sha512-w3iIaU4OxcF52UUXiZNsNeuXIMDvFrr+ZXK6bFZ0Q60qyVfq4uLptoS4bbq3paG3x216eQllFZX7zt6TIImguQ== }
        deprecated: This package has been deprecated and is no longer maintained. Please use @rollup/plugin-terser
        peerDependencies:
            rollup: ^2.0.0

    rollup-plugin-typescript-paths@1.5.0:
        resolution: { integrity: sha512-zly2aiGNjYJNq5YUi6eyGrQnCYUQ8b5czOtHZIGriwG9U3Ba2F9hlSklafXCdsNulK/IlNmE0Kzj0h+fVV32pA== }
        peerDependencies:
            typescript: '>=3.4'

    rollup-plugin-visualizer@6.0.4:
        resolution: { integrity: sha512-q8Q7J/6YofkmaGW1sH/fPRAz37x/+pd7VBuaUU7lwvOS/YikuiiEU9jeb9PH8XHiq50XFrUsBbOxeAMYQ7KZkg== }
        engines: { node: '>=18' }
        hasBin: true
        peerDependencies:
            rolldown: 1.x || ^1.0.0-beta
            rollup: 2.x || 3.x || 4.x
        peerDependenciesMeta:
            rolldown:
                optional: true
            rollup:
                optional: true

    rollup@4.42.0:
        resolution: { integrity: sha512-LW+Vse3BJPyGJGAJt1j8pWDKPd73QM8cRXYK1IxOBgL2AGLu7Xd2YOW0M2sLUBCkF5MshXXtMApyEAEzMVMsnw== }
        engines: { node: '>=18.0.0', npm: '>=8.0.0' }
        hasBin: true

    router@2.2.0:
        resolution: { integrity: sha512-nLTrUKm2UyiL7rlhapu/Zl45FwNgkZGaCpZbIHajDYgwlJCOzLSk+cIPAnsEqV955GjILJnKbdQC1nVPz+gAYQ== }
        engines: { node: '>= 18' }

    run-async@2.4.1:
        resolution: { integrity: sha512-tvVnVv01b8c1RrA6Ep7JkStj85Guv/YrMcwqYQnwjsAS2cTmmPGBBjAjpCW7RrSodNSoE2/qg9O4bceNvUuDgQ== }
        engines: { node: '>=0.12.0' }

    run-async@3.0.0:
        resolution: { integrity: sha512-540WwVDOMxA6dN6We19EcT9sc3hkXPw5mzRNGM3FkdN/vtE9NFvj5lFAPNwUDmJjXidm3v7TC1cTE7t17Ulm1Q== }
        engines: { node: '>=0.12.0' }

    run-parallel@1.2.0:
        resolution: { integrity: sha512-5l4VyZR86LZ/lDxZTR6jqL8AFE2S0IFLMP26AbjsLVADxHdhB/c0GUsH+y39UfCi3dzz8OlQuPmnaJOMoDHQBA== }

    rxjs@7.8.2:
        resolution: { integrity: sha512-dhKf903U/PQZY6boNNtAGdWbG85WAbjT/1xYoZIC7FAY0yWapOBQVsVrDl58W86//e1VpMNBtRV4MaXfdMySFA== }

    safe-buffer@5.1.2:
        resolution: { integrity: sha512-Gd2UZBJDkXlY7GbJxfsE8/nvKkUEU1G38c1siN6QP6a9PT9MmHB8GnpscSmMJSoF8LOIrt8ud/wPtojys4G6+g== }

    safe-buffer@5.2.1:
        resolution: { integrity: sha512-rp3So07KcdmmKbGvgaNxQSJr7bGVSVk5S9Eq1F+ppbRo70+YeaDxkw5Dd8NPN+GD6bjnYm2VuPuCXmpuYvmCXQ== }

    safe-regex@2.1.1:
        resolution: { integrity: sha512-rx+x8AMzKb5Q5lQ95Zoi6ZbJqwCLkqi3XuJXp5P3rT8OEc6sZCJG5AE5dU3lsgRr/F4Bs31jSlVN+j5KrsGu9A== }

    safe-stable-stringify@2.5.0:
        resolution: { integrity: sha512-b3rppTKm9T+PsVCBEOUR46GWI7fdOs00VKZ1+9c1EWDaDMvjQc6tUwuFyIprgGgTcWoVHSKrU8H31ZHA2e0RHA== }
        engines: { node: '>=10' }

    safer-buffer@2.1.2:
        resolution: { integrity: sha512-YZo3K82SD7Riyi0E1EQPojLz7kpepnSQI9IyPbHHg1XXXevb5dJI7tpyN2ADxGcQbHG7vcyRHk0cbwqcQriUtg== }

    seedrandom@3.0.5:
        resolution: { integrity: sha512-8OwmbklUNzwezjGInmZ+2clQmExQPvomqjL7LFqOYqtmuxRgQYqOD3mHaU+MvZn5FLUeVxVfQjwLZW/n/JFuqg== }

    semver@6.3.1:
        resolution: { integrity: sha512-BR7VvDCVHO+q2xBEWskxS6DJE1qRnb7DxzUrogb71CWoSficBxYsiAGd+Kl0mmq/MprG9yArRkyrQxTO6XjMzA== }
        hasBin: true

    semver@7.7.2:
        resolution: { integrity: sha512-RF0Fw+rO5AMf9MAyaRXI4AV0Ulj5lMHqVxxdSgiVbixSCXoEmmX/jk0CuJw4+3SqroYO9VoUh+HcuJivvtJemA== }
        engines: { node: '>=10' }
        hasBin: true

    send@0.19.0:
        resolution: { integrity: sha512-dW41u5VfLXu8SJh5bwRmyYUbAoSB3c9uQh6L8h/KtsFREPWpbX1lrljJo186Jc4nmci/sGUZ9a0a0J2zgfq2hw== }
        engines: { node: '>= 0.8.0' }

    send@1.2.0:
        resolution: { integrity: sha512-uaW0WwXKpL9blXE2o0bRhoL2EGXIrZxQ2ZQ4mgcfoBxdFmQold+qWsD2jLrfZ0trjKL6vOw0j//eAwcALFjKSw== }
        engines: { node: '>= 18' }

    sentence-case@3.0.4:
        resolution: { integrity: sha512-8LS0JInaQMCRoQ7YUytAo/xUu5W2XnQxV2HI/6uM6U7CITS1RqPElr30V6uIqyMKM9lJGRVFy5/4CuzcixNYSg== }

<<<<<<< HEAD
    seq-queue@0.0.5:
        resolution: { integrity: sha512-hr3Wtp/GZIc/6DAGPDcV4/9WoZhjrkXsi5B/07QgX8tsdc6ilr7BFM6PM6rbdAX1kFSDYeZGLipIZZKyQP0O5Q== }
=======
  rollup-plugin-visualizer@6.0.5:
    resolution: {integrity: sha512-9+HlNgKCVbJDs8tVtjQ43US12eqaiHyyiLMdBwQ7vSZPiHMysGNo2E88TAp1si5wx8NAoYriI2A5kuKfIakmJg==}
    engines: {node: '>=18'}
    hasBin: true
    peerDependencies:
      rolldown: 1.x || ^1.0.0-beta
      rollup: 2.x || 3.x || 4.x
    peerDependenciesMeta:
      rolldown:
        optional: true
      rollup:
        optional: true

  rollup@4.42.0:
    resolution: {integrity: sha512-LW+Vse3BJPyGJGAJt1j8pWDKPd73QM8cRXYK1IxOBgL2AGLu7Xd2YOW0M2sLUBCkF5MshXXtMApyEAEzMVMsnw==}
    engines: {node: '>=18.0.0', npm: '>=8.0.0'}
    hasBin: true
>>>>>>> 6cb1c4d4

    serialize-javascript@4.0.0:
        resolution: { integrity: sha512-GaNA54380uFefWghODBWEGisLZFj00nS5ACs6yHa9nLqlLpVLO8ChDGeKRjZnV4Nh4n0Qi7nhYZD/9fCPzEqkw== }

    serve-static@1.16.2:
        resolution: { integrity: sha512-VqpjJZKadQB/PEbEwvFdO43Ax5dFBZ2UECszz8bQ7pi7wt//PWe1P6MN7eCnjsatYtBT6EuiClbjSWP2WrIoTw== }
        engines: { node: '>= 0.8.0' }

    serve-static@2.2.0:
        resolution: { integrity: sha512-61g9pCh0Vnh7IutZjtLGGpTA355+OPn2TyDv/6ivP2h/AdAVX9azsoxmg2/M6nZeQZNYBEwIcsne1mJd9oQItQ== }
        engines: { node: '>= 18' }

    ses@1.14.0:
        resolution: { integrity: sha512-T07hNgOfVRTLZGwSS50RnhqrG3foWP+rM+Q5Du4KUQyMLFI3A8YA4RKl0jjZzhihC1ZvDGrWi/JMn4vqbgr/Jg== }

    set-blocking@2.0.0:
        resolution: { integrity: sha512-KiKBS8AnWGEyLzofFfmvKwpdPzqiy16LvQfK3yv/fVH7Bj13/wl3JSR1J+rfgRE9q7xUJK4qvgS8raSOeLUehw== }

    setimmediate@1.0.5:
        resolution: { integrity: sha512-MATJdZp8sLqDl/68LfQmbP8zKPLQNV6BIZoIgrscFDQ+RsvK/BxeDQOgyxKKoh0y/8h3BqVFnCqQ/gd+reiIXA== }

    setprototypeof@1.2.0:
        resolution: { integrity: sha512-E5LDX7Wrp85Kil5bhZv46j8jOeboKq5JMmYM3gVGdGH8xFpPWXUMsNrlODCrkoxMEeNi/XZIwuRvY4XNwYMJpw== }

    shebang-command@2.0.0:
        resolution: { integrity: sha512-kHxr2zZpYtdmrN1qDjrrX/Z1rR1kG8Dx+gkpK1G4eXmvXswmcE1hTWBWYUzlraYw1/yZp6YuDY77YtvbN0dmDA== }
        engines: { node: '>=8' }

    shebang-regex@3.0.0:
        resolution: { integrity: sha512-7++dFhtcx3353uBaq8DDR4NuxBetBzC7ZQOhmTQInHEd6bSrXdiEyzCvG07Z44UYdLShWUyXt5M/yhz8ekcb1A== }
        engines: { node: '>=8' }

    side-channel-list@1.0.0:
        resolution: { integrity: sha512-FCLHtRD/gnpCiCHEiJLOwdmFP+wzCmDEkc9y7NsYxeF4u7Btsn1ZuwgwJGxImImHicJArLP4R0yX4c2KCrMrTA== }
        engines: { node: '>= 0.4' }

    side-channel-map@1.0.1:
        resolution: { integrity: sha512-VCjCNfgMsby3tTdo02nbjtM/ewra6jPHmpThenkTYh8pG9ucZ/1P8So4u4FGBek/BjpOVsDCMoLA/iuBKIFXRA== }
        engines: { node: '>= 0.4' }

    side-channel-weakmap@1.0.2:
        resolution: { integrity: sha512-WPS/HvHQTYnHisLo9McqBHOJk2FkHO/tlpvldyrnem4aeQp4hai3gythswg6p01oSoTl58rcpiFAjF2br2Ak2A== }
        engines: { node: '>= 0.4' }

    side-channel@1.1.0:
        resolution: { integrity: sha512-ZX99e6tRweoUXqR+VBrslhda51Nh5MTQwou5tnUDgbtyM0dBgmhEDtWGP/xbKn6hqfPRHujUNwz5fy/wbbhnpw== }
        engines: { node: '>= 0.4' }

    siginfo@2.0.0:
        resolution: { integrity: sha512-ybx0WO1/8bSBLEWXZvEd7gMW3Sn3JFlW3TvX1nREbDLRNQNaeNN8WK0meBwPdAaOI7TtRRRJn/Es1zhrrCHu7g== }

    signal-exit@3.0.7:
        resolution: { integrity: sha512-wnD2ZE+l+SPC/uoS0vXeE9L1+0wuaMqKlfz9AMUo38JsyLSBWSFcHR1Rri62LZc12vLr1gb3jl7iwQhgwpAbGQ== }

    signal-exit@4.1.0:
        resolution: { integrity: sha512-bzyZ1e88w9O1iNJbKnOlvYTrWPDl46O1bG0D3XInv+9tkPrxrN8jUUTiFlDkkmKWgn1M6CfIA13SuGqOa9Korw== }
        engines: { node: '>=14' }

    simple-swizzle@0.2.2:
        resolution: { integrity: sha512-JA//kQgZtbuY83m+xT+tXJkmJncGMTFT+C+g2h2R9uxkYIrE2yy9sgmcLhCnw57/WSD+Eh3J97FPEDFnbXnDUg== }

    sinon@16.1.3:
        resolution: { integrity: sha512-mjnWWeyxcAf9nC0bXcPmiDut+oE8HYridTNzBbF98AYVLmWwGRp2ISEpyhYflG1ifILT+eNn3BmKUJPxjXUPlA== }

    sisteransi@1.0.5:
        resolution: { integrity: sha512-bLGGlR1QxBcynn2d5YmDX4MGjlZvy2MRBDRNHLJ8VI6l6+9FUiyTFNJ0IveOSP0bcXgVDPRcfGqA0pjaqUpfVg== }

    slash@3.0.0:
        resolution: { integrity: sha512-g9Q1haeby36OSStwb4ntCGGGaKsaVSjQ68fBxoQcutl5fS1vuY18H3wSt3jFyFtrkx+Kz0V1G85A4MyAdDMi2Q== }
        engines: { node: '>=8' }

    slice-ansi@4.0.0:
        resolution: { integrity: sha512-qMCMfhY040cVHT43K9BFygqYbUPFZKHOg7K73mtTWJRb8pyP3fzf4Ixd5SzdEJQ6MRUg/WBnOLxghZtKKurENQ== }
        engines: { node: '>=10' }

    slice-ansi@7.1.0:
        resolution: { integrity: sha512-bSiSngZ/jWeX93BqeIAbImyTbEihizcwNjFoRUIY/T1wWQsfsm2Vw1agPKylXvQTU7iASGdHhyqRlqQzfz+Htg== }
        engines: { node: '>=18' }

    smart-buffer@4.2.0:
        resolution: { integrity: sha512-94hK0Hh8rPqQl2xXc3HsaBoOXKV20MToPkcXvwbISWLEs+64sBq5kFgn2kJDHb1Pry9yrP0dxrCI9RRci7RXKg== }
        engines: { node: '>= 6.0.0', npm: '>= 3.0.0' }

    smol-toml@1.3.4:
        resolution: { integrity: sha512-UOPtVuYkzYGee0Bd2Szz8d2G3RfMfJ2t3qVdZUAozZyAk+a0Sxa+QKix0YCwjL/A1RR0ar44nCxaoN9FxdJGwA== }
        engines: { node: '>= 18' }

    snake-case@3.0.4:
        resolution: { integrity: sha512-LAOh4z89bGQvl9pFfNF8V146i7o7/CqFPbqzYgP+yYzDIDeS9HaNFtXABamRW+AQzEVODcvE79ljJ+8a9YSdMg== }

    socks-proxy-agent@8.0.5:
        resolution: { integrity: sha512-HehCEsotFqbPW9sJ8WVYB6UbmIMv7kUUORIF2Nncq4VQvBfNBLibW9YZR5dlYCSUhwcD628pRllm7n+E+YTzJw== }
        engines: { node: '>= 14' }

    socks@2.8.4:
        resolution: { integrity: sha512-D3YaD0aRxR3mEcqnidIs7ReYJFVzWdd6fXJYUM8ixcQcJRGTka/b3saV0KflYhyVJXKhb947GndU35SxYNResQ== }
        engines: { node: '>= 10.0.0', npm: '>= 3.0.0' }

    sort-object-keys@1.1.3:
        resolution: { integrity: sha512-855pvK+VkU7PaKYPc+Jjnmt4EzejQHyhhF33q31qG8x7maDzkeFhAAThdCYay11CISO+qAMwjOBP+fPZe0IPyg== }

    sort-package-json@2.15.1:
        resolution: { integrity: sha512-9x9+o8krTT2saA9liI4BljNjwAbvUnWf11Wq+i/iZt8nl2UGYnf3TH5uBydE7VALmP7AGwlfszuEeL8BDyb0YA== }
        hasBin: true

    source-map-js@1.2.1:
        resolution: { integrity: sha512-UXWMKhLOwVKb728IUtQPXxfYU+usdybtUrK/8uGE8CQMvrhOpwvzDBwj0QhSL7MQc7vIsISBG8VQ8+IDQxpfQA== }
        engines: { node: '>=0.10.0' }

    source-map-resolve@0.6.0:
        resolution: { integrity: sha512-KXBr9d/fO/bWo97NXsPIAW1bFSBOuCnjbNTBMO7N59hsv5i9yzRDfcYwwt0l04+VqnKC+EwzvJZIP/qkuMgR/w== }
        deprecated: See https://github.com/lydell/source-map-resolve#deprecated

    source-map-support@0.5.21:
        resolution: { integrity: sha512-uBHU3L3czsIyYXKX88fdrGovxdSCoTGDRZ6SYXtSRxLZUzHg5P/66Ht6uoUlHu9EZod+inXhKo3qQgwXUT/y1w== }

    source-map@0.6.1:
        resolution: { integrity: sha512-UjgapumWlbMhkBgzT7Ykc5YXUT46F0iKu8SGXq0bcwP5dz/h0Plj6enJqjz1Zbq2l5WaqYnrVbwWOWMyF3F47g== }
        engines: { node: '>=0.10.0' }

    source-map@0.7.6:
        resolution: { integrity: sha512-i5uvt8C3ikiWeNZSVZNWcfZPItFQOsYTUAOkcUPGd8DqDy1uOUikjt5dG+uRlwyvR108Fb9DOd4GvXfT0N2/uQ== }
        engines: { node: '>= 12' }

    spawn-wrap@2.0.0:
        resolution: { integrity: sha512-EeajNjfN9zMnULLwhZZQU3GWBoFNkbngTUPfaawT4RkMiviTxcX0qfhVbGey39mfctfDHkWtuecgQ8NJcyQWHg== }
        engines: { node: '>=8' }

    spdx-correct@3.2.0:
        resolution: { integrity: sha512-kN9dJbvnySHULIluDHy32WHRUu3Og7B9sbY7tsFLctQkIqnMh3hErYgdMjTYuqmcXX+lK5T1lnUt3G7zNswmZA== }

    spdx-exceptions@2.5.0:
        resolution: { integrity: sha512-PiU42r+xO4UbUS1buo3LPJkjlO7430Xn5SVAhdpzzsPHsjbYVflnnFdATgabnLude+Cqu25p6N+g2lw/PFsa4w== }

    spdx-expression-parse@3.0.1:
        resolution: { integrity: sha512-cbqHunsQWnJNE6KhVSMsMeH5H/L9EpymbzqTQ3uLwNCLZ1Q481oWaofqH7nO6V07xlXwY6PhQdQ2IedWx/ZK4Q== }

    spdx-license-ids@3.0.21:
        resolution: { integrity: sha512-Bvg/8F5XephndSK3JffaRqdT+gyhfqIPwDHpX80tJrF8QQRYMo8sNMeaZ2Dp5+jhwKnUmIOyFFQfHRkjJm5nXg== }

    sprintf-js@1.0.3:
        resolution: { integrity: sha512-D9cPgkvLlV3t3IzL0D0YLvGA9Ahk4PcvVwUbN0dSGr1aP0Nrt4AEnTUbuGvquEC0mA64Gqt1fzirlRs5ibXx8g== }

    sprintf-js@1.1.3:
        resolution: { integrity: sha512-Oo+0REFV59/rz3gfJNKQiBlwfHaSESl1pcGyABQsnnIfWOFt6JNj5gCog2U6MLZ//IGYD+nA8nI+mTShREReaA== }

    sqlstring@2.3.3:
        resolution: { integrity: sha512-qC9iz2FlN7DQl3+wjwn3802RTyjCx7sDvfQEXchwa6CWOx07/WVfh91gBmQ9fahw8snwGEWU3xGzOt4tFyHLxg== }
        engines: { node: '>= 0.6' }

    stack-trace@0.0.10:
        resolution: { integrity: sha512-KGzahc7puUKkzyMt+IqAep+TVNbKP+k2Lmwhub39m1AsTSkaDutx56aDCo+HLDzf/D26BIHTJWNiTG1KAJiQCg== }

    stackback@0.0.2:
        resolution: { integrity: sha512-1XMJE5fQo1jGH6Y/7ebnwPOBEkIEnT4QF32d5R1+VXdXveM0IBMJt8zfaxX1P3QhVwrYe+576+jkANtSS2mBbw== }

    standard-as-callback@2.1.0:
        resolution: { integrity: sha512-qoRRSyROncaz1z0mvYqIE4lCd9p2R90i6GxW3uZv5ucSu8tU7B5HXUP1gG8pVZsYNVaXjk8ClXHPttLyxAL48A== }

    statuses@2.0.1:
        resolution: { integrity: sha512-RwNA9Z/7PrK06rYLIzFMlaF+l73iwpzsqRIFgbMLbTcLD6cOao82TaWefPXQvB2fOC4AjuYSEndS7N/mTCbkdQ== }
        engines: { node: '>= 0.8' }

    statuses@2.0.2:
        resolution: { integrity: sha512-DvEy55V3DB7uknRo+4iOGT5fP1slR8wQohVdknigZPMpMstaKJQWhwiYBACJE3Ul2pTnATihhBYnRhZQHGBiRw== }
        engines: { node: '>= 0.8' }

    std-env@3.9.0:
        resolution: { integrity: sha512-UGvjygr6F6tpH7o2qyqR6QYpwraIjKSdtzyBdyytFOHmPZY917kwdwLG0RbOjWOnKmnm3PeHjaoLLMie7kPLQw== }

    stdin-discarder@0.2.2:
        resolution: { integrity: sha512-UhDfHmA92YAlNnCfhmq0VeNL5bDbiZGg7sZ2IvPsXubGkiNa9EC+tUTsjBRsYUAz87btI6/1wf4XoVvQ3uRnmQ== }
        engines: { node: '>=18' }

    stdout-stderr@0.1.13:
        resolution: { integrity: sha512-Xnt9/HHHYfjZ7NeQLvuQDyL1LnbsbddgMFKCuaQKwGCdJm8LnstZIXop+uOY36UR1UXXoHXfMbC1KlVdVd2JLA== }
        engines: { node: '>=8.0.0' }

<<<<<<< HEAD
    string-width@4.2.3:
        resolution: { integrity: sha512-wKyQRQpjJ0sIp62ErSZdGsjMJWsap5oRNihHhu6G7JVO/9jIB6UyevL+tXuOqrng8j/cxKTWyWUwvSTriiZz/g== }
        engines: { node: '>=8' }
=======
  source-map@0.7.6:
    resolution: {integrity: sha512-i5uvt8C3ikiWeNZSVZNWcfZPItFQOsYTUAOkcUPGd8DqDy1uOUikjt5dG+uRlwyvR108Fb9DOd4GvXfT0N2/uQ==}
    engines: {node: '>= 12'}

  spawn-wrap@2.0.0:
    resolution: {integrity: sha512-EeajNjfN9zMnULLwhZZQU3GWBoFNkbngTUPfaawT4RkMiviTxcX0qfhVbGey39mfctfDHkWtuecgQ8NJcyQWHg==}
    engines: {node: '>=8'}
>>>>>>> 6cb1c4d4

    string-width@5.1.2:
        resolution: { integrity: sha512-HnLOCR3vjcY8beoNLtcjZ5/nxn2afmME6lhrDrebokqMap+XbeW8n9TXpPDOqdGK5qcI3oT0GKTW6wC7EMiVqA== }
        engines: { node: '>=12' }

    string-width@7.2.0:
        resolution: { integrity: sha512-tsaTIkKW9b4N+AEj+SVA+WhJzV7/zMhcSu78mLKWSk7cXMOSHsBKFWUs0fWwq8QyK3MgJBQRX6Gbi4kYbdvGkQ== }
        engines: { node: '>=18' }

    string_decoder@1.1.1:
        resolution: { integrity: sha512-n/ShnvDi6FHbbVfviro+WojiFzv+s8MPMHBczVePfUpDJLwoLT0ht1l4YwBCbi8pJAveEEdnkHyPyTP/mzRfwg== }

    string_decoder@1.3.0:
        resolution: { integrity: sha512-hkRX8U1WjJFd8LsDJ2yQ/wWWxaopEsABU1XfkM8A+j0+85JAGppt16cr1Whg6KIbb4okU6Mql6BOj+uup/wKeA== }

    strip-ansi@6.0.1:
        resolution: { integrity: sha512-Y38VPSHcqkFrCpFnQ9vuSXmquuv5oXOKpGeT6aGrr3o3Gc9AlVa6JBfUSOCnbxGGZF+/0ooI7KrPuUSztUdU5A== }
        engines: { node: '>=8' }

    strip-ansi@7.1.0:
        resolution: { integrity: sha512-iq6eVVI64nQQTRYq2KtEg2d2uU7LElhTJwsH4YzIHZshxlgZms/wIc4VoDQTlG/IvVIrBKG06CrZnp0qv7hkcQ== }
        engines: { node: '>=12' }

    strip-bom@3.0.0:
        resolution: { integrity: sha512-vavAMRXOgBVNF6nyEEmL3DBK19iRpDcoIwW+swQ+CbGiu7lju6t+JklA1MHweoWtadgt4ISVUsXLyDq34ddcwA== }
        engines: { node: '>=4' }

    strip-bom@4.0.0:
        resolution: { integrity: sha512-3xurFv5tEgii33Zi8Jtp55wEIILR9eh34FAW00PZf+JnSsTmV/ioewSgQl97JHvgjoRGwPShsWm+IdrxB35d0w== }
        engines: { node: '>=8' }

    strip-json-comments@2.0.1:
        resolution: { integrity: sha512-4gB8na07fecVVkOI6Rs4e7T6NOTki5EmL7TUduTs6bu3EdnSycntVJ4re8kgZA+wx9IueI2Y11bfbgwtzuE0KQ== }
        engines: { node: '>=0.10.0' }

    strip-json-comments@5.0.2:
        resolution: { integrity: sha512-4X2FR3UwhNUE9G49aIsJW5hRRR3GXGTBTZRMfv568O60ojM8HcWjV/VxAxCDW3SUND33O6ZY66ZuRcdkj73q2g== }
        engines: { node: '>=14.16' }

    strip-literal@3.0.0:
        resolution: { integrity: sha512-TcccoMhJOM3OebGhSBEmp3UZ2SfDMZUEBdRA/9ynfLi8yYajyWX3JiXArcJt4Umh4vISpspkQIY8ZZoCqjbviA== }

    strip-outer@1.0.1:
        resolution: { integrity: sha512-k55yxKHwaXnpYGsOzg4Vl8+tDrWylxDEpknGjhTiZB8dFRU5rTo9CAzeycivxV3s+zlTKwrs6WxMxR95n26kwg== }
        engines: { node: '>=0.10.0' }

    strnum@1.1.2:
        resolution: { integrity: sha512-vrN+B7DBIoTTZjnPNewwhx6cBA/H+IS7rfW68n7XxC1y7uoiGQBxaKzqucGUgavX15dJgiGztLJ8vxuEzwqBdA== }

    strtok3@9.1.1:
        resolution: { integrity: sha512-FhwotcEqjr241ZbjFzjlIYg6c5/L/s4yBGWSMvJ9UoExiSqL+FnFA/CaeZx17WGaZMS/4SOZp8wH18jSS4R4lw== }
        engines: { node: '>=16' }

    stubborn-fs@1.2.5:
        resolution: { integrity: sha512-H2N9c26eXjzL/S/K+i/RHHcFanE74dptvvjM8iwzwbVcWY/zjBbgRqF3K0DY4+OD+uTTASTBvDoxPDaPN02D7g== }

    supports-color@7.2.0:
        resolution: { integrity: sha512-qpCAvRl9stuOHveKsn7HncJRvv501qIacKzQlO/+Lwxc9+0q2wLyv4Dfvt80/DPn2pqOBsJdDiogXGR9+OvwRw== }
        engines: { node: '>=8' }

    supports-color@8.1.1:
        resolution: { integrity: sha512-MpUEN2OodtUzxvKQl72cUF7RQ5EiHsGvSsVG0ia9c5RbWGL2CI4C7EpPS8UTBIplnlzZiNuV56w+FuNxy3ty2Q== }
        engines: { node: '>=10' }

    supports-hyperlinks@2.3.0:
        resolution: { integrity: sha512-RpsAZlpWcDwOPQA22aCH4J0t7L8JmAvsCxfOSEwm7cQs3LshN36QaTkwd70DnBOXDWGssw2eUoc8CaRWT0XunA== }
        engines: { node: '>=8' }

    supports-preserve-symlinks-flag@1.0.0:
        resolution: { integrity: sha512-ot0WnXS9fgdkgIcePe6RHNk1WA8+muPa6cSjeR3V8K27q9BB1rTE3R1p7Hv0z1ZyAc8s6Vvv8DIyWf681MAt0w== }
        engines: { node: '>= 0.4' }

    tapable@2.2.2:
        resolution: { integrity: sha512-Re10+NauLTMCudc7T5WLFLAwDhQ0JWdrMK+9B2M8zR5hRExKmsRDCBA7/aV/pNJFltmBFO5BAMlQFi/vq3nKOg== }
        engines: { node: '>=6' }

    teamcity-service-messages@0.1.14:
        resolution: { integrity: sha512-29aQwaHqm8RMX74u2o/h1KbMLP89FjNiMxD9wbF2BbWOnbM+q+d1sCEC+MqCc4QW3NJykn77OMpTFw/xTHIc0w== }

    terser@5.41.0:
        resolution: { integrity: sha512-H406eLPXpZbAX14+B8psIuvIr8+3c+2hkuYzpMkoE0ij+NdsVATbA78vb8neA/eqrj7rywa2pIkdmWRsXW6wmw== }
        engines: { node: '>=10' }
        hasBin: true

    test-exclude@6.0.0:
        resolution: { integrity: sha512-cAGWPIyOHU6zlmg88jwm7VRyXnMN7iV68OGAbYDk/Mh/xC/pzVPlQtY6ngoIH/5/tciuhGfvESU8GrHrcxD56w== }
        engines: { node: '>=8' }

    test-exclude@7.0.1:
        resolution: { integrity: sha512-pFYqmTw68LXVjeWJMST4+borgQP2AyMNbg1BpZh9LbyhUeNkeaPF9gzfPGUAnSMV3qPYdWUwDIjjCLiSDOl7vg== }
        engines: { node: '>=18' }

    text-hex@1.0.0:
        resolution: { integrity: sha512-uuVGNWzgJ4yhRaNSiubPY7OjISw4sw4E5Uv0wbjp+OzcbmVU/rsT8ujgcXJhn9ypzsgr5vlzpPqP+MBBKcGvbg== }

    through@2.3.8:
        resolution: { integrity: sha512-w89qg7PI8wAdvX60bMDP+bFoD5Dvhm9oLheFp5O4a2QF0cSBGsBX4qZmadPMvVqlLJBBci+WqGGOAPvcDeNSVg== }

    tiny-emitter@2.1.0:
        resolution: { integrity: sha512-NB6Dk1A9xgQPMoGqC5CVXn123gWyte215ONT5Pp5a0yt4nlEoO1ZWeCwpncaekPHXO60i47ihFnZPiRPjRMq4Q== }

    tiny-jsonc@1.0.2:
        resolution: { integrity: sha512-f5QDAfLq6zIVSyCZQZhhyl0QS6MvAyTxgz4X4x3+EoCktNWEYJ6PeoEA97fyb98njpBNNi88ybpD7m+BDFXaCw== }

    tinybench@2.9.0:
        resolution: { integrity: sha512-0+DUvqWMValLmha6lr4kD8iAMK1HzV0/aKnCtWb9v9641TnP/MFb7Pc2bxoxQjTXAErryXVgUOfv2YqNllqGeg== }

    tinyexec@0.3.2:
        resolution: { integrity: sha512-KQQR9yN7R5+OSwaK0XQoj22pwHoTlgYqmUscPYoknOoWCWfj/5/ABTMRi69FrKU5ffPVh5QcFikpWJI/P1ocHA== }

    tinyglobby@0.2.14:
        resolution: { integrity: sha512-tX5e7OM1HnYr2+a2C/4V0htOcSQcoSTH9KgJnVvNm5zm/cyEWKJ7j7YutsH9CxMdtOkkLFy2AHrMci9IM8IPZQ== }
        engines: { node: '>=12.0.0' }

    tinypool@1.1.0:
        resolution: { integrity: sha512-7CotroY9a8DKsKprEy/a14aCCm8jYVmR7aFy4fpkZM8sdpNJbKkixuNjgM50yCmip2ezc8z4N7k3oe2+rfRJCQ== }
        engines: { node: ^18.0.0 || >=20.0.0 }

    tinyrainbow@2.0.0:
        resolution: { integrity: sha512-op4nsTR47R6p0vMUUoYl/a+ljLFVtlfaXkLQmqfLR1qHma1h/ysYk4hEXZ880bf2CYgTskvTa/e196Vd5dDQXw== }
        engines: { node: '>=14.0.0' }

    tinyspy@4.0.3:
        resolution: { integrity: sha512-t2T/WLB2WRgZ9EpE4jgPJ9w+i66UZfDc8wHh0xrwiRNN+UwH98GIJkTeZqX9rg0i0ptwzqW+uYeIF0T4F8LR7A== }
        engines: { node: '>=14.0.0' }

    tmp@0.0.33:
        resolution: { integrity: sha512-jRCJlojKnZ3addtTOjdIqoRuPEKBvNXcGYqzO6zWZX8KfKEpnGY5jfggJQ3EjKuu8D4bJRr0y+cYJFmYbImXGw== }
        engines: { node: '>=0.6.0' }

    to-regex-range@5.0.1:
        resolution: { integrity: sha512-65P7iz6X5yEr1cwcgvQxbbIw7Uk3gOy5dIdtZ4rDveLqhrdJP+Li/Hx6tyK0NEb+2GCyneCMJiGqrADCSNk8sQ== }
        engines: { node: '>=8.0' }

    toidentifier@1.0.1:
        resolution: { integrity: sha512-o5sSPKEkg/DIQNmH43V0/uerLrpzVedkUh8tGNvaeXpfpuwjKenlSox/2O/BTlZUtEe+JG7s5YhEz608PlAHRA== }
        engines: { node: '>=0.6' }

    token-types@6.0.0:
        resolution: { integrity: sha512-lbDrTLVsHhOMljPscd0yitpozq7Ga2M5Cvez5AjGg8GASBjtt6iERCAJ93yommPmz62fb45oFIXHEZ3u9bfJEA== }
        engines: { node: '>=14.16' }

    tokenloom@1.0.7:
        resolution: { integrity: sha512-XKbJYoqaOrHJeyBJ9kT0qxWk/PRaijKEX4G4MbluogpLEfS7jvJ5ab8HOW7v40gb+eHKi2OgI+Tx39kj8kmljg== }
        engines: { node: '>=18' }

    tr46@0.0.3:
        resolution: { integrity: sha512-N3WMsuqV66lT30CrXNbEjx4GEwlow3v6rr4mCcv6prnfwhS01rkgyFdjPNBYd9br7LpXV1+Emh01fHnq2Gdgrw== }

    trim-repeated@1.0.0:
        resolution: { integrity: sha512-pkonvlKk8/ZuR0D5tLW8ljt5I8kmxp2XKymhepUeOdCEfKpZaktSArkLHZt76OB1ZvO9bssUsDty4SWhLvZpLg== }
        engines: { node: '>=0.10.0' }

    triple-beam@1.4.1:
        resolution: { integrity: sha512-aZbgViZrg1QNcG+LULa7nhZpJTZSLm/mXnHXnbAbjmN5aSa0y7V+wvv6+4WaBtpISJzThKy+PIPxc1Nq1EJ9mg== }
        engines: { node: '>= 14.0.0' }

    ts-morph@23.0.0:
        resolution: { integrity: sha512-FcvFx7a9E8TUe6T3ShihXJLiJOiqyafzFKUO4aqIHDUCIvADdGNShcbc2W5PMr3LerXRv7mafvFZ9lRENxJmug== }

    ts-node@10.9.2:
        resolution: { integrity: sha512-f0FFpIdcHgn8zcPSbf1dRevwt047YMnaiJM3u2w2RewrB+fob/zePZcrOyQoLMMO7aBIddLcQIEK5dYjkLnGrQ== }
        hasBin: true
        peerDependencies:
            '@swc/core': '>=1.2.50'
            '@swc/wasm': '>=1.2.50'
            '@types/node': '*'
            typescript: '>=2.7'
        peerDependenciesMeta:
            '@swc/core':
                optional: true
            '@swc/wasm':
                optional: true

    ts-pattern@5.7.1:
        resolution: { integrity: sha512-EGs8PguQqAAUIcQfK4E9xdXxB6s2GK4sJfT/vcc9V1ELIvC4LH/zXu2t/5fajtv6oiRCxdv7BgtVK3vWgROxag== }

    tsconfck@3.1.6:
        resolution: { integrity: sha512-ks6Vjr/jEw0P1gmOVwutM3B7fWxoWBL2KRDb1JfqGVawBmO5UsvmWOQFGHBPl5yxYz4eERr19E6L7NMv+Fej4w== }
        engines: { node: ^18 || >=20 }
        hasBin: true
        peerDependencies:
            typescript: ^5.0.0
        peerDependenciesMeta:
            typescript:
                optional: true

    tsconfig-paths-webpack-plugin@4.2.0:
        resolution: { integrity: sha512-zbem3rfRS8BgeNK50Zz5SIQgXzLafiHjOwUAvk/38/o1jHn/V5QAgVUcz884or7WYcPaH3N2CIfUc2u0ul7UcA== }
        engines: { node: '>=10.13.0' }

    tsconfig-paths@4.2.0:
        resolution: { integrity: sha512-NoZ4roiN7LnbKn9QqE1amc9DJfzvZXxF4xDavcOWt1BPkdx+m+0gJuPM+S0vCe7zTJMYUP0R8pO2XMr+Y8oLIg== }
        engines: { node: '>=6' }

    tslib@2.8.1:
        resolution: { integrity: sha512-oJFu94HQb+KVduSUQL7wnpmqnfmLsOA/nAh6b6EH0wCEoK0/mPeXU6c3wKDV83MkOuHPRHtSXKKU99IBazS/2w== }

    tsx@4.19.4:
        resolution: { integrity: sha512-gK5GVzDkJK1SI1zwHf32Mqxf2tSJkNx+eYcNly5+nHvWqXUJYUkWBQtKauoESz3ymezAI++ZwT855x5p5eop+Q== }
        engines: { node: '>=18.0.0' }
        hasBin: true

    tunnel-agent@0.6.0:
        resolution: { integrity: sha512-McnNiV1l8RYeY8tBgEpuodCC1mLUdbSN+CYBL7kJsJNInOP8UjDDEwdk6Mw60vdLLrr5NHKZhMAOSrR2NZuQ+w== }

    type-check@0.4.0:
        resolution: { integrity: sha512-XleUoc9uwGXqjWwXaUTZAmzMcFZ5858QA2vvx1Ur5xIcixXIP+8LnFDgRplU30us6teqdlskFfu+ae4K79Ooew== }
        engines: { node: '>= 0.8.0' }

    type-detect@4.0.8:
        resolution: { integrity: sha512-0fr/mIH1dlO+x7TlcMy+bIDqKPsw/70tVyeHW787goQjhmqaZe10uwLujubK9q9Lg6Fiho1KUKDYz0Z7k7g5/g== }
        engines: { node: '>=4' }

    type-detect@4.1.0:
        resolution: { integrity: sha512-Acylog8/luQ8L7il+geoSxhEkazvkslg7PSNKOX59mbB9cOveP5aq9h74Y7YU8yDpJwetzQQrfIwtf4Wp4LKcw== }
        engines: { node: '>=4' }

    type-fest@0.21.3:
        resolution: { integrity: sha512-t0rzBq87m3fVcduHDUFhKmyyX+9eo6WQjZvf51Ea/M0Q7+T374Jp1aUiyUl0GKxp8M/OETVHSDvmkyPgvX+X2w== }
        engines: { node: '>=10' }

    type-fest@0.8.1:
        resolution: { integrity: sha512-4dbzIzqvjtgiM5rw1k5rEHtBANKmdudhGyBEajN01fEyhaAIhsoKNy6y7+IN93IfpFtwY9iqi7kD+xwKhQsNJA== }
        engines: { node: '>=8' }

    type-fest@2.19.0:
        resolution: { integrity: sha512-RAH822pAdBgcNMAfWnCBU3CFZcfZ/i1eZjwFU/dsLKumyuuP3niueg2UAukXYF0E2AAoc82ZSSf9J0WQBinzHA== }
        engines: { node: '>=12.20' }

    type-fest@4.41.0:
        resolution: { integrity: sha512-TeTSQ6H5YHvpqVwBRcnLDCBnDOHWYu7IvGbHT6N8AOymcr9PJGjc1GTtiWZTYg0NCgYwvnYWEkVChQAr9bjfwA== }
        engines: { node: '>=16' }

    type-is@1.6.18:
        resolution: { integrity: sha512-TkRKr9sUTxEH8MdfuCSP7VizJyzRNMjj2J2do2Jr3Kym598JVdEksuzPQCnlFPW4ky9Q+iA+ma9BGm06XQBy8g== }
        engines: { node: '>= 0.6' }

    type-is@2.0.1:
        resolution: { integrity: sha512-OZs6gsjF4vMp32qrCbiVSkrFmXtG/AZhY3t0iAMrMBiAZyV9oALtXO8hsrHbMXF9x6L3grlFuwW2oAz7cav+Gw== }
        engines: { node: '>= 0.6' }

    typed-function@4.2.1:
        resolution: { integrity: sha512-EGjWssW7Tsk4DGfE+5yluuljS1OGYWiI1J6e8puZz9nTMM51Oug8CD5Zo4gWMsOhq5BI+1bF+rWTm4Vbj3ivRA== }
        engines: { node: '>= 18' }

    typedarray-to-buffer@3.1.5:
        resolution: { integrity: sha512-zdu8XMNEDepKKR+XYOXAVPtWui0ly0NtohUscw+UmaHiAWT8hrV1rr//H6V+0DvJ3OQ19S979M0laLfX8rm82Q== }

    typedoc-github-theme@0.3.0:
        resolution: { integrity: sha512-7HzKJt8ZZSTNYczK8BcZZbpr7GsyTZgsoLFKtO4NYxXOb7mSr92yTj7hl16ind0WsOzxPo2DZGjkUH2VoPrdxg== }
        engines: { node: '>=18.0.0' }
        peerDependencies:
            typedoc: ~0.28.0

    typedoc@0.28.5:
        resolution: { integrity: sha512-5PzUddaA9FbaarUzIsEc4wNXCiO4Ot3bJNeMF2qKpYlTmM9TTaSHQ7162w756ERCkXER/+o2purRG6YOAv6EMA== }
        engines: { node: '>= 18', pnpm: '>= 10' }
        hasBin: true
        peerDependencies:
            typescript: 5.0.x || 5.1.x || 5.2.x || 5.3.x || 5.4.x || 5.5.x || 5.6.x || 5.7.x || 5.8.x

    typescript@5.8.3:
        resolution: { integrity: sha512-p1diW6TqL9L07nNxvRMM7hMMw4c5XOo/1ibL4aAIGmSAt9slTE1Xgw5KWuof2uTOvCg9BY7ZRi+GaF+7sfgPeQ== }
        engines: { node: '>=14.17' }
        hasBin: true

    uc.micro@2.1.0:
        resolution: { integrity: sha512-ARDJmphmdvUk6Glw7y9DQ2bFkKBHwQHLi2lsaH6PPmz/Ka9sFOBsBluozhDltWmnv9u/cF6Rt87znRTPV+yp/A== }

    uint8array-extras@1.4.0:
        resolution: { integrity: sha512-ZPtzy0hu4cZjv3z5NW9gfKnNLjoz4y6uv4HlelAjDK7sY/xOkKZv9xK/WQpcsBB3jEybChz9DPC2U/+cusjJVQ== }
        engines: { node: '>=18' }

    underscore@1.13.7:
        resolution: { integrity: sha512-GMXzWtsc57XAtguZgaQViUOzs0KTkk8ojr3/xAxXLITqf/3EMwxC0inyETfDFjH/Krbhuep0HNbbjI9i/q3F3g== }

    undici-types@5.26.5:
        resolution: { integrity: sha512-JlCMO+ehdEIKqlFxk6IfVoAUVmgz7cU7zD/h9XZ0qzeosSHmUJVOzSQvvYSYWXkFXC+IfLKSIffhv0sVZup6pA== }

    undici-types@6.21.0:
        resolution: { integrity: sha512-iwDZqg0QAGrg9Rav5H4n0M64c3mkR59cJ6wQp+7C4nI0gsmExaedaYLNO44eT4AtBBwjbTiGPMlt2Md0T9H9JQ== }

    universalify@0.1.2:
        resolution: { integrity: sha512-rBJeI5CXAlmy1pV+617WB9J63U6XcazHHF2f2dbJix4XzpUF0RS3Zbj0FGIOCAva5P/d/GBOYaACQ1w+0azUkg== }
        engines: { node: '>= 4.0.0' }

    unpipe@1.0.0:
        resolution: { integrity: sha512-pjy2bYhSsufwWlKwPc+l3cN7+wuJlK6uz0YdJEOlQDbl6jo/YlPi4mb8agUkVC8BF7V8NuzeyPNqRksA3hztKQ== }
        engines: { node: '>= 0.8' }

    unplugin-utils@0.2.4:
        resolution: { integrity: sha512-8U/MtpkPkkk3Atewj1+RcKIjb5WBimZ/WSLhhR3w6SsIj8XJuKTacSP8g+2JhfSGw0Cb125Y+2zA/IzJZDVbhA== }
        engines: { node: '>=18.12.0' }

    update-browserslist-db@1.1.3:
        resolution: { integrity: sha512-UxhIZQ+QInVdunkDAaiazvvT/+fXL5Osr0JZlJulepYu6Jd7qJtDZjlur0emRlT71EN3ScPoE7gvsuIKKNavKw== }
        hasBin: true
        peerDependencies:
            browserslist: '>= 4.21.0'

    update-notifier@7.3.1:
        resolution: { integrity: sha512-+dwUY4L35XFYEzE+OAL3sarJdUioVovq+8f7lcIJ7wnmnYQV5UD1Y/lcwaMSyaQ6Bj3JMj1XSTjZbNLHn/19yA== }
        engines: { node: '>=18' }

    upper-case-first@2.0.2:
        resolution: { integrity: sha512-514ppYHBaKwfJRK/pNC6c/OxfGa0obSnAl106u97Ed0I625Nin96KAjttZF6ZL3e1XLtphxnqrOi9iWgm+u+bg== }

    upper-case@2.0.2:
        resolution: { integrity: sha512-KgdgDGJt2TpuwBUIjgG6lzw2GWFRCW9Qkfkiv0DxqHHLYJHmtmdUIKcZd8rHgFSjopVTlw6ggzCm1b8MFQwikg== }

    uri-js@4.4.1:
        resolution: { integrity: sha512-7rKUyy33Q1yc98pQ1DAmLtwX109F7TIfWlW1Ydo8Wl1ii1SeHieeh0HHfPeL2fMXK6z0s8ecKs9frCuLJvndBg== }

    util-deprecate@1.0.2:
        resolution: { integrity: sha512-EPD5q1uXyFxJpCrLnCc1nHnq3gOa6DZBocAIiI2TaSCA7VCJ1UJDMagCzIkXNsUYfD1daK//LTEQ8xiIbrHtcw== }

    utils-merge@1.0.1:
        resolution: { integrity: sha512-pMZTvIkT1d+TFGvDOqodOclx0QWkkgi6Tdoa8gC8ffGAAqz9pzPTZWAybbsHHoED/ztMtkv/VoYTYyShUn81hA== }
        engines: { node: '>= 0.4.0' }

    uuid@8.3.2:
        resolution: { integrity: sha512-+NYs2QeMWy+GWFOEm9xnn6HCDp0l7QBD7ml8zLUmJ+93Q5NF0NocErnwkTkXVFNiX3/fpC6afS8Dhb/gz7R7eg== }
        hasBin: true

    uuid@9.0.1:
        resolution: { integrity: sha512-b+1eJOlsR9K8HJpow9Ok3fiWOWSIcIzXodvv0rQjVoOVNpWMpxf1wZNpt4y9h10odCNrqnYp1OBzRktckBe3sA== }
        hasBin: true

    v8-compile-cache-lib@3.0.1:
        resolution: { integrity: sha512-wa7YjyUGfNZngI/vtK0UHAN+lgDCxBPCylVXGp0zu59Fz5aiGtNXaq3DhIov063MorB+VfufLh3JlF2KdTK3xg== }

    validate-npm-package-license@3.0.4:
        resolution: { integrity: sha512-DpKm2Ui/xN7/HQKCtpZxoRWBhZ9Z0kqtygG8XCgNQ8ZlDnxuQmWhj566j8fN4Cu3/JmbhsDo7fcAJq4s9h27Ew== }

    validate-npm-package-name@5.0.1:
        resolution: { integrity: sha512-OljLrQ9SQdOUqTaQxqL5dEfZWrXExyyWsozYlAWFawPVNuD83igl7uJD2RTkNMbniIYgt8l81eCJGIdQF7avLQ== }
        engines: { node: ^14.17.0 || ^16.13.0 || >=18.0.0 }

    vary@1.1.2:
        resolution: { integrity: sha512-BNGbWLfd0eUPabhkXUVm0j8uuvREyTh5ovRa/dyow/BqAbZJyC+5fU+IzQOzmAKzYqYRAISoRhdQr3eIZ/PXqg== }
        engines: { node: '>= 0.8' }

    vite-node@3.2.3:
        resolution: { integrity: sha512-gc8aAifGuDIpZHrPjuHyP4dpQmYXqWw7D1GmDnWeNWP654UEXzVfQ5IHPSK5HaHkwB/+p1atpYpSdw/2kOv8iQ== }
        engines: { node: ^18.0.0 || ^20.0.0 || >=22.0.0 }
        hasBin: true

    vite-tsconfig-paths@4.3.2:
        resolution: { integrity: sha512-0Vd/a6po6Q+86rPlntHye7F31zA2URZMbH8M3saAZ/xR9QoGN/L21bxEGfXdWmFdNkqPpRdxFT7nmNe12e9/uA== }
        peerDependencies:
            vite: '*'
        peerDependenciesMeta:
            vite:
                optional: true

    vite@6.3.5:
        resolution: { integrity: sha512-cZn6NDFE7wdTpINgs++ZJ4N49W2vRp8LCKrn3Ob1kYNtOo21vfDoaV5GzBfLU4MovSAB8uNRm4jgzVQZ+mBzPQ== }
        engines: { node: ^18.0.0 || ^20.0.0 || >=22.0.0 }
        hasBin: true
        peerDependencies:
            '@types/node': ^18.0.0 || ^20.0.0 || >=22.0.0
            jiti: '>=1.21.0'
            less: '*'
            lightningcss: ^1.21.0
            sass: '*'
            sass-embedded: '*'
            stylus: '*'
            sugarss: '*'
            terser: ^5.16.0
            tsx: ^4.8.1
            yaml: ^2.4.2
        peerDependenciesMeta:
            '@types/node':
                optional: true
            jiti:
                optional: true
            less:
                optional: true
            lightningcss:
                optional: true
            sass:
                optional: true
            sass-embedded:
                optional: true
            stylus:
                optional: true
            sugarss:
                optional: true
            terser:
                optional: true
            tsx:
                optional: true
            yaml:
                optional: true

    vitest@3.2.3:
        resolution: { integrity: sha512-E6U2ZFXe3N/t4f5BwUaVCKRLHqUpk1CBWeMh78UT4VaTPH/2dyvH6ALl29JTovEPu9dVKr/K/J4PkXgrMbw4Ww== }
        engines: { node: ^18.0.0 || ^20.0.0 || >=22.0.0 }
        hasBin: true
        peerDependencies:
            '@edge-runtime/vm': '*'
            '@types/debug': ^4.1.12
            '@types/node': ^18.0.0 || ^20.0.0 || >=22.0.0
            '@vitest/browser': 3.2.3
            '@vitest/ui': 3.2.3
            happy-dom: '*'
            jsdom: '*'
        peerDependenciesMeta:
            '@edge-runtime/vm':
                optional: true
            '@types/debug':
                optional: true
            '@types/node':
                optional: true
            '@vitest/browser':
                optional: true
            '@vitest/ui':
                optional: true
            happy-dom:
                optional: true
            jsdom:
                optional: true

    walk-up-path@4.0.0:
        resolution: { integrity: sha512-3hu+tD8YzSLGuFYtPRb48vdhKMi0KQV5sn+uWr8+7dMEq/2G/dtLrdDinkLjqq5TIbIBjYJ4Ax/n3YiaW7QM8A== }
        engines: { node: 20 || >=22 }

    watskeburt@4.2.3:
        resolution: { integrity: sha512-uG9qtQYoHqAsnT711nG5iZc/8M5inSmkGCOp7pFaytKG2aTfIca7p//CjiVzAE4P7hzaYuCozMjNNaLgmhbK5g== }
        engines: { node: ^18||>=20 }
        hasBin: true

    wcwidth@1.0.1:
        resolution: { integrity: sha512-XHPEwS0q6TaxcvG85+8EYkbiCux2XtWG2mkc47Ng2A77BQu9+DqIOJldST4HgPkuea7dvKSj5VgX3P1d4rW8Tg== }

    web-streams-polyfill@4.0.0-beta.3:
        resolution: { integrity: sha512-QW95TCTaHmsYfHDybGMwO5IJIM93I/6vTRk+daHTWFPhwh+C8Cg7j7XyKrwrj8Ib6vYXe0ocYNrmzY4xAAN6ug== }
        engines: { node: '>= 14' }

    webidl-conversions@3.0.1:
        resolution: { integrity: sha512-2JAn3z8AR6rjK8Sm8orRC0h/bcl/DqL7tRPdGZ4I1CjdF+EaMLmYxBHyXuKL849eucPFhvBoxMsflfOb8kxaeQ== }

    whatwg-fetch@3.6.20:
        resolution: { integrity: sha512-EqhiFU6daOA8kpjOWTL0olhVOF3i7OrFzSYiGsEMB8GcXS+RrzauAERX65xMeNWVqxA6HXH2m69Z9LaKKdisfg== }

    whatwg-url@5.0.0:
        resolution: { integrity: sha512-saE57nupxk6v3HY35+jzBwYa0rKSy0XR8JSxZPwgLr7ys0IBzhGviA1/TUGJLmSVqs8pb9AnvICXEuOHLprYTw== }

    when-exit@2.1.4:
        resolution: { integrity: sha512-4rnvd3A1t16PWzrBUcSDZqcAmsUIy4minDXT/CZ8F2mVDgd65i4Aalimgz1aQkRGU0iH5eT5+6Rx2TK8o443Pg== }

    which-module@2.0.1:
        resolution: { integrity: sha512-iBdZ57RDvnOR9AGBhML2vFZf7h8vmBjhoaZqODJBFWHVtKkDmKuHai3cx5PgVMrX5YDNp27AofYbAwctSS+vhQ== }

    which@2.0.2:
        resolution: { integrity: sha512-BLI3Tl1TW3Pvl70l3yq3Y64i+awpwXqsGBYWkkqMtnbXgrMD+yj7rhW0kuEDxzJaYXGjEW5ogapKNMEKNMjibA== }
        engines: { node: '>= 8' }
        hasBin: true

    why-is-node-running@2.3.0:
        resolution: { integrity: sha512-hUrmaWBdVDcxvYqnyh09zunKzROWjbZTiNy8dBEjkS7ehEDQibXJ7XvlmtbwuTclUiIyN+CyXQD4Vmko8fNm8w== }
        engines: { node: '>=8' }
        hasBin: true

    why-is-node-running@3.2.2:
        resolution: { integrity: sha512-NKUzAelcoCXhXL4dJzKIwXeR8iEVqsA0Lq6Vnd0UXvgaKbzVo4ZTHROF2Jidrv+SgxOQ03fMinnNhzZATxOD3A== }
        engines: { node: '>=20.11' }
        hasBin: true

    widest-line@3.1.0:
        resolution: { integrity: sha512-NsmoXalsWVDMGupxZ5R08ka9flZjjiLvHVAWYOKtiKM8ujtZWr9cRffak+uSE48+Ob8ObalXpwyeUiyDD6QFgg== }
        engines: { node: '>=8' }

    widest-line@4.0.1:
        resolution: { integrity: sha512-o0cyEG0e8GPzT4iGHphIOh0cJOV8fivsXxddQasHPHfoZf1ZexrfeA21w2NaEN1RHE+fXlfISmOE8R9N3u3Qig== }
        engines: { node: '>=12' }

    widest-line@5.0.0:
        resolution: { integrity: sha512-c9bZp7b5YtRj2wOe6dlj32MK+Bx/M/d+9VB2SHM1OtsUHR0aV0tdP6DWh/iMt0kWi1t5g1Iudu6hQRNd1A4PVA== }
        engines: { node: '>=18' }

    winston-transport@4.9.0:
        resolution: { integrity: sha512-8drMJ4rkgaPo1Me4zD/3WLfI/zPdA9o2IipKODunnGDcuqbHwjsbB79ylv04LCGGzU0xQ6vTznOMpQGaLhhm6A== }
        engines: { node: '>= 12.0.0' }

    winston@3.17.0:
        resolution: { integrity: sha512-DLiFIXYC5fMPxaRg832S6F5mJYvePtmO5G9v9IgUFPhXm9/GkXarH/TUrBAVzhTCzAj9anE/+GjrgXp/54nOgw== }
        engines: { node: '>= 12.0.0' }

    wordwrap@1.0.0:
        resolution: { integrity: sha512-gvVzJFlPycKc5dZN4yPkP8w7Dc37BtP1yczEneOb4uq34pXZcvrtRTmWV8W+Ume+XCxKgbjM+nevkyFPMybd4Q== }

    wrap-ansi@6.2.0:
        resolution: { integrity: sha512-r6lPcBGxZXlIcymEu7InxDMhdW0KDxpLgoFLcguasxCaJ/SOIZwINatK9KY/tf+ZrlywOKU0UDj3ATXUBfxJXA== }
        engines: { node: '>=8' }

    wrap-ansi@7.0.0:
        resolution: { integrity: sha512-YVGIj2kamLSTxw6NsZjoBxfSwsn0ycdesmc4p+Q21c5zPuZ1pl+NfxVdxPtdHvmNVOQ6XSYG4AUtyt/Fi7D16Q== }
        engines: { node: '>=10' }

    wrap-ansi@8.1.0:
        resolution: { integrity: sha512-si7QWI6zUMq56bESFvagtmzMdGOtoxfR+Sez11Mobfc7tm+VkUckk9bW2UeffTGVUbOksxmSw0AA2gs8g71NCQ== }
        engines: { node: '>=12' }

    wrap-ansi@9.0.0:
        resolution: { integrity: sha512-G8ura3S+3Z2G+mkgNRq8dqaFZAuxfsxpBB8OCTGRTCtp+l/v9nbFNmCUP1BZMts3G1142MsZfn6eeUKrr4PD1Q== }
        engines: { node: '>=18' }

    wrappy@1.0.2:
        resolution: { integrity: sha512-l4Sp/DRseor9wL6EvV2+TuQn63dMkPjZ/sp9XkghTEbV9KlPS1xUsZ3u7/IQO4wxtcFB4bgpQPRcR3QCvezPcQ== }

    write-file-atomic@3.0.3:
        resolution: { integrity: sha512-AvHcyZ5JnSfq3ioSyjrBkH9yW4m7Ayk8/9My/DD9onKeu/94fwrMocemO2QAJFAlnnDN+ZDS+ZjAR5ua1/PV/Q== }

    ws@8.18.3:
        resolution: { integrity: sha512-PEIGCY5tSlUt50cqyMXfCzX+oOPqN0vuGqWzbcJ2xvnkzkq46oOpz7dQaTDBdfICb4N14+GARUDw2XV2N4tvzg== }
        engines: { node: '>=10.0.0' }
        peerDependencies:
            bufferutil: ^4.0.1
            utf-8-validate: '>=5.0.2'
        peerDependenciesMeta:
            bufferutil:
                optional: true
            utf-8-validate:
                optional: true

    xdg-basedir@5.1.0:
        resolution: { integrity: sha512-GCPAHLvrIH13+c0SuacwvRYj2SxJXQ4kaVTT5xgL3kPrz56XxkF21IGhjSE1+W0aw7gpBWRGXLCPnPby6lSpmQ== }
        engines: { node: '>=12' }

    xmlbuilder@10.1.1:
        resolution: { integrity: sha512-OyzrcFLL/nb6fMGHbiRDuPup9ljBycsdCypwuyg5AAHvyWzGfChJpCXMG88AGTIMFhGZ9RccFN1e6lhg3hkwKg== }
        engines: { node: '>=4.0' }

    xxhashjs@0.2.2:
        resolution: { integrity: sha512-AkTuIuVTET12tpsVIQo+ZU6f/qDmKuRUcjaqR+OIvm+aCBsZ95i7UVY5WJ9TMsSaZ0DA2WxoZ4acu0sPH+OKAw== }

    y18n@4.0.3:
        resolution: { integrity: sha512-JKhqTOwSrqNA1NY5lSztJ1GrBiUodLMmIZuLiDaMRJ+itFd+ABVE8XBjOvIWL+rSqNDC74LCSFmlb/U4UZ4hJQ== }

    y18n@5.0.8:
        resolution: { integrity: sha512-0pfFzegeDWJHJIAmTLRP2DwHjdF5s7jo9tuztdQxAhINCdvS+3nGINqPd00AphqJR/0LhANUS6/+7SCb98YOfA== }
        engines: { node: '>=10' }

    yallist@3.1.1:
        resolution: { integrity: sha512-a4UGQaWPH59mOXUYnAG2ewncQS4i4F43Tv3JoAM+s2VDAmS9NsK8GpDMLrCHPksFT7h3K6TOoUNn2pb7RoXx4g== }

    yaml@2.8.0:
        resolution: { integrity: sha512-4lLa/EcQCB0cJkyts+FpIRx5G/llPxfP6VQU5KByHEhLxY3IJCH0f0Hy1MHI8sClTvsIb8qwRJ6R/ZdlDJ/leQ== }
        engines: { node: '>= 14.6' }
        hasBin: true

    yargs-parser@18.1.3:
        resolution: { integrity: sha512-o50j0JeToy/4K6OZcaQmW6lyXXKhq7csREXcDwk2omFPJEwUNOVtJKvmDr9EI1fAJZUyZcRF7kxGBWmRXudrCQ== }
        engines: { node: '>=6' }

    yargs-parser@21.1.1:
        resolution: { integrity: sha512-tVpsJW7DdjecAiFpbIB1e3qxIQsE6NoPc5/eTdrbbIC4h0LVsWhnoa3g+m2HclBIujHzsxZ4VJVA+GUuc2/LBw== }
        engines: { node: '>=12' }

    yargs@15.4.1:
        resolution: { integrity: sha512-aePbxDmcYW++PaqBsJ+HYUFwCdv4LVvdnhBy78E57PIor8/OVvhMrADFFEDh8DHDFRv/O9i3lPhsENjO7QX0+A== }
        engines: { node: '>=8' }

    yargs@17.7.2:
        resolution: { integrity: sha512-7dSzzRQ++CKnNI/krKnYRV7JKKPUXMEh61soaHKg9mrWEhzFWhFnxPxGl+69cD1Ou63C13NUPCnmIcrvqCuM6w== }
        engines: { node: '>=12' }

    yauzl@2.10.0:
        resolution: { integrity: sha512-p4a9I6X6nu6IhoGmBqAcbJy1mlC4j27vEPZX9F4L4/vZT3Lyq1VkFHw/V/PUcB9Buo+DG3iHkT0x3Qya58zc3g== }

    yauzl@3.2.0:
        resolution: { integrity: sha512-Ow9nuGZE+qp1u4JIPvg+uCiUr7xGQWdff7JQSk5VGYTAZMDe2q8lxJ10ygv10qmSj031Ty/6FNJpLO4o1Sgc+w== }
        engines: { node: '>=12' }

    yazl@3.3.1:
        resolution: { integrity: sha512-BbETDVWG+VcMUle37k5Fqp//7SDOK2/1+T7X8TD96M3D9G8jK5VLUdQVdVjGi8im7FGkazX7kk5hkU8X4L5Bng== }

    yn@3.1.1:
        resolution: { integrity: sha512-Ux4ygGWsu2c7isFWe8Yu1YluJmqVhxqK2cLXNQA5AcC3QfbGNpM7fu0Y8b/z16pXLnFxZYvWhd3fhBY9DLmC6Q== }
        engines: { node: '>=6' }

    yocto-queue@0.1.0:
        resolution: { integrity: sha512-rVksvsnNCdJ/ohGc6xgPwyN8eheCxsiLM8mxuE/t/mOVqJewPuO1miLpTHQiRgTKCLexL4MeAFVagts7HmNZ2Q== }
        engines: { node: '>=10' }

    yocto-queue@1.2.1:
        resolution: { integrity: sha512-AyeEbWOu/TAXdxlV9wmGcR0+yh2j3vYPGOECcIj2S7MkrLyC7ne+oye2BKTItt0ii2PHk4cDy+95+LshzbXnGg== }
        engines: { node: '>=12.20' }

    yoctocolors-cjs@2.1.2:
        resolution: { integrity: sha512-cYVsTjKl8b+FrnidjibDWskAv7UKOfcwaVZdp/it9n1s9fU3IkgDbhdIRKCW4JDsAlECJY0ytoVPT3sK6kideA== }
        engines: { node: '>=18' }

    zip-lib@1.1.2:
        resolution: { integrity: sha512-PdPYnjxRcbQ7UAhj6Cu8rggpHXFU/6Slhoy2vuA5E/52+i6aSr+9rWup6ll/Mr0mAxV9/YkRni9xGzVc/qh4rA== }
        engines: { node: '>=18' }

    zod-to-json-schema@3.24.5:
        resolution: { integrity: sha512-/AuWwMP+YqiPbsJx5D6TfgRTc4kTLjsh5SOcd4bLsfUg2RcEXrFMJl1DGgdHy2aCfsIA/cr/1JM0xcB2GZji8g== }
        peerDependencies:
            zod: ^3.24.1

    zod-validation-error@3.4.1:
        resolution: { integrity: sha512-1KP64yqDPQ3rupxNv7oXhf7KdhHHgaqbKuspVoiN93TT0xrBjql+Svjkdjq/Qh/7GSMmgQs3AfvBT0heE35thw== }
        engines: { node: '>=18.0.0' }
        peerDependencies:
            zod: ^3.24.4

    zod@3.25.56:
        resolution: { integrity: sha512-rd6eEF3BTNvQnR2e2wwolfTmUTnp70aUTqr0oaGbHifzC3BKJsoV+Gat8vxUMR1hwOKBs6El+qWehrHbCpW6SQ== }

snapshots:
    '@ampproject/remapping@2.3.0':
        dependencies:
            '@jridgewell/gen-mapping': 0.3.8
            '@jridgewell/trace-mapping': 0.3.25

    '@anthropic-ai/sdk@0.56.0': {}

    '@aws-crypto/crc32@5.2.0':
        dependencies:
            '@aws-crypto/util': 5.2.0
            '@aws-sdk/types': 3.821.0
            tslib: 2.8.1

    '@aws-crypto/crc32c@5.2.0':
        dependencies:
            '@aws-crypto/util': 5.2.0
            '@aws-sdk/types': 3.821.0
            tslib: 2.8.1

    '@aws-crypto/sha1-browser@5.2.0':
        dependencies:
            '@aws-crypto/supports-web-crypto': 5.2.0
            '@aws-crypto/util': 5.2.0
            '@aws-sdk/types': 3.821.0
            '@aws-sdk/util-locate-window': 3.804.0
            '@smithy/util-utf8': 2.3.0
            tslib: 2.8.1

    '@aws-crypto/sha256-browser@5.2.0':
        dependencies:
            '@aws-crypto/sha256-js': 5.2.0
            '@aws-crypto/supports-web-crypto': 5.2.0
            '@aws-crypto/util': 5.2.0
            '@aws-sdk/types': 3.821.0
            '@aws-sdk/util-locate-window': 3.804.0
            '@smithy/util-utf8': 2.3.0
            tslib: 2.8.1

    '@aws-crypto/sha256-js@5.2.0':
        dependencies:
            '@aws-crypto/util': 5.2.0
            '@aws-sdk/types': 3.821.0
            tslib: 2.8.1

    '@aws-crypto/supports-web-crypto@5.2.0':
        dependencies:
            tslib: 2.8.1

    '@aws-crypto/util@5.2.0':
        dependencies:
            '@aws-sdk/types': 3.821.0
            '@smithy/util-utf8': 2.3.0
            tslib: 2.8.1

    '@aws-sdk/client-bedrock-runtime@3.826.0':
        dependencies:
            '@aws-crypto/sha256-browser': 5.2.0
            '@aws-crypto/sha256-js': 5.2.0
            '@aws-sdk/core': 3.826.0
            '@aws-sdk/credential-provider-node': 3.826.0
            '@aws-sdk/eventstream-handler-node': 3.821.0
            '@aws-sdk/middleware-eventstream': 3.821.0
            '@aws-sdk/middleware-host-header': 3.821.0
            '@aws-sdk/middleware-logger': 3.821.0
            '@aws-sdk/middleware-recursion-detection': 3.821.0
            '@aws-sdk/middleware-user-agent': 3.826.0
            '@aws-sdk/region-config-resolver': 3.821.0
            '@aws-sdk/types': 3.821.0
            '@aws-sdk/util-endpoints': 3.821.0
            '@aws-sdk/util-user-agent-browser': 3.821.0
            '@aws-sdk/util-user-agent-node': 3.826.0
            '@smithy/config-resolver': 4.1.4
            '@smithy/core': 3.5.3
            '@smithy/eventstream-serde-browser': 4.0.4
            '@smithy/eventstream-serde-config-resolver': 4.1.2
            '@smithy/eventstream-serde-node': 4.0.4
            '@smithy/fetch-http-handler': 5.0.4
            '@smithy/hash-node': 4.0.4
            '@smithy/invalid-dependency': 4.0.4
            '@smithy/middleware-content-length': 4.0.4
            '@smithy/middleware-endpoint': 4.1.11
            '@smithy/middleware-retry': 4.1.12
            '@smithy/middleware-serde': 4.0.8
            '@smithy/middleware-stack': 4.0.4
            '@smithy/node-config-provider': 4.1.3
            '@smithy/node-http-handler': 4.0.6
            '@smithy/protocol-http': 5.1.2
            '@smithy/smithy-client': 4.4.3
            '@smithy/types': 4.3.1
            '@smithy/url-parser': 4.0.4
            '@smithy/util-base64': 4.0.0
            '@smithy/util-body-length-browser': 4.0.0
            '@smithy/util-body-length-node': 4.0.0
            '@smithy/util-defaults-mode-browser': 4.0.19
            '@smithy/util-defaults-mode-node': 4.0.19
            '@smithy/util-endpoints': 3.0.6
            '@smithy/util-middleware': 4.0.4
            '@smithy/util-retry': 4.0.5
            '@smithy/util-stream': 4.2.2
            '@smithy/util-utf8': 4.0.0
            '@types/uuid': 9.0.8
            tslib: 2.8.1
            uuid: 9.0.1
        transitivePeerDependencies:
            - aws-crt

    '@aws-sdk/client-cloudfront@3.830.0':
        dependencies:
            '@aws-crypto/sha256-browser': 5.2.0
            '@aws-crypto/sha256-js': 5.2.0
            '@aws-sdk/core': 3.826.0
            '@aws-sdk/credential-provider-node': 3.830.0
            '@aws-sdk/middleware-host-header': 3.821.0
            '@aws-sdk/middleware-logger': 3.821.0
            '@aws-sdk/middleware-recursion-detection': 3.821.0
            '@aws-sdk/middleware-user-agent': 3.828.0
            '@aws-sdk/region-config-resolver': 3.821.0
            '@aws-sdk/types': 3.821.0
            '@aws-sdk/util-endpoints': 3.828.0
            '@aws-sdk/util-user-agent-browser': 3.821.0
            '@aws-sdk/util-user-agent-node': 3.828.0
            '@aws-sdk/xml-builder': 3.821.0
            '@smithy/config-resolver': 4.1.4
            '@smithy/core': 3.5.3
            '@smithy/fetch-http-handler': 5.0.4
            '@smithy/hash-node': 4.0.4
            '@smithy/invalid-dependency': 4.0.4
            '@smithy/middleware-content-length': 4.0.4
            '@smithy/middleware-endpoint': 4.1.11
            '@smithy/middleware-retry': 4.1.12
            '@smithy/middleware-serde': 4.0.8
            '@smithy/middleware-stack': 4.0.4
            '@smithy/node-config-provider': 4.1.3
            '@smithy/node-http-handler': 4.0.6
            '@smithy/protocol-http': 5.1.2
            '@smithy/smithy-client': 4.4.3
            '@smithy/types': 4.3.1
            '@smithy/url-parser': 4.0.4
            '@smithy/util-base64': 4.0.0
            '@smithy/util-body-length-browser': 4.0.0
            '@smithy/util-body-length-node': 4.0.0
            '@smithy/util-defaults-mode-browser': 4.0.19
            '@smithy/util-defaults-mode-node': 4.0.19
            '@smithy/util-endpoints': 3.0.6
            '@smithy/util-middleware': 4.0.4
            '@smithy/util-retry': 4.0.5
            '@smithy/util-stream': 4.2.2
            '@smithy/util-utf8': 4.0.0
            '@smithy/util-waiter': 4.0.5
            tslib: 2.8.1
        transitivePeerDependencies:
            - aws-crt

    '@aws-sdk/client-iam@3.835.0':
        dependencies:
            '@aws-crypto/sha256-browser': 5.2.0
            '@aws-crypto/sha256-js': 5.2.0
            '@aws-sdk/core': 3.835.0
            '@aws-sdk/credential-provider-node': 3.835.0
            '@aws-sdk/middleware-host-header': 3.821.0
            '@aws-sdk/middleware-logger': 3.821.0
            '@aws-sdk/middleware-recursion-detection': 3.821.0
            '@aws-sdk/middleware-user-agent': 3.835.0
            '@aws-sdk/region-config-resolver': 3.821.0
            '@aws-sdk/types': 3.821.0
            '@aws-sdk/util-endpoints': 3.828.0
            '@aws-sdk/util-user-agent-browser': 3.821.0
            '@aws-sdk/util-user-agent-node': 3.835.0
            '@smithy/config-resolver': 4.1.4
            '@smithy/core': 3.5.3
            '@smithy/fetch-http-handler': 5.0.4
            '@smithy/hash-node': 4.0.4
            '@smithy/invalid-dependency': 4.0.4
            '@smithy/middleware-content-length': 4.0.4
            '@smithy/middleware-endpoint': 4.1.13
            '@smithy/middleware-retry': 4.1.14
            '@smithy/middleware-serde': 4.0.8
            '@smithy/middleware-stack': 4.0.4
            '@smithy/node-config-provider': 4.1.3
            '@smithy/node-http-handler': 4.0.6
            '@smithy/protocol-http': 5.1.2
            '@smithy/smithy-client': 4.4.5
            '@smithy/types': 4.3.1
            '@smithy/url-parser': 4.0.4
            '@smithy/util-base64': 4.0.0
            '@smithy/util-body-length-browser': 4.0.0
            '@smithy/util-body-length-node': 4.0.0
            '@smithy/util-defaults-mode-browser': 4.0.21
            '@smithy/util-defaults-mode-node': 4.0.21
            '@smithy/util-endpoints': 3.0.6
            '@smithy/util-middleware': 4.0.4
            '@smithy/util-retry': 4.0.6
            '@smithy/util-utf8': 4.0.0
            '@smithy/util-waiter': 4.0.5
            tslib: 2.8.1
        transitivePeerDependencies:
            - aws-crt

    '@aws-sdk/client-lambda@3.835.0':
        dependencies:
            '@aws-crypto/sha256-browser': 5.2.0
            '@aws-crypto/sha256-js': 5.2.0
            '@aws-sdk/core': 3.835.0
            '@aws-sdk/credential-provider-node': 3.835.0
            '@aws-sdk/middleware-host-header': 3.821.0
            '@aws-sdk/middleware-logger': 3.821.0
            '@aws-sdk/middleware-recursion-detection': 3.821.0
            '@aws-sdk/middleware-user-agent': 3.835.0
            '@aws-sdk/region-config-resolver': 3.821.0
            '@aws-sdk/types': 3.821.0
            '@aws-sdk/util-endpoints': 3.828.0
            '@aws-sdk/util-user-agent-browser': 3.821.0
            '@aws-sdk/util-user-agent-node': 3.835.0
            '@smithy/config-resolver': 4.1.4
            '@smithy/core': 3.5.3
            '@smithy/eventstream-serde-browser': 4.0.4
            '@smithy/eventstream-serde-config-resolver': 4.1.2
            '@smithy/eventstream-serde-node': 4.0.4
            '@smithy/fetch-http-handler': 5.0.4
            '@smithy/hash-node': 4.0.4
            '@smithy/invalid-dependency': 4.0.4
            '@smithy/middleware-content-length': 4.0.4
            '@smithy/middleware-endpoint': 4.1.13
            '@smithy/middleware-retry': 4.1.14
            '@smithy/middleware-serde': 4.0.8
            '@smithy/middleware-stack': 4.0.4
            '@smithy/node-config-provider': 4.1.3
            '@smithy/node-http-handler': 4.0.6
            '@smithy/protocol-http': 5.1.2
            '@smithy/smithy-client': 4.4.5
            '@smithy/types': 4.3.1
            '@smithy/url-parser': 4.0.4
            '@smithy/util-base64': 4.0.0
            '@smithy/util-body-length-browser': 4.0.0
            '@smithy/util-body-length-node': 4.0.0
            '@smithy/util-defaults-mode-browser': 4.0.21
            '@smithy/util-defaults-mode-node': 4.0.21
            '@smithy/util-endpoints': 3.0.6
            '@smithy/util-middleware': 4.0.4
            '@smithy/util-retry': 4.0.6
            '@smithy/util-stream': 4.2.2
            '@smithy/util-utf8': 4.0.0
            '@smithy/util-waiter': 4.0.5
            tslib: 2.8.1
        transitivePeerDependencies:
            - aws-crt

    '@aws-sdk/client-s3@3.826.0':
        dependencies:
            '@aws-crypto/sha1-browser': 5.2.0
            '@aws-crypto/sha256-browser': 5.2.0
            '@aws-crypto/sha256-js': 5.2.0
            '@aws-sdk/core': 3.826.0
            '@aws-sdk/credential-provider-node': 3.826.0
            '@aws-sdk/middleware-bucket-endpoint': 3.821.0
            '@aws-sdk/middleware-expect-continue': 3.821.0
            '@aws-sdk/middleware-flexible-checksums': 3.826.0
            '@aws-sdk/middleware-host-header': 3.821.0
            '@aws-sdk/middleware-location-constraint': 3.821.0
            '@aws-sdk/middleware-logger': 3.821.0
            '@aws-sdk/middleware-recursion-detection': 3.821.0
            '@aws-sdk/middleware-sdk-s3': 3.826.0
            '@aws-sdk/middleware-ssec': 3.821.0
            '@aws-sdk/middleware-user-agent': 3.826.0
            '@aws-sdk/region-config-resolver': 3.821.0
            '@aws-sdk/signature-v4-multi-region': 3.826.0
            '@aws-sdk/types': 3.821.0
            '@aws-sdk/util-endpoints': 3.821.0
            '@aws-sdk/util-user-agent-browser': 3.821.0
            '@aws-sdk/util-user-agent-node': 3.826.0
            '@aws-sdk/xml-builder': 3.821.0
            '@smithy/config-resolver': 4.1.4
            '@smithy/core': 3.5.3
            '@smithy/eventstream-serde-browser': 4.0.4
            '@smithy/eventstream-serde-config-resolver': 4.1.2
            '@smithy/eventstream-serde-node': 4.0.4
            '@smithy/fetch-http-handler': 5.0.4
            '@smithy/hash-blob-browser': 4.0.4
            '@smithy/hash-node': 4.0.4
            '@smithy/hash-stream-node': 4.0.4
            '@smithy/invalid-dependency': 4.0.4
            '@smithy/md5-js': 4.0.4
            '@smithy/middleware-content-length': 4.0.4
            '@smithy/middleware-endpoint': 4.1.11
            '@smithy/middleware-retry': 4.1.12
            '@smithy/middleware-serde': 4.0.8
            '@smithy/middleware-stack': 4.0.4
            '@smithy/node-config-provider': 4.1.3
            '@smithy/node-http-handler': 4.0.6
            '@smithy/protocol-http': 5.1.2
            '@smithy/smithy-client': 4.4.3
            '@smithy/types': 4.3.1
            '@smithy/url-parser': 4.0.4
            '@smithy/util-base64': 4.0.0
            '@smithy/util-body-length-browser': 4.0.0
            '@smithy/util-body-length-node': 4.0.0
            '@smithy/util-defaults-mode-browser': 4.0.19
            '@smithy/util-defaults-mode-node': 4.0.19
            '@smithy/util-endpoints': 3.0.6
            '@smithy/util-middleware': 4.0.4
            '@smithy/util-retry': 4.0.5
            '@smithy/util-stream': 4.2.2
            '@smithy/util-utf8': 4.0.0
            '@smithy/util-waiter': 4.0.5
            tslib: 2.8.1
        transitivePeerDependencies:
            - aws-crt

    '@aws-sdk/client-secrets-manager@3.826.0':
        dependencies:
            '@aws-crypto/sha256-browser': 5.2.0
            '@aws-crypto/sha256-js': 5.2.0
            '@aws-sdk/core': 3.826.0
            '@aws-sdk/credential-provider-node': 3.826.0
            '@aws-sdk/middleware-host-header': 3.821.0
            '@aws-sdk/middleware-logger': 3.821.0
            '@aws-sdk/middleware-recursion-detection': 3.821.0
            '@aws-sdk/middleware-user-agent': 3.826.0
            '@aws-sdk/region-config-resolver': 3.821.0
            '@aws-sdk/types': 3.821.0
            '@aws-sdk/util-endpoints': 3.821.0
            '@aws-sdk/util-user-agent-browser': 3.821.0
            '@aws-sdk/util-user-agent-node': 3.826.0
            '@smithy/config-resolver': 4.1.4
            '@smithy/core': 3.5.3
            '@smithy/fetch-http-handler': 5.0.4
            '@smithy/hash-node': 4.0.4
            '@smithy/invalid-dependency': 4.0.4
            '@smithy/middleware-content-length': 4.0.4
            '@smithy/middleware-endpoint': 4.1.11
            '@smithy/middleware-retry': 4.1.12
            '@smithy/middleware-serde': 4.0.8
            '@smithy/middleware-stack': 4.0.4
            '@smithy/node-config-provider': 4.1.3
            '@smithy/node-http-handler': 4.0.6
            '@smithy/protocol-http': 5.1.2
            '@smithy/smithy-client': 4.4.3
            '@smithy/types': 4.3.1
            '@smithy/url-parser': 4.0.4
            '@smithy/util-base64': 4.0.0
            '@smithy/util-body-length-browser': 4.0.0
            '@smithy/util-body-length-node': 4.0.0
            '@smithy/util-defaults-mode-browser': 4.0.19
            '@smithy/util-defaults-mode-node': 4.0.19
            '@smithy/util-endpoints': 3.0.6
            '@smithy/util-middleware': 4.0.4
            '@smithy/util-retry': 4.0.5
            '@smithy/util-utf8': 4.0.0
            '@types/uuid': 9.0.8
            tslib: 2.8.1
            uuid: 9.0.1
        transitivePeerDependencies:
            - aws-crt

    '@aws-sdk/client-sso@3.826.0':
        dependencies:
            '@aws-crypto/sha256-browser': 5.2.0
            '@aws-crypto/sha256-js': 5.2.0
            '@aws-sdk/core': 3.826.0
            '@aws-sdk/middleware-host-header': 3.821.0
            '@aws-sdk/middleware-logger': 3.821.0
            '@aws-sdk/middleware-recursion-detection': 3.821.0
            '@aws-sdk/middleware-user-agent': 3.826.0
            '@aws-sdk/region-config-resolver': 3.821.0
            '@aws-sdk/types': 3.821.0
            '@aws-sdk/util-endpoints': 3.821.0
            '@aws-sdk/util-user-agent-browser': 3.821.0
            '@aws-sdk/util-user-agent-node': 3.826.0
            '@smithy/config-resolver': 4.1.4
            '@smithy/core': 3.5.3
            '@smithy/fetch-http-handler': 5.0.4
            '@smithy/hash-node': 4.0.4
            '@smithy/invalid-dependency': 4.0.4
            '@smithy/middleware-content-length': 4.0.4
            '@smithy/middleware-endpoint': 4.1.11
            '@smithy/middleware-retry': 4.1.12
            '@smithy/middleware-serde': 4.0.8
            '@smithy/middleware-stack': 4.0.4
            '@smithy/node-config-provider': 4.1.3
            '@smithy/node-http-handler': 4.0.6
            '@smithy/protocol-http': 5.1.2
            '@smithy/smithy-client': 4.4.3
            '@smithy/types': 4.3.1
            '@smithy/url-parser': 4.0.4
            '@smithy/util-base64': 4.0.0
            '@smithy/util-body-length-browser': 4.0.0
            '@smithy/util-body-length-node': 4.0.0
            '@smithy/util-defaults-mode-browser': 4.0.19
            '@smithy/util-defaults-mode-node': 4.0.19
            '@smithy/util-endpoints': 3.0.6
            '@smithy/util-middleware': 4.0.4
            '@smithy/util-retry': 4.0.5
            '@smithy/util-utf8': 4.0.0
            tslib: 2.8.1
        transitivePeerDependencies:
            - aws-crt

    '@aws-sdk/client-sso@3.830.0':
        dependencies:
            '@aws-crypto/sha256-browser': 5.2.0
            '@aws-crypto/sha256-js': 5.2.0
            '@aws-sdk/core': 3.826.0
            '@aws-sdk/middleware-host-header': 3.821.0
            '@aws-sdk/middleware-logger': 3.821.0
            '@aws-sdk/middleware-recursion-detection': 3.821.0
            '@aws-sdk/middleware-user-agent': 3.828.0
            '@aws-sdk/region-config-resolver': 3.821.0
            '@aws-sdk/types': 3.821.0
            '@aws-sdk/util-endpoints': 3.828.0
            '@aws-sdk/util-user-agent-browser': 3.821.0
            '@aws-sdk/util-user-agent-node': 3.828.0
            '@smithy/config-resolver': 4.1.4
            '@smithy/core': 3.5.3
            '@smithy/fetch-http-handler': 5.0.4
            '@smithy/hash-node': 4.0.4
            '@smithy/invalid-dependency': 4.0.4
            '@smithy/middleware-content-length': 4.0.4
            '@smithy/middleware-endpoint': 4.1.11
            '@smithy/middleware-retry': 4.1.12
            '@smithy/middleware-serde': 4.0.8
            '@smithy/middleware-stack': 4.0.4
            '@smithy/node-config-provider': 4.1.3
            '@smithy/node-http-handler': 4.0.6
            '@smithy/protocol-http': 5.1.2
            '@smithy/smithy-client': 4.4.3
            '@smithy/types': 4.3.1
            '@smithy/url-parser': 4.0.4
            '@smithy/util-base64': 4.0.0
            '@smithy/util-body-length-browser': 4.0.0
            '@smithy/util-body-length-node': 4.0.0
            '@smithy/util-defaults-mode-browser': 4.0.19
            '@smithy/util-defaults-mode-node': 4.0.19
            '@smithy/util-endpoints': 3.0.6
            '@smithy/util-middleware': 4.0.4
            '@smithy/util-retry': 4.0.5
            '@smithy/util-utf8': 4.0.0
            tslib: 2.8.1
        transitivePeerDependencies:
            - aws-crt

    '@aws-sdk/client-sso@3.835.0':
        dependencies:
            '@aws-crypto/sha256-browser': 5.2.0
            '@aws-crypto/sha256-js': 5.2.0
            '@aws-sdk/core': 3.835.0
            '@aws-sdk/middleware-host-header': 3.821.0
            '@aws-sdk/middleware-logger': 3.821.0
            '@aws-sdk/middleware-recursion-detection': 3.821.0
            '@aws-sdk/middleware-user-agent': 3.835.0
            '@aws-sdk/region-config-resolver': 3.821.0
            '@aws-sdk/types': 3.821.0
            '@aws-sdk/util-endpoints': 3.828.0
            '@aws-sdk/util-user-agent-browser': 3.821.0
            '@aws-sdk/util-user-agent-node': 3.835.0
            '@smithy/config-resolver': 4.1.4
            '@smithy/core': 3.5.3
            '@smithy/fetch-http-handler': 5.0.4
            '@smithy/hash-node': 4.0.4
            '@smithy/invalid-dependency': 4.0.4
            '@smithy/middleware-content-length': 4.0.4
            '@smithy/middleware-endpoint': 4.1.13
            '@smithy/middleware-retry': 4.1.14
            '@smithy/middleware-serde': 4.0.8
            '@smithy/middleware-stack': 4.0.4
            '@smithy/node-config-provider': 4.1.3
            '@smithy/node-http-handler': 4.0.6
            '@smithy/protocol-http': 5.1.2
            '@smithy/smithy-client': 4.4.5
            '@smithy/types': 4.3.1
            '@smithy/url-parser': 4.0.4
            '@smithy/util-base64': 4.0.0
            '@smithy/util-body-length-browser': 4.0.0
            '@smithy/util-body-length-node': 4.0.0
            '@smithy/util-defaults-mode-browser': 4.0.21
            '@smithy/util-defaults-mode-node': 4.0.21
            '@smithy/util-endpoints': 3.0.6
            '@smithy/util-middleware': 4.0.4
            '@smithy/util-retry': 4.0.6
            '@smithy/util-utf8': 4.0.0
            tslib: 2.8.1
        transitivePeerDependencies:
            - aws-crt

    '@aws-sdk/core@3.826.0':
        dependencies:
            '@aws-sdk/types': 3.821.0
            '@aws-sdk/xml-builder': 3.821.0
            '@smithy/core': 3.5.3
            '@smithy/node-config-provider': 4.1.3
            '@smithy/property-provider': 4.0.4
            '@smithy/protocol-http': 5.1.2
            '@smithy/signature-v4': 5.1.2
            '@smithy/smithy-client': 4.4.3
            '@smithy/types': 4.3.1
            '@smithy/util-base64': 4.0.0
            '@smithy/util-body-length-browser': 4.0.0
            '@smithy/util-middleware': 4.0.4
            '@smithy/util-utf8': 4.0.0
            fast-xml-parser: 4.4.1
            tslib: 2.8.1

    '@aws-sdk/core@3.835.0':
        dependencies:
            '@aws-sdk/types': 3.821.0
            '@aws-sdk/xml-builder': 3.821.0
            '@smithy/core': 3.5.3
            '@smithy/node-config-provider': 4.1.3
            '@smithy/property-provider': 4.0.4
            '@smithy/protocol-http': 5.1.2
            '@smithy/signature-v4': 5.1.2
            '@smithy/smithy-client': 4.4.5
            '@smithy/types': 4.3.1
            '@smithy/util-base64': 4.0.0
            '@smithy/util-body-length-browser': 4.0.0
            '@smithy/util-middleware': 4.0.4
            '@smithy/util-utf8': 4.0.0
            fast-xml-parser: 4.4.1
            tslib: 2.8.1

    '@aws-sdk/credential-provider-env@3.826.0':
        dependencies:
            '@aws-sdk/core': 3.826.0
            '@aws-sdk/types': 3.821.0
            '@smithy/property-provider': 4.0.4
            '@smithy/types': 4.3.1
            tslib: 2.8.1

    '@aws-sdk/credential-provider-env@3.835.0':
        dependencies:
            '@aws-sdk/core': 3.835.0
            '@aws-sdk/types': 3.821.0
            '@smithy/property-provider': 4.0.4
            '@smithy/types': 4.3.1
            tslib: 2.8.1

    '@aws-sdk/credential-provider-http@3.826.0':
        dependencies:
            '@aws-sdk/core': 3.826.0
            '@aws-sdk/types': 3.821.0
            '@smithy/fetch-http-handler': 5.0.4
            '@smithy/node-http-handler': 4.0.6
            '@smithy/property-provider': 4.0.4
            '@smithy/protocol-http': 5.1.2
            '@smithy/smithy-client': 4.4.3
            '@smithy/types': 4.3.1
            '@smithy/util-stream': 4.2.2
            tslib: 2.8.1

    '@aws-sdk/credential-provider-http@3.835.0':
        dependencies:
            '@aws-sdk/core': 3.835.0
            '@aws-sdk/types': 3.821.0
            '@smithy/fetch-http-handler': 5.0.4
            '@smithy/node-http-handler': 4.0.6
            '@smithy/property-provider': 4.0.4
            '@smithy/protocol-http': 5.1.2
            '@smithy/smithy-client': 4.4.5
            '@smithy/types': 4.3.1
            '@smithy/util-stream': 4.2.2
            tslib: 2.8.1

    '@aws-sdk/credential-provider-ini@3.826.0':
        dependencies:
            '@aws-sdk/core': 3.826.0
            '@aws-sdk/credential-provider-env': 3.826.0
            '@aws-sdk/credential-provider-http': 3.826.0
            '@aws-sdk/credential-provider-process': 3.826.0
            '@aws-sdk/credential-provider-sso': 3.826.0
            '@aws-sdk/credential-provider-web-identity': 3.826.0
            '@aws-sdk/nested-clients': 3.826.0
            '@aws-sdk/types': 3.821.0
            '@smithy/credential-provider-imds': 4.0.6
            '@smithy/property-provider': 4.0.4
            '@smithy/shared-ini-file-loader': 4.0.4
            '@smithy/types': 4.3.1
            tslib: 2.8.1
        transitivePeerDependencies:
            - aws-crt

    '@aws-sdk/credential-provider-ini@3.830.0':
        dependencies:
            '@aws-sdk/core': 3.826.0
            '@aws-sdk/credential-provider-env': 3.826.0
            '@aws-sdk/credential-provider-http': 3.826.0
            '@aws-sdk/credential-provider-process': 3.826.0
            '@aws-sdk/credential-provider-sso': 3.830.0
            '@aws-sdk/credential-provider-web-identity': 3.830.0
            '@aws-sdk/nested-clients': 3.830.0
            '@aws-sdk/types': 3.821.0
            '@smithy/credential-provider-imds': 4.0.6
            '@smithy/property-provider': 4.0.4
            '@smithy/shared-ini-file-loader': 4.0.4
            '@smithy/types': 4.3.1
            tslib: 2.8.1
        transitivePeerDependencies:
            - aws-crt

    '@aws-sdk/credential-provider-ini@3.835.0':
        dependencies:
            '@aws-sdk/core': 3.835.0
            '@aws-sdk/credential-provider-env': 3.835.0
            '@aws-sdk/credential-provider-http': 3.835.0
            '@aws-sdk/credential-provider-process': 3.835.0
            '@aws-sdk/credential-provider-sso': 3.835.0
            '@aws-sdk/credential-provider-web-identity': 3.835.0
            '@aws-sdk/nested-clients': 3.835.0
            '@aws-sdk/types': 3.821.0
            '@smithy/credential-provider-imds': 4.0.6
            '@smithy/property-provider': 4.0.4
            '@smithy/shared-ini-file-loader': 4.0.4
            '@smithy/types': 4.3.1
            tslib: 2.8.1
        transitivePeerDependencies:
            - aws-crt

    '@aws-sdk/credential-provider-node@3.826.0':
        dependencies:
            '@aws-sdk/credential-provider-env': 3.826.0
            '@aws-sdk/credential-provider-http': 3.826.0
            '@aws-sdk/credential-provider-ini': 3.826.0
            '@aws-sdk/credential-provider-process': 3.826.0
            '@aws-sdk/credential-provider-sso': 3.826.0
            '@aws-sdk/credential-provider-web-identity': 3.826.0
            '@aws-sdk/types': 3.821.0
            '@smithy/credential-provider-imds': 4.0.6
            '@smithy/property-provider': 4.0.4
            '@smithy/shared-ini-file-loader': 4.0.4
            '@smithy/types': 4.3.1
            tslib: 2.8.1
        transitivePeerDependencies:
            - aws-crt

    '@aws-sdk/credential-provider-node@3.830.0':
        dependencies:
            '@aws-sdk/credential-provider-env': 3.826.0
            '@aws-sdk/credential-provider-http': 3.826.0
            '@aws-sdk/credential-provider-ini': 3.830.0
            '@aws-sdk/credential-provider-process': 3.826.0
            '@aws-sdk/credential-provider-sso': 3.830.0
            '@aws-sdk/credential-provider-web-identity': 3.830.0
            '@aws-sdk/types': 3.821.0
            '@smithy/credential-provider-imds': 4.0.6
            '@smithy/property-provider': 4.0.4
            '@smithy/shared-ini-file-loader': 4.0.4
            '@smithy/types': 4.3.1
            tslib: 2.8.1
        transitivePeerDependencies:
            - aws-crt

    '@aws-sdk/credential-provider-node@3.835.0':
        dependencies:
            '@aws-sdk/credential-provider-env': 3.835.0
            '@aws-sdk/credential-provider-http': 3.835.0
            '@aws-sdk/credential-provider-ini': 3.835.0
            '@aws-sdk/credential-provider-process': 3.835.0
            '@aws-sdk/credential-provider-sso': 3.835.0
            '@aws-sdk/credential-provider-web-identity': 3.835.0
            '@aws-sdk/types': 3.821.0
            '@smithy/credential-provider-imds': 4.0.6
            '@smithy/property-provider': 4.0.4
            '@smithy/shared-ini-file-loader': 4.0.4
            '@smithy/types': 4.3.1
            tslib: 2.8.1
        transitivePeerDependencies:
            - aws-crt

    '@aws-sdk/credential-provider-process@3.826.0':
        dependencies:
            '@aws-sdk/core': 3.826.0
            '@aws-sdk/types': 3.821.0
            '@smithy/property-provider': 4.0.4
            '@smithy/shared-ini-file-loader': 4.0.4
            '@smithy/types': 4.3.1
            tslib: 2.8.1

    '@aws-sdk/credential-provider-process@3.835.0':
        dependencies:
            '@aws-sdk/core': 3.835.0
            '@aws-sdk/types': 3.821.0
            '@smithy/property-provider': 4.0.4
            '@smithy/shared-ini-file-loader': 4.0.4
            '@smithy/types': 4.3.1
            tslib: 2.8.1

    '@aws-sdk/credential-provider-sso@3.826.0':
        dependencies:
            '@aws-sdk/client-sso': 3.826.0
            '@aws-sdk/core': 3.826.0
            '@aws-sdk/token-providers': 3.826.0
            '@aws-sdk/types': 3.821.0
            '@smithy/property-provider': 4.0.4
            '@smithy/shared-ini-file-loader': 4.0.4
            '@smithy/types': 4.3.1
            tslib: 2.8.1
        transitivePeerDependencies:
            - aws-crt

    '@aws-sdk/credential-provider-sso@3.830.0':
        dependencies:
            '@aws-sdk/client-sso': 3.830.0
            '@aws-sdk/core': 3.826.0
            '@aws-sdk/token-providers': 3.830.0
            '@aws-sdk/types': 3.821.0
            '@smithy/property-provider': 4.0.4
            '@smithy/shared-ini-file-loader': 4.0.4
            '@smithy/types': 4.3.1
            tslib: 2.8.1
        transitivePeerDependencies:
            - aws-crt

    '@aws-sdk/credential-provider-sso@3.835.0':
        dependencies:
            '@aws-sdk/client-sso': 3.835.0
            '@aws-sdk/core': 3.835.0
            '@aws-sdk/token-providers': 3.835.0
            '@aws-sdk/types': 3.821.0
            '@smithy/property-provider': 4.0.4
            '@smithy/shared-ini-file-loader': 4.0.4
            '@smithy/types': 4.3.1
            tslib: 2.8.1
        transitivePeerDependencies:
            - aws-crt

    '@aws-sdk/credential-provider-web-identity@3.826.0':
        dependencies:
            '@aws-sdk/core': 3.826.0
            '@aws-sdk/nested-clients': 3.826.0
            '@aws-sdk/types': 3.821.0
            '@smithy/property-provider': 4.0.4
            '@smithy/types': 4.3.1
            tslib: 2.8.1
        transitivePeerDependencies:
            - aws-crt

    '@aws-sdk/credential-provider-web-identity@3.830.0':
        dependencies:
            '@aws-sdk/core': 3.826.0
            '@aws-sdk/nested-clients': 3.830.0
            '@aws-sdk/types': 3.821.0
            '@smithy/property-provider': 4.0.4
            '@smithy/types': 4.3.1
            tslib: 2.8.1
        transitivePeerDependencies:
            - aws-crt

    '@aws-sdk/credential-provider-web-identity@3.835.0':
        dependencies:
            '@aws-sdk/core': 3.835.0
            '@aws-sdk/nested-clients': 3.835.0
            '@aws-sdk/types': 3.821.0
            '@smithy/property-provider': 4.0.4
            '@smithy/types': 4.3.1
            tslib: 2.8.1
        transitivePeerDependencies:
            - aws-crt

    '@aws-sdk/eventstream-handler-node@3.821.0':
        dependencies:
            '@aws-sdk/types': 3.821.0
            '@smithy/eventstream-codec': 4.0.4
            '@smithy/types': 4.3.1
            tslib: 2.8.1

    '@aws-sdk/middleware-bucket-endpoint@3.821.0':
        dependencies:
            '@aws-sdk/types': 3.821.0
            '@aws-sdk/util-arn-parser': 3.804.0
            '@smithy/node-config-provider': 4.1.3
            '@smithy/protocol-http': 5.1.2
            '@smithy/types': 4.3.1
            '@smithy/util-config-provider': 4.0.0
            tslib: 2.8.1

    '@aws-sdk/middleware-eventstream@3.821.0':
        dependencies:
            '@aws-sdk/types': 3.821.0
            '@smithy/protocol-http': 5.1.2
            '@smithy/types': 4.3.1
            tslib: 2.8.1

    '@aws-sdk/middleware-expect-continue@3.821.0':
        dependencies:
            '@aws-sdk/types': 3.821.0
            '@smithy/protocol-http': 5.1.2
            '@smithy/types': 4.3.1
            tslib: 2.8.1

    '@aws-sdk/middleware-flexible-checksums@3.826.0':
        dependencies:
            '@aws-crypto/crc32': 5.2.0
            '@aws-crypto/crc32c': 5.2.0
            '@aws-crypto/util': 5.2.0
            '@aws-sdk/core': 3.826.0
            '@aws-sdk/types': 3.821.0
            '@smithy/is-array-buffer': 4.0.0
            '@smithy/node-config-provider': 4.1.3
            '@smithy/protocol-http': 5.1.2
            '@smithy/types': 4.3.1
            '@smithy/util-middleware': 4.0.4
            '@smithy/util-stream': 4.2.2
            '@smithy/util-utf8': 4.0.0
            tslib: 2.8.1

    '@aws-sdk/middleware-host-header@3.821.0':
        dependencies:
            '@aws-sdk/types': 3.821.0
            '@smithy/protocol-http': 5.1.2
            '@smithy/types': 4.3.1
            tslib: 2.8.1

    '@aws-sdk/middleware-location-constraint@3.821.0':
        dependencies:
            '@aws-sdk/types': 3.821.0
            '@smithy/types': 4.3.1
            tslib: 2.8.1

    '@aws-sdk/middleware-logger@3.821.0':
        dependencies:
            '@aws-sdk/types': 3.821.0
            '@smithy/types': 4.3.1
            tslib: 2.8.1

    '@aws-sdk/middleware-recursion-detection@3.821.0':
        dependencies:
            '@aws-sdk/types': 3.821.0
            '@smithy/protocol-http': 5.1.2
            '@smithy/types': 4.3.1
            tslib: 2.8.1

    '@aws-sdk/middleware-sdk-s3@3.826.0':
        dependencies:
            '@aws-sdk/core': 3.826.0
            '@aws-sdk/types': 3.821.0
            '@aws-sdk/util-arn-parser': 3.804.0
            '@smithy/core': 3.5.3
            '@smithy/node-config-provider': 4.1.3
            '@smithy/protocol-http': 5.1.2
            '@smithy/signature-v4': 5.1.2
            '@smithy/smithy-client': 4.4.3
            '@smithy/types': 4.3.1
            '@smithy/util-config-provider': 4.0.0
            '@smithy/util-middleware': 4.0.4
            '@smithy/util-stream': 4.2.2
            '@smithy/util-utf8': 4.0.0
            tslib: 2.8.1

    '@aws-sdk/middleware-ssec@3.821.0':
        dependencies:
            '@aws-sdk/types': 3.821.0
            '@smithy/types': 4.3.1
            tslib: 2.8.1

    '@aws-sdk/middleware-user-agent@3.826.0':
        dependencies:
            '@aws-sdk/core': 3.826.0
            '@aws-sdk/types': 3.821.0
            '@aws-sdk/util-endpoints': 3.821.0
            '@smithy/core': 3.5.3
            '@smithy/protocol-http': 5.1.2
            '@smithy/types': 4.3.1
            tslib: 2.8.1

    '@aws-sdk/middleware-user-agent@3.828.0':
        dependencies:
            '@aws-sdk/core': 3.826.0
            '@aws-sdk/types': 3.821.0
            '@aws-sdk/util-endpoints': 3.828.0
            '@smithy/core': 3.5.3
            '@smithy/protocol-http': 5.1.2
            '@smithy/types': 4.3.1
            tslib: 2.8.1

    '@aws-sdk/middleware-user-agent@3.835.0':
        dependencies:
            '@aws-sdk/core': 3.835.0
            '@aws-sdk/types': 3.821.0
            '@aws-sdk/util-endpoints': 3.828.0
            '@smithy/core': 3.5.3
            '@smithy/protocol-http': 5.1.2
            '@smithy/types': 4.3.1
            tslib: 2.8.1

    '@aws-sdk/nested-clients@3.826.0':
        dependencies:
            '@aws-crypto/sha256-browser': 5.2.0
            '@aws-crypto/sha256-js': 5.2.0
            '@aws-sdk/core': 3.826.0
            '@aws-sdk/middleware-host-header': 3.821.0
            '@aws-sdk/middleware-logger': 3.821.0
            '@aws-sdk/middleware-recursion-detection': 3.821.0
            '@aws-sdk/middleware-user-agent': 3.826.0
            '@aws-sdk/region-config-resolver': 3.821.0
            '@aws-sdk/types': 3.821.0
            '@aws-sdk/util-endpoints': 3.821.0
            '@aws-sdk/util-user-agent-browser': 3.821.0
            '@aws-sdk/util-user-agent-node': 3.826.0
            '@smithy/config-resolver': 4.1.4
            '@smithy/core': 3.5.3
            '@smithy/fetch-http-handler': 5.0.4
            '@smithy/hash-node': 4.0.4
            '@smithy/invalid-dependency': 4.0.4
            '@smithy/middleware-content-length': 4.0.4
            '@smithy/middleware-endpoint': 4.1.11
            '@smithy/middleware-retry': 4.1.12
            '@smithy/middleware-serde': 4.0.8
            '@smithy/middleware-stack': 4.0.4
            '@smithy/node-config-provider': 4.1.3
            '@smithy/node-http-handler': 4.0.6
            '@smithy/protocol-http': 5.1.2
            '@smithy/smithy-client': 4.4.3
            '@smithy/types': 4.3.1
            '@smithy/url-parser': 4.0.4
            '@smithy/util-base64': 4.0.0
            '@smithy/util-body-length-browser': 4.0.0
            '@smithy/util-body-length-node': 4.0.0
            '@smithy/util-defaults-mode-browser': 4.0.19
            '@smithy/util-defaults-mode-node': 4.0.19
            '@smithy/util-endpoints': 3.0.6
            '@smithy/util-middleware': 4.0.4
            '@smithy/util-retry': 4.0.5
            '@smithy/util-utf8': 4.0.0
            tslib: 2.8.1
        transitivePeerDependencies:
            - aws-crt

    '@aws-sdk/nested-clients@3.830.0':
        dependencies:
            '@aws-crypto/sha256-browser': 5.2.0
            '@aws-crypto/sha256-js': 5.2.0
            '@aws-sdk/core': 3.826.0
            '@aws-sdk/middleware-host-header': 3.821.0
            '@aws-sdk/middleware-logger': 3.821.0
            '@aws-sdk/middleware-recursion-detection': 3.821.0
            '@aws-sdk/middleware-user-agent': 3.828.0
            '@aws-sdk/region-config-resolver': 3.821.0
            '@aws-sdk/types': 3.821.0
            '@aws-sdk/util-endpoints': 3.828.0
            '@aws-sdk/util-user-agent-browser': 3.821.0
            '@aws-sdk/util-user-agent-node': 3.828.0
            '@smithy/config-resolver': 4.1.4
            '@smithy/core': 3.5.3
            '@smithy/fetch-http-handler': 5.0.4
            '@smithy/hash-node': 4.0.4
            '@smithy/invalid-dependency': 4.0.4
            '@smithy/middleware-content-length': 4.0.4
            '@smithy/middleware-endpoint': 4.1.11
            '@smithy/middleware-retry': 4.1.12
            '@smithy/middleware-serde': 4.0.8
            '@smithy/middleware-stack': 4.0.4
            '@smithy/node-config-provider': 4.1.3
            '@smithy/node-http-handler': 4.0.6
            '@smithy/protocol-http': 5.1.2
            '@smithy/smithy-client': 4.4.3
            '@smithy/types': 4.3.1
            '@smithy/url-parser': 4.0.4
            '@smithy/util-base64': 4.0.0
            '@smithy/util-body-length-browser': 4.0.0
            '@smithy/util-body-length-node': 4.0.0
            '@smithy/util-defaults-mode-browser': 4.0.19
            '@smithy/util-defaults-mode-node': 4.0.19
            '@smithy/util-endpoints': 3.0.6
            '@smithy/util-middleware': 4.0.4
            '@smithy/util-retry': 4.0.5
            '@smithy/util-utf8': 4.0.0
            tslib: 2.8.1
        transitivePeerDependencies:
            - aws-crt

    '@aws-sdk/nested-clients@3.835.0':
        dependencies:
            '@aws-crypto/sha256-browser': 5.2.0
            '@aws-crypto/sha256-js': 5.2.0
            '@aws-sdk/core': 3.835.0
            '@aws-sdk/middleware-host-header': 3.821.0
            '@aws-sdk/middleware-logger': 3.821.0
            '@aws-sdk/middleware-recursion-detection': 3.821.0
            '@aws-sdk/middleware-user-agent': 3.835.0
            '@aws-sdk/region-config-resolver': 3.821.0
            '@aws-sdk/types': 3.821.0
            '@aws-sdk/util-endpoints': 3.828.0
            '@aws-sdk/util-user-agent-browser': 3.821.0
            '@aws-sdk/util-user-agent-node': 3.835.0
            '@smithy/config-resolver': 4.1.4
            '@smithy/core': 3.5.3
            '@smithy/fetch-http-handler': 5.0.4
            '@smithy/hash-node': 4.0.4
            '@smithy/invalid-dependency': 4.0.4
            '@smithy/middleware-content-length': 4.0.4
            '@smithy/middleware-endpoint': 4.1.13
            '@smithy/middleware-retry': 4.1.14
            '@smithy/middleware-serde': 4.0.8
            '@smithy/middleware-stack': 4.0.4
            '@smithy/node-config-provider': 4.1.3
            '@smithy/node-http-handler': 4.0.6
            '@smithy/protocol-http': 5.1.2
            '@smithy/smithy-client': 4.4.5
            '@smithy/types': 4.3.1
            '@smithy/url-parser': 4.0.4
            '@smithy/util-base64': 4.0.0
            '@smithy/util-body-length-browser': 4.0.0
            '@smithy/util-body-length-node': 4.0.0
            '@smithy/util-defaults-mode-browser': 4.0.21
            '@smithy/util-defaults-mode-node': 4.0.21
            '@smithy/util-endpoints': 3.0.6
            '@smithy/util-middleware': 4.0.4
            '@smithy/util-retry': 4.0.6
            '@smithy/util-utf8': 4.0.0
            tslib: 2.8.1
        transitivePeerDependencies:
            - aws-crt

    '@aws-sdk/region-config-resolver@3.821.0':
        dependencies:
            '@aws-sdk/types': 3.821.0
            '@smithy/node-config-provider': 4.1.3
            '@smithy/types': 4.3.1
            '@smithy/util-config-provider': 4.0.0
            '@smithy/util-middleware': 4.0.4
            tslib: 2.8.1

    '@aws-sdk/signature-v4-multi-region@3.826.0':
        dependencies:
            '@aws-sdk/middleware-sdk-s3': 3.826.0
            '@aws-sdk/types': 3.821.0
            '@smithy/protocol-http': 5.1.2
            '@smithy/signature-v4': 5.1.2
            '@smithy/types': 4.3.1
            tslib: 2.8.1

    '@aws-sdk/token-providers@3.826.0':
        dependencies:
            '@aws-sdk/core': 3.826.0
            '@aws-sdk/nested-clients': 3.826.0
            '@aws-sdk/types': 3.821.0
            '@smithy/property-provider': 4.0.4
            '@smithy/shared-ini-file-loader': 4.0.4
            '@smithy/types': 4.3.1
            tslib: 2.8.1
        transitivePeerDependencies:
            - aws-crt

    '@aws-sdk/token-providers@3.830.0':
        dependencies:
            '@aws-sdk/core': 3.826.0
            '@aws-sdk/nested-clients': 3.830.0
            '@aws-sdk/types': 3.821.0
            '@smithy/property-provider': 4.0.4
            '@smithy/shared-ini-file-loader': 4.0.4
            '@smithy/types': 4.3.1
            tslib: 2.8.1
        transitivePeerDependencies:
            - aws-crt

    '@aws-sdk/token-providers@3.835.0':
        dependencies:
            '@aws-sdk/core': 3.835.0
            '@aws-sdk/nested-clients': 3.835.0
            '@aws-sdk/types': 3.821.0
            '@smithy/property-provider': 4.0.4
            '@smithy/shared-ini-file-loader': 4.0.4
            '@smithy/types': 4.3.1
            tslib: 2.8.1
        transitivePeerDependencies:
            - aws-crt

    '@aws-sdk/types@3.821.0':
        dependencies:
            '@smithy/types': 4.3.1
            tslib: 2.8.1

    '@aws-sdk/util-arn-parser@3.804.0':
        dependencies:
            tslib: 2.8.1

    '@aws-sdk/util-endpoints@3.821.0':
        dependencies:
            '@aws-sdk/types': 3.821.0
            '@smithy/types': 4.3.1
            '@smithy/util-endpoints': 3.0.6
            tslib: 2.8.1

    '@aws-sdk/util-endpoints@3.828.0':
        dependencies:
            '@aws-sdk/types': 3.821.0
            '@smithy/types': 4.3.1
            '@smithy/util-endpoints': 3.0.6
            tslib: 2.8.1

    '@aws-sdk/util-locate-window@3.804.0':
        dependencies:
            tslib: 2.8.1

    '@aws-sdk/util-user-agent-browser@3.821.0':
        dependencies:
            '@aws-sdk/types': 3.821.0
            '@smithy/types': 4.3.1
            bowser: 2.11.0
            tslib: 2.8.1

    '@aws-sdk/util-user-agent-node@3.826.0':
        dependencies:
            '@aws-sdk/middleware-user-agent': 3.826.0
            '@aws-sdk/types': 3.821.0
            '@smithy/node-config-provider': 4.1.3
            '@smithy/types': 4.3.1
            tslib: 2.8.1

    '@aws-sdk/util-user-agent-node@3.828.0':
        dependencies:
            '@aws-sdk/middleware-user-agent': 3.828.0
            '@aws-sdk/types': 3.821.0
            '@smithy/node-config-provider': 4.1.3
            '@smithy/types': 4.3.1
            tslib: 2.8.1

    '@aws-sdk/util-user-agent-node@3.835.0':
        dependencies:
            '@aws-sdk/middleware-user-agent': 3.835.0
            '@aws-sdk/types': 3.821.0
            '@smithy/node-config-provider': 4.1.3
            '@smithy/types': 4.3.1
            tslib: 2.8.1

    '@aws-sdk/xml-builder@3.821.0':
        dependencies:
            '@smithy/types': 4.3.1
            tslib: 2.8.1

    '@babel/code-frame@7.27.1':
        dependencies:
            '@babel/helper-validator-identifier': 7.27.1
            js-tokens: 4.0.0
            picocolors: 1.1.1

    '@babel/compat-data@7.27.5': {}

    '@babel/core@7.27.4':
        dependencies:
            '@ampproject/remapping': 2.3.0
            '@babel/code-frame': 7.27.1
            '@babel/generator': 7.27.5
            '@babel/helper-compilation-targets': 7.27.2
            '@babel/helper-module-transforms': 7.27.3(@babel/core@7.27.4)
            '@babel/helpers': 7.27.6
            '@babel/parser': 7.27.5
            '@babel/template': 7.27.2
            '@babel/traverse': 7.27.4
            '@babel/types': 7.27.6
            convert-source-map: 2.0.0
            debug: 4.4.1(supports-color@8.1.1)
            gensync: 1.0.0-beta.2
            json5: 2.2.3
            semver: 6.3.1
        transitivePeerDependencies:
            - supports-color

    '@babel/generator@7.27.5':
        dependencies:
            '@babel/parser': 7.27.5
            '@babel/types': 7.27.6
            '@jridgewell/gen-mapping': 0.3.8
            '@jridgewell/trace-mapping': 0.3.25
            jsesc: 3.1.0

    '@babel/helper-compilation-targets@7.27.2':
        dependencies:
            '@babel/compat-data': 7.27.5
            '@babel/helper-validator-option': 7.27.1
            browserslist: 4.25.0
            lru-cache: 5.1.1
            semver: 6.3.1

    '@babel/helper-module-imports@7.27.1':
        dependencies:
            '@babel/traverse': 7.27.4
            '@babel/types': 7.27.6
        transitivePeerDependencies:
            - supports-color

    '@babel/helper-module-transforms@7.27.3(@babel/core@7.27.4)':
        dependencies:
            '@babel/core': 7.27.4
            '@babel/helper-module-imports': 7.27.1
            '@babel/helper-validator-identifier': 7.27.1
            '@babel/traverse': 7.27.4
        transitivePeerDependencies:
            - supports-color

    '@babel/helper-string-parser@7.27.1': {}

    '@babel/helper-validator-identifier@7.27.1': {}

    '@babel/helper-validator-option@7.27.1': {}

    '@babel/helpers@7.27.6':
        dependencies:
            '@babel/template': 7.27.2
            '@babel/types': 7.27.6

    '@babel/parser@7.27.5':
        dependencies:
            '@babel/types': 7.27.6

    '@babel/runtime@7.27.6': {}

    '@babel/template@7.27.2':
        dependencies:
            '@babel/code-frame': 7.27.1
            '@babel/parser': 7.27.5
            '@babel/types': 7.27.6

    '@babel/traverse@7.27.4':
        dependencies:
            '@babel/code-frame': 7.27.1
            '@babel/generator': 7.27.5
            '@babel/parser': 7.27.5
            '@babel/template': 7.27.2
            '@babel/types': 7.27.6
            debug: 4.4.1(supports-color@8.1.1)
            globals: 11.12.0
        transitivePeerDependencies:
            - supports-color

    '@babel/types@7.27.6':
        dependencies:
            '@babel/helper-string-parser': 7.27.1
            '@babel/helper-validator-identifier': 7.27.1

    '@bcoe/v8-coverage@1.0.2': {}

    '@colors/colors@1.6.0': {}

    '@cspotcode/source-map-support@0.8.1':
        dependencies:
            '@jridgewell/trace-mapping': 0.3.9

    '@dabh/diagnostics@2.0.3':
        dependencies:
            colorspace: 1.1.4
            enabled: 2.0.0
            kuler: 2.0.0

    '@emnapi/core@1.4.3':
        dependencies:
            '@emnapi/wasi-threads': 1.0.2
            tslib: 2.8.1
        optional: true

    '@emnapi/runtime@1.4.3':
        dependencies:
            tslib: 2.8.1
        optional: true

    '@emnapi/wasi-threads@1.0.2':
        dependencies:
            tslib: 2.8.1
        optional: true

    '@endo/cache-map@1.1.0': {}

    '@endo/env-options@1.1.11': {}

    '@endo/immutable-arraybuffer@1.1.2': {}

    '@esbuild/aix-ppc64@0.25.5':
        optional: true

    '@esbuild/android-arm64@0.25.5':
        optional: true

    '@esbuild/android-arm@0.25.5':
        optional: true

    '@esbuild/android-x64@0.25.5':
        optional: true

    '@esbuild/darwin-arm64@0.25.5':
        optional: true

    '@esbuild/darwin-x64@0.25.5':
        optional: true

    '@esbuild/freebsd-arm64@0.25.5':
        optional: true

    '@esbuild/freebsd-x64@0.25.5':
        optional: true

    '@esbuild/linux-arm64@0.25.5':
        optional: true

    '@esbuild/linux-arm@0.25.5':
        optional: true

    '@esbuild/linux-ia32@0.25.5':
        optional: true

    '@esbuild/linux-loong64@0.25.5':
        optional: true

    '@esbuild/linux-mips64el@0.25.5':
        optional: true

    '@esbuild/linux-ppc64@0.25.5':
        optional: true

    '@esbuild/linux-riscv64@0.25.5':
        optional: true

    '@esbuild/linux-s390x@0.25.5':
        optional: true

    '@esbuild/linux-x64@0.25.5':
        optional: true

    '@esbuild/netbsd-arm64@0.25.5':
        optional: true

    '@esbuild/netbsd-x64@0.25.5':
        optional: true

    '@esbuild/openbsd-arm64@0.25.5':
        optional: true

    '@esbuild/openbsd-x64@0.25.5':
        optional: true

    '@esbuild/sunos-x64@0.25.5':
        optional: true

    '@esbuild/win32-arm64@0.25.5':
        optional: true

    '@esbuild/win32-ia32@0.25.5':
        optional: true

    '@esbuild/win32-x64@0.25.5':
        optional: true

    '@faker-js/faker@9.8.0': {}

    '@gerrit0/mini-shiki@3.6.0':
        dependencies:
            '@shikijs/engine-oniguruma': 3.6.0
            '@shikijs/langs': 3.6.0
            '@shikijs/themes': 3.6.0
            '@shikijs/types': 3.6.0
            '@shikijs/vscode-textmate': 10.0.2

    '@google-cloud/vertexai@1.10.0(encoding@0.1.13)':
        dependencies:
            google-auth-library: 9.15.1(encoding@0.1.13)
        transitivePeerDependencies:
            - encoding
            - supports-color

    '@google/genai@1.10.0(@modelcontextprotocol/sdk@1.17.4)(bufferutil@4.0.9)(encoding@0.1.13)':
        dependencies:
            google-auth-library: 9.15.1(encoding@0.1.13)
            ws: 8.18.3(bufferutil@4.0.9)
        optionalDependencies:
            '@modelcontextprotocol/sdk': 1.17.4
        transitivePeerDependencies:
            - bufferutil
            - encoding
            - supports-color
            - utf-8-validate

    '@grpc/grpc-js@1.7.3':
        dependencies:
            '@grpc/proto-loader': 0.7.15
            '@types/node': 20.19.0

    '@grpc/proto-loader@0.7.15':
        dependencies:
            lodash.camelcase: 4.3.0
            long: 5.3.2
            protobufjs: 7.5.3
            yargs: 17.7.2

    '@hapi/hoek@9.3.0': {}

    '@hapi/topo@5.1.0':
        dependencies:
            '@hapi/hoek': 9.3.0

    '@huggingface/inference@2.8.1':
        dependencies:
            '@huggingface/tasks': 0.12.30

    '@huggingface/tasks@0.12.30': {}

    '@inquirer/checkbox@4.1.8(@types/node@20.19.0)':
        dependencies:
            '@inquirer/core': 10.1.13(@types/node@20.19.0)
            '@inquirer/figures': 1.0.12
            '@inquirer/type': 3.0.7(@types/node@20.19.0)
            ansi-escapes: 4.3.2
            yoctocolors-cjs: 2.1.2
        optionalDependencies:
            '@types/node': 20.19.0

    '@inquirer/confirm@3.2.0':
        dependencies:
            '@inquirer/core': 9.2.1
            '@inquirer/type': 1.5.5

    '@inquirer/confirm@5.1.12(@types/node@20.19.0)':
        dependencies:
            '@inquirer/core': 10.1.13(@types/node@20.19.0)
            '@inquirer/type': 3.0.7(@types/node@20.19.0)
        optionalDependencies:
            '@types/node': 20.19.0

    '@inquirer/core@10.1.13(@types/node@20.19.0)':
        dependencies:
            '@inquirer/figures': 1.0.12
            '@inquirer/type': 3.0.7(@types/node@20.19.0)
            ansi-escapes: 4.3.2
            cli-width: 4.1.0
            mute-stream: 2.0.0
            signal-exit: 4.1.0
            wrap-ansi: 6.2.0
            yoctocolors-cjs: 2.1.2
        optionalDependencies:
            '@types/node': 20.19.0

    '@inquirer/core@9.2.1':
        dependencies:
            '@inquirer/figures': 1.0.12
            '@inquirer/type': 2.0.0
            '@types/mute-stream': 0.0.4
            '@types/node': 22.15.31
            '@types/wrap-ansi': 3.0.0
            ansi-escapes: 4.3.2
            cli-width: 4.1.0
            mute-stream: 1.0.0
            signal-exit: 4.1.0
            strip-ansi: 6.0.1
            wrap-ansi: 6.2.0
            yoctocolors-cjs: 2.1.2

    '@inquirer/editor@4.2.13(@types/node@20.19.0)':
        dependencies:
            '@inquirer/core': 10.1.13(@types/node@20.19.0)
            '@inquirer/type': 3.0.7(@types/node@20.19.0)
            external-editor: 3.1.0
        optionalDependencies:
            '@types/node': 20.19.0

    '@inquirer/expand@4.0.15(@types/node@20.19.0)':
        dependencies:
            '@inquirer/core': 10.1.13(@types/node@20.19.0)
            '@inquirer/type': 3.0.7(@types/node@20.19.0)
            yoctocolors-cjs: 2.1.2
        optionalDependencies:
            '@types/node': 20.19.0

    '@inquirer/figures@1.0.12': {}

    '@inquirer/input@2.3.0':
        dependencies:
            '@inquirer/core': 9.2.1
            '@inquirer/type': 1.5.5

    '@inquirer/input@4.1.12(@types/node@20.19.0)':
        dependencies:
            '@inquirer/core': 10.1.13(@types/node@20.19.0)
            '@inquirer/type': 3.0.7(@types/node@20.19.0)
        optionalDependencies:
            '@types/node': 20.19.0

    '@inquirer/number@3.0.15(@types/node@20.19.0)':
        dependencies:
            '@inquirer/core': 10.1.13(@types/node@20.19.0)
            '@inquirer/type': 3.0.7(@types/node@20.19.0)
        optionalDependencies:
            '@types/node': 20.19.0

    '@inquirer/password@4.0.15(@types/node@20.19.0)':
        dependencies:
            '@inquirer/core': 10.1.13(@types/node@20.19.0)
            '@inquirer/type': 3.0.7(@types/node@20.19.0)
            ansi-escapes: 4.3.2
        optionalDependencies:
            '@types/node': 20.19.0

    '@inquirer/prompts@7.5.3(@types/node@20.19.0)':
        dependencies:
            '@inquirer/checkbox': 4.1.8(@types/node@20.19.0)
            '@inquirer/confirm': 5.1.12(@types/node@20.19.0)
            '@inquirer/editor': 4.2.13(@types/node@20.19.0)
            '@inquirer/expand': 4.0.15(@types/node@20.19.0)
            '@inquirer/input': 4.1.12(@types/node@20.19.0)
            '@inquirer/number': 3.0.15(@types/node@20.19.0)
            '@inquirer/password': 4.0.15(@types/node@20.19.0)
            '@inquirer/rawlist': 4.1.3(@types/node@20.19.0)
            '@inquirer/search': 3.0.15(@types/node@20.19.0)
            '@inquirer/select': 4.2.3(@types/node@20.19.0)
        optionalDependencies:
            '@types/node': 20.19.0

    '@inquirer/rawlist@4.1.3(@types/node@20.19.0)':
        dependencies:
            '@inquirer/core': 10.1.13(@types/node@20.19.0)
            '@inquirer/type': 3.0.7(@types/node@20.19.0)
            yoctocolors-cjs: 2.1.2
        optionalDependencies:
            '@types/node': 20.19.0

    '@inquirer/search@3.0.15(@types/node@20.19.0)':
        dependencies:
            '@inquirer/core': 10.1.13(@types/node@20.19.0)
            '@inquirer/figures': 1.0.12
            '@inquirer/type': 3.0.7(@types/node@20.19.0)
            yoctocolors-cjs: 2.1.2
        optionalDependencies:
            '@types/node': 20.19.0

    '@inquirer/select@2.5.0':
        dependencies:
            '@inquirer/core': 9.2.1
            '@inquirer/figures': 1.0.12
            '@inquirer/type': 1.5.5
            ansi-escapes: 4.3.2
            yoctocolors-cjs: 2.1.2

    '@inquirer/select@4.2.3(@types/node@20.19.0)':
        dependencies:
            '@inquirer/core': 10.1.13(@types/node@20.19.0)
            '@inquirer/figures': 1.0.12
            '@inquirer/type': 3.0.7(@types/node@20.19.0)
            ansi-escapes: 4.3.2
            yoctocolors-cjs: 2.1.2
        optionalDependencies:
            '@types/node': 20.19.0

    '@inquirer/type@1.5.5':
        dependencies:
            mute-stream: 1.0.0

    '@inquirer/type@2.0.0':
        dependencies:
            mute-stream: 1.0.0

    '@inquirer/type@3.0.7(@types/node@20.19.0)':
        optionalDependencies:
            '@types/node': 20.19.0

    '@ioredis/commands@1.2.0': {}

    '@isaacs/balanced-match@4.0.1': {}

    '@isaacs/brace-expansion@5.0.0':
        dependencies:
            '@isaacs/balanced-match': 4.0.1

    '@isaacs/cliui@8.0.2':
        dependencies:
            string-width: 5.1.2
            string-width-cjs: string-width@4.2.3
            strip-ansi: 7.1.0
            strip-ansi-cjs: strip-ansi@6.0.1
            wrap-ansi: 8.1.0
            wrap-ansi-cjs: wrap-ansi@7.0.0

    '@istanbuljs/load-nyc-config@1.1.0':
        dependencies:
            camelcase: 5.3.1
            find-up: 4.1.0
            get-package-type: 0.1.0
            js-yaml: 3.14.1
            resolve-from: 5.0.0

    '@istanbuljs/nyc-config-typescript@1.0.2(nyc@17.1.0)':
        dependencies:
            '@istanbuljs/schema': 0.1.3
            nyc: 17.1.0

    '@istanbuljs/schema@0.1.3': {}

    '@jridgewell/gen-mapping@0.3.8':
        dependencies:
            '@jridgewell/set-array': 1.2.1
            '@jridgewell/sourcemap-codec': 1.5.0
            '@jridgewell/trace-mapping': 0.3.25

    '@jridgewell/resolve-uri@3.1.2': {}

    '@jridgewell/set-array@1.2.1': {}

    '@jridgewell/source-map@0.3.6':
        dependencies:
            '@jridgewell/gen-mapping': 0.3.8
            '@jridgewell/trace-mapping': 0.3.25

    '@jridgewell/sourcemap-codec@1.5.0': {}

    '@jridgewell/trace-mapping@0.3.25':
        dependencies:
            '@jridgewell/resolve-uri': 3.1.2
            '@jridgewell/sourcemap-codec': 1.5.0

    '@jridgewell/trace-mapping@0.3.9':
        dependencies:
            '@jridgewell/resolve-uri': 3.1.2
            '@jridgewell/sourcemap-codec': 1.5.0

    '@modelcontextprotocol/sdk@1.13.0':
        dependencies:
            ajv: 6.12.6
            content-type: 1.0.5
            cors: 2.8.5
            cross-spawn: 7.0.6
            eventsource: 3.0.7
            express: 5.1.0
            express-rate-limit: 7.5.0(express@5.1.0)
            pkce-challenge: 5.0.0
            raw-body: 3.0.0
            zod: 3.25.56
            zod-to-json-schema: 3.24.5(zod@3.25.56)
        transitivePeerDependencies:
            - supports-color

    '@modelcontextprotocol/sdk@1.14.0':
        dependencies:
            ajv: 6.12.6
            content-type: 1.0.5
            cors: 2.8.5
            cross-spawn: 7.0.6
            eventsource: 3.0.7
            eventsource-parser: 3.0.3
            express: 5.1.0
            express-rate-limit: 7.5.0(express@5.1.0)
            pkce-challenge: 5.0.0
            raw-body: 3.0.0
            zod: 3.25.56
            zod-to-json-schema: 3.24.5(zod@3.25.56)
        transitivePeerDependencies:
            - supports-color

    '@modelcontextprotocol/sdk@1.17.4':
        dependencies:
            ajv: 6.12.6
            content-type: 1.0.5
            cors: 2.8.5
            cross-spawn: 7.0.6
            eventsource: 3.0.7
            eventsource-parser: 3.0.3
            express: 5.1.0
            express-rate-limit: 7.5.0(express@5.1.0)
            pkce-challenge: 5.0.0
            raw-body: 3.0.0
            zod: 3.25.56
            zod-to-json-schema: 3.24.5(zod@3.25.56)
        transitivePeerDependencies:
            - supports-color

    '@napi-rs/canvas-android-arm64@0.1.71':
        optional: true

    '@napi-rs/canvas-darwin-arm64@0.1.71':
        optional: true

    '@napi-rs/canvas-darwin-x64@0.1.71':
        optional: true

    '@napi-rs/canvas-linux-arm-gnueabihf@0.1.71':
        optional: true

    '@napi-rs/canvas-linux-arm64-gnu@0.1.71':
        optional: true

    '@napi-rs/canvas-linux-arm64-musl@0.1.71':
        optional: true

    '@napi-rs/canvas-linux-riscv64-gnu@0.1.71':
        optional: true

    '@napi-rs/canvas-linux-x64-gnu@0.1.71':
        optional: true

    '@napi-rs/canvas-linux-x64-musl@0.1.71':
        optional: true

    '@napi-rs/canvas-win32-x64-msvc@0.1.71':
        optional: true

    '@napi-rs/canvas@0.1.71':
        optionalDependencies:
            '@napi-rs/canvas-android-arm64': 0.1.71
            '@napi-rs/canvas-darwin-arm64': 0.1.71
            '@napi-rs/canvas-darwin-x64': 0.1.71
            '@napi-rs/canvas-linux-arm-gnueabihf': 0.1.71
            '@napi-rs/canvas-linux-arm64-gnu': 0.1.71
            '@napi-rs/canvas-linux-arm64-musl': 0.1.71
            '@napi-rs/canvas-linux-riscv64-gnu': 0.1.71
            '@napi-rs/canvas-linux-x64-gnu': 0.1.71
            '@napi-rs/canvas-linux-x64-musl': 0.1.71
            '@napi-rs/canvas-win32-x64-msvc': 0.1.71
        optional: true

    '@napi-rs/wasm-runtime@0.2.10':
        dependencies:
            '@emnapi/core': 1.4.3
            '@emnapi/runtime': 1.4.3
            '@tybys/wasm-util': 0.9.0
        optional: true

    '@nodelib/fs.scandir@2.1.5':
        dependencies:
            '@nodelib/fs.stat': 2.0.5
            run-parallel: 1.2.0

    '@nodelib/fs.stat@2.0.5': {}

    '@nodelib/fs.walk@1.2.8':
        dependencies:
            '@nodelib/fs.scandir': 2.1.5
            fastq: 1.19.1

    '@oclif/core@3.27.0':
        dependencies:
            '@types/cli-progress': 3.11.6
            ansi-escapes: 4.3.2
            ansi-styles: 4.3.0
            cardinal: 2.1.1
            chalk: 4.1.2
            clean-stack: 3.0.1
            cli-progress: 3.12.0
            color: 4.2.3
            debug: 4.4.1(supports-color@8.1.1)
            ejs: 3.1.10
            get-package-type: 0.1.0
            globby: 11.1.0
            hyperlinker: 1.0.0
            indent-string: 4.0.0
            is-wsl: 2.2.0
            js-yaml: 3.14.1
            minimatch: 9.0.5
            natural-orderby: 2.0.3
            object-treeify: 1.1.33
            password-prompt: 1.1.3
            slice-ansi: 4.0.0
            string-width: 4.2.3
            strip-ansi: 6.0.1
            supports-color: 8.1.1
            supports-hyperlinks: 2.3.0
            widest-line: 3.1.0
            wordwrap: 1.0.0
            wrap-ansi: 7.0.0

    '@oclif/core@4.3.3':
        dependencies:
            ansi-escapes: 4.3.2
            ansis: 3.17.0
            clean-stack: 3.0.1
            cli-spinners: 2.9.2
            debug: 4.4.1(supports-color@8.1.1)
            ejs: 3.1.10
            get-package-type: 0.1.0
            indent-string: 4.0.0
            is-wsl: 2.2.0
            lilconfig: 3.1.3
            minimatch: 9.0.5
            semver: 7.7.2
            string-width: 4.2.3
            supports-color: 8.1.1
            tinyglobby: 0.2.14
            widest-line: 3.1.0
            wordwrap: 1.0.0
            wrap-ansi: 7.0.0

    '@oclif/plugin-help@6.2.29':
        dependencies:
            '@oclif/core': 4.3.3

    '@oclif/plugin-not-found@3.2.57(@types/node@20.19.0)':
        dependencies:
            '@inquirer/prompts': 7.5.3(@types/node@20.19.0)
            '@oclif/core': 4.3.3
            ansis: 3.17.0
            fast-levenshtein: 3.0.0
        transitivePeerDependencies:
            - '@types/node'

    '@oclif/plugin-warn-if-update-available@3.1.41':
        dependencies:
            '@oclif/core': 4.3.3
            ansis: 3.17.0
            debug: 4.4.1(supports-color@8.1.1)
            http-call: 5.3.0
            lodash: 4.17.21
            registry-auth-token: 5.1.0
        transitivePeerDependencies:
            - supports-color

    '@oclif/test@3.2.15':
        dependencies:
            '@oclif/core': 3.27.0
            chai: 4.5.0
            fancy-test: 3.0.16
        transitivePeerDependencies:
            - supports-color

    '@opentelemetry/api@1.9.0': {}

    '@oxc-resolver/binding-darwin-arm64@11.1.0':
        optional: true

    '@oxc-resolver/binding-darwin-x64@11.1.0':
        optional: true

    '@oxc-resolver/binding-freebsd-x64@11.1.0':
        optional: true

    '@oxc-resolver/binding-linux-arm-gnueabihf@11.1.0':
        optional: true

    '@oxc-resolver/binding-linux-arm64-gnu@11.1.0':
        optional: true

    '@oxc-resolver/binding-linux-arm64-musl@11.1.0':
        optional: true

    '@oxc-resolver/binding-linux-riscv64-gnu@11.1.0':
        optional: true

    '@oxc-resolver/binding-linux-s390x-gnu@11.1.0':
        optional: true

    '@oxc-resolver/binding-linux-x64-gnu@11.1.0':
        optional: true

    '@oxc-resolver/binding-linux-x64-musl@11.1.0':
        optional: true

    '@oxc-resolver/binding-wasm32-wasi@11.1.0':
        dependencies:
            '@napi-rs/wasm-runtime': 0.2.10
        optional: true

    '@oxc-resolver/binding-win32-arm64-msvc@11.1.0':
        optional: true

    '@oxc-resolver/binding-win32-x64-msvc@11.1.0':
        optional: true

    '@petamoriken/float16@3.9.2': {}

    '@pinecone-database/pinecone@3.0.3':
        dependencies:
            encoding: 0.1.13

    '@pkgjs/parseargs@0.11.0':
        optional: true

    '@pnpm/config.env-replace@1.1.0': {}

    '@pnpm/network.ca-file@1.0.2':
        dependencies:
            graceful-fs: 4.2.10

    '@pnpm/npm-conf@2.3.1':
        dependencies:
            '@pnpm/config.env-replace': 1.1.0
            '@pnpm/network.ca-file': 1.0.2
            config-chain: 1.1.13

    '@protobufjs/aspromise@1.1.2': {}

    '@protobufjs/base64@1.1.2': {}

    '@protobufjs/codegen@2.0.4': {}

    '@protobufjs/eventemitter@1.1.0': {}

    '@protobufjs/fetch@1.1.0':
        dependencies:
            '@protobufjs/aspromise': 1.1.2
            '@protobufjs/inquire': 1.1.0

    '@protobufjs/float@1.0.2': {}

    '@protobufjs/inquire@1.1.0': {}

    '@protobufjs/path@1.1.2': {}

    '@protobufjs/pool@1.1.0': {}

    '@protobufjs/utf8@1.1.0': {}

    '@rollup/plugin-commonjs@28.0.3(rollup@4.42.0)':
        dependencies:
            '@rollup/pluginutils': 5.1.4(rollup@4.42.0)
            commondir: 1.0.1
            estree-walker: 2.0.2
            fdir: 6.4.5(picomatch@4.0.2)
            is-reference: 1.2.1
            magic-string: 0.30.17
            picomatch: 4.0.2
        optionalDependencies:
            rollup: 4.42.0

    '@rollup/plugin-json@6.1.0(rollup@4.42.0)':
        dependencies:
            '@rollup/pluginutils': 5.1.4(rollup@4.42.0)
        optionalDependencies:
            rollup: 4.42.0

    '@rollup/plugin-node-resolve@15.3.1(rollup@4.42.0)':
        dependencies:
            '@rollup/pluginutils': 5.1.4(rollup@4.42.0)
            '@types/resolve': 1.20.2
            deepmerge: 4.3.1
            is-module: 1.0.0
            resolve: 1.22.10
        optionalDependencies:
            rollup: 4.42.0

    '@rollup/pluginutils@3.1.0(rollup@4.42.0)':
        dependencies:
            '@types/estree': 0.0.39
            estree-walker: 1.0.1
            picomatch: 2.3.1
            rollup: 4.42.0

    '@rollup/pluginutils@5.1.4(rollup@4.42.0)':
        dependencies:
            '@types/estree': 1.0.8
            estree-walker: 2.0.2
            picomatch: 4.0.2
        optionalDependencies:
            rollup: 4.42.0

    '@rollup/rollup-android-arm-eabi@4.42.0':
        optional: true

    '@rollup/rollup-android-arm64@4.42.0':
        optional: true

    '@rollup/rollup-darwin-arm64@4.42.0':
        optional: true

    '@rollup/rollup-darwin-x64@4.42.0':
        optional: true

    '@rollup/rollup-freebsd-arm64@4.42.0':
        optional: true

    '@rollup/rollup-freebsd-x64@4.42.0':
        optional: true

    '@rollup/rollup-linux-arm-gnueabihf@4.42.0':
        optional: true

    '@rollup/rollup-linux-arm-musleabihf@4.42.0':
        optional: true

    '@rollup/rollup-linux-arm64-gnu@4.42.0':
        optional: true

    '@rollup/rollup-linux-arm64-musl@4.42.0':
        optional: true

    '@rollup/rollup-linux-loongarch64-gnu@4.42.0':
        optional: true

    '@rollup/rollup-linux-powerpc64le-gnu@4.42.0':
        optional: true

    '@rollup/rollup-linux-riscv64-gnu@4.42.0':
        optional: true

    '@rollup/rollup-linux-riscv64-musl@4.42.0':
        optional: true

    '@rollup/rollup-linux-s390x-gnu@4.42.0':
        optional: true

    '@rollup/rollup-linux-x64-gnu@4.42.0':
        optional: true

    '@rollup/rollup-linux-x64-musl@4.42.0':
        optional: true

    '@rollup/rollup-win32-arm64-msvc@4.42.0':
        optional: true

    '@rollup/rollup-win32-ia32-msvc@4.42.0':
        optional: true

    '@rollup/rollup-win32-x64-msvc@4.42.0':
        optional: true

    '@runware/sdk-js@1.1.40':
        dependencies:
            uuid: 9.0.1
            ws: 8.18.3(bufferutil@4.0.9)
        optionalDependencies:
            bufferutil: 4.0.9
        transitivePeerDependencies:
            - utf-8-validate

    '@sec-ant/readable-stream@0.4.1': {}

    '@shikijs/engine-oniguruma@3.6.0':
        dependencies:
            '@shikijs/types': 3.6.0
            '@shikijs/vscode-textmate': 10.0.2

    '@shikijs/langs@3.6.0':
        dependencies:
            '@shikijs/types': 3.6.0

    '@shikijs/themes@3.6.0':
        dependencies:
            '@shikijs/types': 3.6.0

    '@shikijs/types@3.6.0':
        dependencies:
            '@shikijs/vscode-textmate': 10.0.2
            '@types/hast': 3.0.4

    '@shikijs/vscode-textmate@10.0.2': {}

    '@sideway/address@4.1.5':
        dependencies:
            '@hapi/hoek': 9.3.0

    '@sideway/formula@3.0.1': {}

    '@sideway/pinpoint@2.0.0': {}

    '@sindresorhus/is@5.6.0': {}

    '@sinonjs/commons@3.0.1':
        dependencies:
            type-detect: 4.0.8

    '@sinonjs/fake-timers@10.3.0':
        dependencies:
            '@sinonjs/commons': 3.0.1

    '@sinonjs/fake-timers@11.3.1':
        dependencies:
            '@sinonjs/commons': 3.0.1

    '@sinonjs/samsam@8.0.2':
        dependencies:
            '@sinonjs/commons': 3.0.1
            lodash.get: 4.4.2
            type-detect: 4.1.0

    '@sinonjs/text-encoding@0.7.3': {}

    '@smithy/abort-controller@4.0.4':
        dependencies:
            '@smithy/types': 4.3.1
            tslib: 2.8.1

    '@smithy/chunked-blob-reader-native@4.0.0':
        dependencies:
            '@smithy/util-base64': 4.0.0
            tslib: 2.8.1

    '@smithy/chunked-blob-reader@5.0.0':
        dependencies:
            tslib: 2.8.1

    '@smithy/config-resolver@4.1.4':
        dependencies:
            '@smithy/node-config-provider': 4.1.3
            '@smithy/types': 4.3.1
            '@smithy/util-config-provider': 4.0.0
            '@smithy/util-middleware': 4.0.4
            tslib: 2.8.1

    '@smithy/core@3.5.3':
        dependencies:
            '@smithy/middleware-serde': 4.0.8
            '@smithy/protocol-http': 5.1.2
            '@smithy/types': 4.3.1
            '@smithy/util-base64': 4.0.0
            '@smithy/util-body-length-browser': 4.0.0
            '@smithy/util-middleware': 4.0.4
            '@smithy/util-stream': 4.2.2
            '@smithy/util-utf8': 4.0.0
            tslib: 2.8.1

    '@smithy/core@3.6.0':
        dependencies:
            '@smithy/middleware-serde': 4.0.8
            '@smithy/protocol-http': 5.1.2
            '@smithy/types': 4.3.1
            '@smithy/util-base64': 4.0.0
            '@smithy/util-body-length-browser': 4.0.0
            '@smithy/util-middleware': 4.0.4
            '@smithy/util-stream': 4.2.2
            '@smithy/util-utf8': 4.0.0
            tslib: 2.8.1

    '@smithy/credential-provider-imds@4.0.6':
        dependencies:
            '@smithy/node-config-provider': 4.1.3
            '@smithy/property-provider': 4.0.4
            '@smithy/types': 4.3.1
            '@smithy/url-parser': 4.0.4
            tslib: 2.8.1

    '@smithy/eventstream-codec@4.0.4':
        dependencies:
            '@aws-crypto/crc32': 5.2.0
            '@smithy/types': 4.3.1
            '@smithy/util-hex-encoding': 4.0.0
            tslib: 2.8.1

    '@smithy/eventstream-serde-browser@4.0.4':
        dependencies:
            '@smithy/eventstream-serde-universal': 4.0.4
            '@smithy/types': 4.3.1
            tslib: 2.8.1

    '@smithy/eventstream-serde-config-resolver@4.1.2':
        dependencies:
            '@smithy/types': 4.3.1
            tslib: 2.8.1

    '@smithy/eventstream-serde-node@4.0.4':
        dependencies:
            '@smithy/eventstream-serde-universal': 4.0.4
            '@smithy/types': 4.3.1
            tslib: 2.8.1

    '@smithy/eventstream-serde-universal@4.0.4':
        dependencies:
            '@smithy/eventstream-codec': 4.0.4
            '@smithy/types': 4.3.1
            tslib: 2.8.1

    '@smithy/fetch-http-handler@5.0.4':
        dependencies:
            '@smithy/protocol-http': 5.1.2
            '@smithy/querystring-builder': 4.0.4
            '@smithy/types': 4.3.1
            '@smithy/util-base64': 4.0.0
            tslib: 2.8.1

    '@smithy/hash-blob-browser@4.0.4':
        dependencies:
            '@smithy/chunked-blob-reader': 5.0.0
            '@smithy/chunked-blob-reader-native': 4.0.0
            '@smithy/types': 4.3.1
            tslib: 2.8.1

    '@smithy/hash-node@4.0.4':
        dependencies:
            '@smithy/types': 4.3.1
            '@smithy/util-buffer-from': 4.0.0
            '@smithy/util-utf8': 4.0.0
            tslib: 2.8.1

    '@smithy/hash-stream-node@4.0.4':
        dependencies:
            '@smithy/types': 4.3.1
            '@smithy/util-utf8': 4.0.0
            tslib: 2.8.1

    '@smithy/invalid-dependency@4.0.4':
        dependencies:
            '@smithy/types': 4.3.1
            tslib: 2.8.1

    '@smithy/is-array-buffer@2.2.0':
        dependencies:
            tslib: 2.8.1

    '@smithy/is-array-buffer@4.0.0':
        dependencies:
            tslib: 2.8.1

    '@smithy/md5-js@4.0.4':
        dependencies:
            '@smithy/types': 4.3.1
            '@smithy/util-utf8': 4.0.0
            tslib: 2.8.1

    '@smithy/middleware-content-length@4.0.4':
        dependencies:
            '@smithy/protocol-http': 5.1.2
            '@smithy/types': 4.3.1
            tslib: 2.8.1

    '@smithy/middleware-endpoint@4.1.11':
        dependencies:
            '@smithy/core': 3.5.3
            '@smithy/middleware-serde': 4.0.8
            '@smithy/node-config-provider': 4.1.3
            '@smithy/shared-ini-file-loader': 4.0.4
            '@smithy/types': 4.3.1
            '@smithy/url-parser': 4.0.4
            '@smithy/util-middleware': 4.0.4
            tslib: 2.8.1

    '@smithy/middleware-endpoint@4.1.13':
        dependencies:
            '@smithy/core': 3.6.0
            '@smithy/middleware-serde': 4.0.8
            '@smithy/node-config-provider': 4.1.3
            '@smithy/shared-ini-file-loader': 4.0.4
            '@smithy/types': 4.3.1
            '@smithy/url-parser': 4.0.4
            '@smithy/util-middleware': 4.0.4
            tslib: 2.8.1

    '@smithy/middleware-retry@4.1.12':
        dependencies:
            '@smithy/node-config-provider': 4.1.3
            '@smithy/protocol-http': 5.1.2
            '@smithy/service-error-classification': 4.0.5
            '@smithy/smithy-client': 4.4.3
            '@smithy/types': 4.3.1
            '@smithy/util-middleware': 4.0.4
            '@smithy/util-retry': 4.0.5
            tslib: 2.8.1
            uuid: 9.0.1

    '@smithy/middleware-retry@4.1.14':
        dependencies:
            '@smithy/node-config-provider': 4.1.3
            '@smithy/protocol-http': 5.1.2
            '@smithy/service-error-classification': 4.0.6
            '@smithy/smithy-client': 4.4.5
            '@smithy/types': 4.3.1
            '@smithy/util-middleware': 4.0.4
            '@smithy/util-retry': 4.0.6
            tslib: 2.8.1
            uuid: 9.0.1

    '@smithy/middleware-serde@4.0.8':
        dependencies:
            '@smithy/protocol-http': 5.1.2
            '@smithy/types': 4.3.1
            tslib: 2.8.1

    '@smithy/middleware-stack@4.0.4':
        dependencies:
            '@smithy/types': 4.3.1
            tslib: 2.8.1

    '@smithy/node-config-provider@4.1.3':
        dependencies:
            '@smithy/property-provider': 4.0.4
            '@smithy/shared-ini-file-loader': 4.0.4
            '@smithy/types': 4.3.1
            tslib: 2.8.1

    '@smithy/node-http-handler@4.0.6':
        dependencies:
            '@smithy/abort-controller': 4.0.4
            '@smithy/protocol-http': 5.1.2
            '@smithy/querystring-builder': 4.0.4
            '@smithy/types': 4.3.1
            tslib: 2.8.1

    '@smithy/property-provider@4.0.4':
        dependencies:
            '@smithy/types': 4.3.1
            tslib: 2.8.1

    '@smithy/protocol-http@5.1.2':
        dependencies:
            '@smithy/types': 4.3.1
            tslib: 2.8.1

    '@smithy/querystring-builder@4.0.4':
        dependencies:
            '@smithy/types': 4.3.1
            '@smithy/util-uri-escape': 4.0.0
            tslib: 2.8.1

    '@smithy/querystring-parser@4.0.4':
        dependencies:
            '@smithy/types': 4.3.1
            tslib: 2.8.1

    '@smithy/service-error-classification@4.0.5':
        dependencies:
            '@smithy/types': 4.3.1

    '@smithy/service-error-classification@4.0.6':
        dependencies:
            '@smithy/types': 4.3.1

    '@smithy/shared-ini-file-loader@4.0.4':
        dependencies:
            '@smithy/types': 4.3.1
            tslib: 2.8.1

    '@smithy/signature-v4@5.1.2':
        dependencies:
            '@smithy/is-array-buffer': 4.0.0
            '@smithy/protocol-http': 5.1.2
            '@smithy/types': 4.3.1
            '@smithy/util-hex-encoding': 4.0.0
            '@smithy/util-middleware': 4.0.4
            '@smithy/util-uri-escape': 4.0.0
            '@smithy/util-utf8': 4.0.0
            tslib: 2.8.1

    '@smithy/smithy-client@4.4.3':
        dependencies:
            '@smithy/core': 3.5.3
            '@smithy/middleware-endpoint': 4.1.11
            '@smithy/middleware-stack': 4.0.4
            '@smithy/protocol-http': 5.1.2
            '@smithy/types': 4.3.1
            '@smithy/util-stream': 4.2.2
            tslib: 2.8.1

    '@smithy/smithy-client@4.4.5':
        dependencies:
            '@smithy/core': 3.6.0
            '@smithy/middleware-endpoint': 4.1.13
            '@smithy/middleware-stack': 4.0.4
            '@smithy/protocol-http': 5.1.2
            '@smithy/types': 4.3.1
            '@smithy/util-stream': 4.2.2
            tslib: 2.8.1

    '@smithy/types@4.3.1':
        dependencies:
            tslib: 2.8.1

    '@smithy/url-parser@4.0.4':
        dependencies:
            '@smithy/querystring-parser': 4.0.4
            '@smithy/types': 4.3.1
            tslib: 2.8.1

    '@smithy/util-base64@4.0.0':
        dependencies:
            '@smithy/util-buffer-from': 4.0.0
            '@smithy/util-utf8': 4.0.0
            tslib: 2.8.1

    '@smithy/util-body-length-browser@4.0.0':
        dependencies:
            tslib: 2.8.1

    '@smithy/util-body-length-node@4.0.0':
        dependencies:
            tslib: 2.8.1

    '@smithy/util-buffer-from@2.2.0':
        dependencies:
            '@smithy/is-array-buffer': 2.2.0
            tslib: 2.8.1

    '@smithy/util-buffer-from@4.0.0':
        dependencies:
            '@smithy/is-array-buffer': 4.0.0
            tslib: 2.8.1

    '@smithy/util-config-provider@4.0.0':
        dependencies:
            tslib: 2.8.1

    '@smithy/util-defaults-mode-browser@4.0.19':
        dependencies:
            '@smithy/property-provider': 4.0.4
            '@smithy/smithy-client': 4.4.3
            '@smithy/types': 4.3.1
            bowser: 2.11.0
            tslib: 2.8.1

    '@smithy/util-defaults-mode-browser@4.0.21':
        dependencies:
            '@smithy/property-provider': 4.0.4
            '@smithy/smithy-client': 4.4.5
            '@smithy/types': 4.3.1
            bowser: 2.11.0
            tslib: 2.8.1

    '@smithy/util-defaults-mode-node@4.0.19':
        dependencies:
            '@smithy/config-resolver': 4.1.4
            '@smithy/credential-provider-imds': 4.0.6
            '@smithy/node-config-provider': 4.1.3
            '@smithy/property-provider': 4.0.4
            '@smithy/smithy-client': 4.4.3
            '@smithy/types': 4.3.1
            tslib: 2.8.1

    '@smithy/util-defaults-mode-node@4.0.21':
        dependencies:
            '@smithy/config-resolver': 4.1.4
            '@smithy/credential-provider-imds': 4.0.6
            '@smithy/node-config-provider': 4.1.3
            '@smithy/property-provider': 4.0.4
            '@smithy/smithy-client': 4.4.5
            '@smithy/types': 4.3.1
            tslib: 2.8.1

    '@smithy/util-endpoints@3.0.6':
        dependencies:
            '@smithy/node-config-provider': 4.1.3
            '@smithy/types': 4.3.1
            tslib: 2.8.1

    '@smithy/util-hex-encoding@4.0.0':
        dependencies:
            tslib: 2.8.1

    '@smithy/util-middleware@4.0.4':
        dependencies:
            '@smithy/types': 4.3.1
            tslib: 2.8.1

    '@smithy/util-retry@4.0.5':
        dependencies:
            '@smithy/service-error-classification': 4.0.5
            '@smithy/types': 4.3.1
            tslib: 2.8.1

    '@smithy/util-retry@4.0.6':
        dependencies:
            '@smithy/service-error-classification': 4.0.6
            '@smithy/types': 4.3.1
            tslib: 2.8.1

    '@smithy/util-stream@4.2.2':
        dependencies:
            '@smithy/fetch-http-handler': 5.0.4
            '@smithy/node-http-handler': 4.0.6
            '@smithy/types': 4.3.1
            '@smithy/util-base64': 4.0.0
            '@smithy/util-buffer-from': 4.0.0
            '@smithy/util-hex-encoding': 4.0.0
            '@smithy/util-utf8': 4.0.0
            tslib: 2.8.1

    '@smithy/util-uri-escape@4.0.0':
        dependencies:
            tslib: 2.8.1

    '@smithy/util-utf8@2.3.0':
        dependencies:
            '@smithy/util-buffer-from': 2.2.0
            tslib: 2.8.1

    '@smithy/util-utf8@4.0.0':
        dependencies:
            '@smithy/util-buffer-from': 4.0.0
            tslib: 2.8.1

    '@smithy/util-waiter@4.0.5':
        dependencies:
            '@smithy/abort-controller': 4.0.4
            '@smithy/types': 4.3.1
            tslib: 2.8.1

    '@szmarczak/http-timer@5.0.1':
        dependencies:
            defer-to-connect: 2.0.1

    '@tokenizer/token@0.3.0': {}

    '@ts-morph/common@0.24.0':
        dependencies:
            fast-glob: 3.3.3
            minimatch: 9.0.5
            mkdirp: 3.0.1
            path-browserify: 1.0.1

    '@tsconfig/node10@1.0.11': {}

    '@tsconfig/node12@1.0.11': {}

    '@tsconfig/node14@1.0.3': {}

    '@tsconfig/node16@1.0.4': {}

    '@tybys/wasm-util@0.9.0':
        dependencies:
            tslib: 2.8.1
        optional: true

    '@types/body-parser@1.19.6':
        dependencies:
            '@types/connect': 3.4.38
            '@types/node': 20.19.0

    '@types/chai@5.2.2':
        dependencies:
            '@types/deep-eql': 4.0.2

    '@types/cli-progress@3.11.6':
        dependencies:
            '@types/node': 20.19.0

    '@types/configstore@6.0.2': {}

    '@types/connect@3.4.38':
        dependencies:
            '@types/node': 20.19.0

    '@types/deep-eql@4.0.2': {}

    '@types/estree@0.0.39': {}

    '@types/estree@1.0.7': {}

    '@types/estree@1.0.8': {}

    '@types/express-serve-static-core@4.19.6':
        dependencies:
            '@types/node': 20.19.0
            '@types/qs': 6.14.0
            '@types/range-parser': 1.2.7
            '@types/send': 0.17.5

    '@types/express@4.17.23':
        dependencies:
            '@types/body-parser': 1.19.6
            '@types/express-serve-static-core': 4.19.6
            '@types/qs': 6.14.0
            '@types/serve-static': 1.15.8

    '@types/extract-zip@2.0.3':
        dependencies:
            extract-zip: 2.0.1
        transitivePeerDependencies:
            - supports-color

    '@types/hast@3.0.4':
        dependencies:
            '@types/unist': 3.0.3

    '@types/http-cache-semantics@4.0.4': {}

    '@types/http-errors@2.0.5': {}

    '@types/inquirer@9.0.8':
        dependencies:
            '@types/through': 0.0.33
            rxjs: 7.8.2

    '@types/lodash@4.17.17': {}

    '@types/mime-types@3.0.1': {}

    '@types/mime@1.3.5': {}

    '@types/mute-stream@0.0.4':
        dependencies:
            '@types/node': 20.19.0

    '@types/node-fetch@2.6.12':
        dependencies:
            '@types/node': 20.19.0
            form-data: 4.0.3

    '@types/node@18.19.111':
        dependencies:
            undici-types: 5.26.5

    '@types/node@20.19.0':
        dependencies:
            undici-types: 6.21.0

    '@types/node@22.15.31':
        dependencies:
            undici-types: 6.21.0

    '@types/qs@6.14.0': {}

    '@types/range-parser@1.2.7': {}

    '@types/resolve@1.20.2': {}

    '@types/send@0.17.5':
        dependencies:
            '@types/mime': 1.3.5
            '@types/node': 20.19.0

    '@types/serve-static@1.15.8':
        dependencies:
            '@types/http-errors': 2.0.5
            '@types/node': 20.19.0
            '@types/send': 0.17.5

    '@types/sinon@17.0.4':
        dependencies:
            '@types/sinonjs__fake-timers': 8.1.5

    '@types/sinonjs__fake-timers@8.1.5': {}

    '@types/through@0.0.33':
        dependencies:
            '@types/node': 20.19.0

    '@types/triple-beam@1.3.5': {}

    '@types/unist@3.0.3': {}

    '@types/update-notifier@6.0.8':
        dependencies:
            '@types/configstore': 6.0.2
            boxen: 7.1.1

    '@types/uuid@9.0.8': {}

    '@types/wrap-ansi@3.0.0': {}

    '@types/ws@8.18.1':
        dependencies:
            '@types/node': 20.19.0

    '@types/yauzl@2.10.3':
        dependencies:
            '@types/node': 20.19.0
        optional: true

    '@vitest/coverage-v8@3.2.2(vitest@3.2.3(@types/node@22.15.31)(jiti@2.4.2)(terser@5.41.0)(tsx@4.19.4)(yaml@2.8.0))':
        dependencies:
            '@ampproject/remapping': 2.3.0
            '@bcoe/v8-coverage': 1.0.2
            ast-v8-to-istanbul: 0.3.3
            debug: 4.4.1(supports-color@8.1.1)
            istanbul-lib-coverage: 3.2.2
            istanbul-lib-report: 3.0.1
            istanbul-lib-source-maps: 5.0.6
            istanbul-reports: 3.1.7
            magic-string: 0.30.17
            magicast: 0.3.5
            std-env: 3.9.0
            test-exclude: 7.0.1
            tinyrainbow: 2.0.0
            vitest: 3.2.3(@types/node@22.15.31)(jiti@2.4.2)(terser@5.41.0)(tsx@4.19.4)(yaml@2.8.0)
        transitivePeerDependencies:
            - supports-color

    '@vitest/expect@3.2.3':
        dependencies:
            '@types/chai': 5.2.2
            '@vitest/spy': 3.2.3
            '@vitest/utils': 3.2.3
            chai: 5.2.0
            tinyrainbow: 2.0.0

    '@vitest/mocker@3.2.3(vite@6.3.5(@types/node@22.15.31)(jiti@2.4.2)(terser@5.41.0)(tsx@4.19.4)(yaml@2.8.0))':
        dependencies:
            '@vitest/spy': 3.2.3
            estree-walker: 3.0.3
            magic-string: 0.30.17
        optionalDependencies:
            vite: 6.3.5(@types/node@22.15.31)(jiti@2.4.2)(terser@5.41.0)(tsx@4.19.4)(yaml@2.8.0)

    '@vitest/pretty-format@3.2.3':
        dependencies:
            tinyrainbow: 2.0.0

    '@vitest/runner@3.2.3':
        dependencies:
            '@vitest/utils': 3.2.3
            pathe: 2.0.3
            strip-literal: 3.0.0

    '@vitest/snapshot@3.2.3':
        dependencies:
            '@vitest/pretty-format': 3.2.3
            magic-string: 0.30.17
            pathe: 2.0.3

    '@vitest/spy@3.2.3':
        dependencies:
            tinyspy: 4.0.3

    '@vitest/utils@3.2.3':
        dependencies:
            '@vitest/pretty-format': 3.2.3
            loupe: 3.1.3
            tinyrainbow: 2.0.0

    '@xmldom/xmldom@0.8.10': {}

    '@zilliz/milvus2-sdk-node@2.5.11':
        dependencies:
            '@grpc/grpc-js': 1.7.3
            '@grpc/proto-loader': 0.7.15
            '@opentelemetry/api': 1.9.0
            '@petamoriken/float16': 3.9.2
            dayjs: 1.11.13
            generic-pool: 3.9.0
            lru-cache: 9.1.2
            protobufjs: 7.5.3
            winston: 3.17.0

    abort-controller@3.0.0:
        dependencies:
            event-target-shim: 5.0.1

    accepts@1.3.8:
        dependencies:
            mime-types: 2.1.35
            negotiator: 0.6.3

    accepts@2.0.0:
        dependencies:
            mime-types: 3.0.1
            negotiator: 1.0.0

    acorn-jsx-walk@2.0.0: {}

    acorn-jsx@5.3.2(acorn@8.14.1):
        dependencies:
            acorn: 8.14.1

    acorn-loose@8.5.0:
        dependencies:
            acorn: 8.14.1

    acorn-walk@8.3.4:
        dependencies:
            acorn: 8.14.1

    acorn@8.14.1: {}

    agent-base@7.1.3: {}

    agentkeepalive@4.6.0:
        dependencies:
            humanize-ms: 1.2.1

    aggregate-error@3.1.0:
        dependencies:
            clean-stack: 2.2.0
            indent-string: 4.0.0

    ajv@6.12.6:
        dependencies:
            fast-deep-equal: 3.1.3
            fast-json-stable-stringify: 2.1.0
            json-schema-traverse: 0.4.1
            uri-js: 4.4.1

    ajv@8.17.1:
        dependencies:
            fast-deep-equal: 3.1.3
            fast-uri: 3.0.6
            json-schema-traverse: 1.0.0
            require-from-string: 2.0.2

    ansi-align@3.0.1:
        dependencies:
            string-width: 4.2.3

    ansi-escapes@4.3.2:
        dependencies:
            type-fest: 0.21.3

    ansi-escapes@7.0.0:
        dependencies:
            environment: 1.1.0

    ansi-regex@5.0.1: {}

    ansi-regex@6.1.0: {}

    ansi-styles@4.3.0:
        dependencies:
            color-convert: 2.0.1

    ansi-styles@6.2.1: {}

    ansicolors@0.3.2: {}

    ansis@3.17.0: {}

    append-transform@2.0.0:
        dependencies:
            default-require-extensions: 3.0.1

    archy@1.0.0: {}

    arg@4.1.3: {}

    argparse@1.0.10:
        dependencies:
            sprintf-js: 1.0.3

    argparse@2.0.1: {}

    array-flatten@1.1.1: {}

    array-timsort@1.0.3: {}

    array-union@2.1.0: {}

    assertion-error@1.1.0: {}

    assertion-error@2.0.1: {}

    ast-v8-to-istanbul@0.3.3:
        dependencies:
            '@jridgewell/trace-mapping': 0.3.25
            estree-walker: 3.0.3
            js-tokens: 9.0.1

    astral-regex@2.0.0: {}

    async-retry@1.3.3:
        dependencies:
            retry: 0.13.1

    async@3.2.6: {}

    asynckit@0.4.0: {}

    atob@2.1.2: {}

    atomically@2.0.3:
        dependencies:
            stubborn-fs: 1.2.5
            when-exit: 2.1.4

    aws-ssl-profiles@1.1.2: {}

    axios@1.9.0:
        dependencies:
            follow-redirects: 1.15.9
            form-data: 4.0.3
            proxy-from-env: 1.1.0
        transitivePeerDependencies:
            - debug

    balanced-match@1.0.2: {}

    base64-js@1.5.1: {}

    bignumber.js@9.3.0: {}

    bl@4.1.0:
        dependencies:
            buffer: 5.7.1
            inherits: 2.0.4
            readable-stream: 3.6.2

    bluebird@3.4.7: {}

    body-parser@1.20.3:
        dependencies:
            bytes: 3.1.2
            content-type: 1.0.5
            debug: 2.6.9
            depd: 2.0.0
            destroy: 1.2.0
            http-errors: 2.0.0
            iconv-lite: 0.4.24
            on-finished: 2.4.1
            qs: 6.13.0
            raw-body: 2.5.2
            type-is: 1.6.18
            unpipe: 1.0.0
        transitivePeerDependencies:
            - supports-color

    body-parser@2.2.0:
        dependencies:
            bytes: 3.1.2
            content-type: 1.0.5
            debug: 4.4.1(supports-color@8.1.1)
            http-errors: 2.0.0
            iconv-lite: 0.6.3
            on-finished: 2.4.1
            qs: 6.14.0
            raw-body: 3.0.0
            type-is: 2.0.1
        transitivePeerDependencies:
            - supports-color

    bowser@2.11.0: {}

    boxen@7.1.1:
        dependencies:
            ansi-align: 3.0.1
            camelcase: 7.0.1
            chalk: 5.4.1
            cli-boxes: 3.0.0
            string-width: 5.1.2
            type-fest: 2.19.0
            widest-line: 4.0.1
            wrap-ansi: 8.1.0

    boxen@8.0.1:
        dependencies:
            ansi-align: 3.0.1
            camelcase: 8.0.0
            chalk: 5.4.1
            cli-boxes: 3.0.0
            string-width: 7.2.0
            type-fest: 4.41.0
            widest-line: 5.0.0
            wrap-ansi: 9.0.0

    brace-expansion@1.1.11:
        dependencies:
            balanced-match: 1.0.2
            concat-map: 0.0.1

    brace-expansion@2.0.1:
        dependencies:
            balanced-match: 1.0.2

    braces@3.0.3:
        dependencies:
            fill-range: 7.1.1

    browserslist@4.25.0:
        dependencies:
            caniuse-lite: 1.0.30001721
            electron-to-chromium: 1.5.165
            node-releases: 2.0.19
            update-browserslist-db: 1.1.3(browserslist@4.25.0)

    buffer-crc32@0.2.13: {}

    buffer-crc32@1.0.0: {}

    buffer-equal-constant-time@1.0.1: {}

    buffer-from@1.1.2: {}

    buffer@5.7.1:
        dependencies:
            base64-js: 1.5.1
            ieee754: 1.2.1

    bufferutil@4.0.9:
        dependencies:
            node-gyp-build: 4.8.4
        optional: true

    bytes@3.1.2: {}

    cac@6.7.14: {}

    cacheable-lookup@7.0.0: {}

    cacheable-request@10.2.14:
        dependencies:
            '@types/http-cache-semantics': 4.0.4
            get-stream: 6.0.1
            http-cache-semantics: 4.2.0
            keyv: 4.5.4
            mimic-response: 4.0.0
            normalize-url: 8.0.2
            responselike: 3.0.0

    caching-transform@4.0.0:
        dependencies:
            hasha: 5.2.2
            make-dir: 3.1.0
            package-hash: 4.0.0
            write-file-atomic: 3.0.3

    call-bind-apply-helpers@1.0.2:
        dependencies:
            es-errors: 1.3.0
            function-bind: 1.1.2

    call-bound@1.0.4:
        dependencies:
            call-bind-apply-helpers: 1.0.2
            get-intrinsic: 1.3.0

    camel-case@4.1.2:
        dependencies:
            pascal-case: 3.1.2
            tslib: 2.8.1

    camelcase@5.3.1: {}

    camelcase@7.0.1: {}

    camelcase@8.0.0: {}

    caniuse-lite@1.0.30001721: {}

    capital-case@1.0.4:
        dependencies:
            no-case: 3.0.4
            tslib: 2.8.1
            upper-case-first: 2.0.2

    cardinal@2.1.1:
        dependencies:
            ansicolors: 0.3.2
            redeyed: 2.1.1

    chai@4.5.0:
        dependencies:
            assertion-error: 1.1.0
            check-error: 1.0.3
            deep-eql: 4.1.4
            get-func-name: 2.0.2
            loupe: 2.3.7
            pathval: 1.1.1
            type-detect: 4.1.0

    chai@5.2.0:
        dependencies:
            assertion-error: 2.0.1
            check-error: 2.1.1
            deep-eql: 5.0.2
            loupe: 3.1.3
            pathval: 2.0.0

    chalk@4.1.2:
        dependencies:
            ansi-styles: 4.3.0
            supports-color: 7.2.0

    chalk@5.4.1: {}

    change-case@4.1.2:
        dependencies:
            camel-case: 4.1.2
            capital-case: 1.0.4
            constant-case: 3.0.4
            dot-case: 3.0.4
            header-case: 2.0.4
            no-case: 3.0.4
            param-case: 3.0.4
            pascal-case: 3.1.2
            path-case: 3.0.4
            sentence-case: 3.0.4
            snake-case: 3.0.4
            tslib: 2.8.1

    chardet@0.7.0: {}

    check-error@1.0.3:
        dependencies:
            get-func-name: 2.0.2

    check-error@2.1.1: {}

    chokidar@4.0.3:
        dependencies:
            readdirp: 4.1.2

    clean-stack@2.2.0: {}

    clean-stack@3.0.1:
        dependencies:
            escape-string-regexp: 4.0.0

    cli-boxes@3.0.0: {}

    cli-cursor@3.1.0:
        dependencies:
            restore-cursor: 3.1.0

    cli-cursor@5.0.0:
        dependencies:
            restore-cursor: 5.1.0

    cli-progress@3.12.0:
        dependencies:
            string-width: 4.2.3

    cli-spinners@2.9.2: {}

    cli-width@3.0.0: {}

    cli-width@4.1.0: {}

    cliui@6.0.0:
        dependencies:
            string-width: 4.2.3
            strip-ansi: 6.0.1
            wrap-ansi: 6.2.0

    cliui@8.0.1:
        dependencies:
            string-width: 4.2.3
            strip-ansi: 6.0.1
            wrap-ansi: 7.0.0

    clone@1.0.4: {}

    cluster-key-slot@1.1.2: {}

    code-block-writer@13.0.3: {}

    color-convert@1.9.3:
        dependencies:
            color-name: 1.1.3

    color-convert@2.0.1:
        dependencies:
            color-name: 1.1.4

    color-name@1.1.3: {}

    color-name@1.1.4: {}

    color-string@1.9.1:
        dependencies:
            color-name: 1.1.4
            simple-swizzle: 0.2.2

    color@3.2.1:
        dependencies:
            color-convert: 1.9.3
            color-string: 1.9.1

    color@4.2.3:
        dependencies:
            color-convert: 2.0.1
            color-string: 1.9.1

    colorspace@1.1.4:
        dependencies:
            color: 3.2.1
            text-hex: 1.0.0

    combined-stream@1.0.8:
        dependencies:
            delayed-stream: 1.0.0

    commander@13.1.0: {}

    commander@2.20.3: {}

    comment-json@4.2.5:
        dependencies:
            array-timsort: 1.0.3
            core-util-is: 1.0.3
            esprima: 4.0.1
            has-own-prop: 2.0.0
            repeat-string: 1.6.1

    comment-parser@1.4.1: {}

    commondir@1.0.1: {}

    complex.js@2.4.2: {}

    concat-map@0.0.1: {}

    config-chain@1.1.13:
        dependencies:
            ini: 1.3.8
            proto-list: 1.2.4

    configstore@7.0.0:
        dependencies:
            atomically: 2.0.3
            dot-prop: 9.0.0
            graceful-fs: 4.2.11
            xdg-basedir: 5.1.0

    consola@3.4.2: {}

    constant-case@3.0.4:
        dependencies:
            no-case: 3.0.4
            tslib: 2.8.1
            upper-case: 2.0.2

    content-disposition@0.5.4:
        dependencies:
            safe-buffer: 5.2.1

    content-disposition@1.0.0:
        dependencies:
            safe-buffer: 5.2.1

    content-type@1.0.5: {}

    convert-source-map@1.9.0: {}

    convert-source-map@2.0.0: {}

    cookie-signature@1.0.6: {}

    cookie-signature@1.2.2: {}

    cookie@0.7.1: {}

    cookie@0.7.2: {}

    core-util-is@1.0.3: {}

    cors@2.8.5:
        dependencies:
            object-assign: 4.1.1
            vary: 1.1.2

    create-require@1.1.1: {}

    cross-env@7.0.3:
        dependencies:
            cross-spawn: 7.0.6

    cross-spawn@7.0.6:
        dependencies:
            path-key: 3.1.1
            shebang-command: 2.0.0
            which: 2.0.2

    ctix@2.7.1(prettier-plugin-organize-imports@4.1.0(prettier@3.5.3)(typescript@5.8.3))(prettier@3.5.3)(typescript@5.8.3):
        dependencies:
            chalk: 4.1.2
            change-case: 4.1.2
            cli-progress: 3.12.0
            comment-json: 4.2.5
            comment-parser: 1.4.1
            consola: 3.4.2
            dayjs: 1.11.13
            eta: 3.5.0
            filenamify: 4.3.0
            find-up: 5.0.0
            fuse.js: 7.1.0
            glob: 10.4.5
            inquirer: 8.2.6
            inquirer-ts-checkbox-plus-prompt: 1.0.1
            json5: 2.2.3
            jsonc-parser: 3.3.1
            mathjs: 12.4.3
            minimist: 1.2.8
            my-easy-fp: 0.22.0
            my-node-fp: 0.10.3
            my-only-either: 1.3.0
            ora: 5.4.1
            pathe: 1.1.2
            prettier: 3.5.3
            prettier-plugin-organize-imports: 4.1.0(prettier@3.5.3)(typescript@5.8.3)
            source-map-support: 0.5.21
            ts-morph: 23.0.0
            ts-pattern: 5.7.1
            tslib: 2.8.1
            type-check: 0.4.0
            type-fest: 4.41.0
            typescript: 5.8.3
            yaml: 2.8.0
            yargs: 17.7.2

    cuint@0.2.2: {}

    dayjs@1.11.13: {}

    debug@2.6.9:
        dependencies:
            ms: 2.0.0

    debug@4.4.1(supports-color@8.1.1):
        dependencies:
            ms: 2.1.3
        optionalDependencies:
            supports-color: 8.1.1

    decamelize@1.2.0: {}

    decimal.js@10.5.0: {}

    decode-uri-component@0.2.2: {}

    decompress-response@6.0.0:
        dependencies:
            mimic-response: 3.1.0

    deep-eql@4.1.4:
        dependencies:
            type-detect: 4.1.0

    deep-eql@5.0.2: {}

    deep-extend@0.6.0: {}

    deepmerge@4.3.1: {}

    default-require-extensions@3.0.1:
        dependencies:
            strip-bom: 4.0.0

    defaults@1.0.4:
        dependencies:
            clone: 1.0.4

    defer-to-connect@2.0.1: {}

    define-lazy-prop@2.0.0: {}

    delayed-stream@1.0.0: {}

    denque@2.1.0: {}

    depd@2.0.0: {}

    dependency-cruiser@16.10.2:
        dependencies:
            acorn: 8.14.1
            acorn-jsx: 5.3.2(acorn@8.14.1)
            acorn-jsx-walk: 2.0.0
            acorn-loose: 8.5.0
            acorn-walk: 8.3.4
            ajv: 8.17.1
            commander: 13.1.0
            enhanced-resolve: 5.18.1
            ignore: 7.0.5
            interpret: 3.1.1
            is-installed-globally: 1.0.0
            json5: 2.2.3
            memoize: 10.1.0
            picocolors: 1.1.1
            picomatch: 4.0.2
            prompts: 2.4.2
            rechoir: 0.8.0
            safe-regex: 2.1.1
            semver: 7.7.2
            teamcity-service-messages: 0.1.14
            tsconfig-paths-webpack-plugin: 4.2.0
            watskeburt: 4.2.3

    destroy@1.2.0: {}

    detect-indent@7.0.1: {}

    detect-newline@4.0.1: {}

    diff@4.0.2: {}

    diff@5.2.0: {}

    dingbat-to-unicode@1.0.1: {}

    dir-glob@3.0.1:
        dependencies:
            path-type: 4.0.0

    dom-serializer@2.0.0:
        dependencies:
            domelementtype: 2.3.0
            domhandler: 5.0.3
            entities: 4.5.0

    domelementtype@2.3.0: {}

    domhandler@5.0.3:
        dependencies:
            domelementtype: 2.3.0

    domutils@3.2.2:
        dependencies:
            dom-serializer: 2.0.0
            domelementtype: 2.3.0
            domhandler: 5.0.3

    dot-case@3.0.4:
        dependencies:
            no-case: 3.0.4
            tslib: 2.8.1

    dot-prop@9.0.0:
        dependencies:
            type-fest: 4.41.0

    dotenv@16.5.0: {}

    duck@0.1.12:
        dependencies:
            underscore: 1.13.7

<<<<<<< HEAD
    dunder-proto@1.0.1:
        dependencies:
            call-bind-apply-helpers: 1.0.2
            es-errors: 1.3.0
            gopd: 1.2.0
=======
  define-lazy-prop@2.0.0: {}

  delayed-stream@1.0.0: {}
>>>>>>> 6cb1c4d4

    eastasianwidth@0.2.0: {}

    ecdsa-sig-formatter@1.0.11:
        dependencies:
            safe-buffer: 5.2.1

    ee-first@1.1.1: {}

    ejs@3.1.10:
        dependencies:
            jake: 10.9.2

    electron-to-chromium@1.5.165: {}

    emoji-regex@10.4.0: {}

    emoji-regex@8.0.0: {}

    emoji-regex@9.2.2: {}

    enabled@2.0.0: {}

    encodeurl@1.0.2: {}

    encodeurl@2.0.0: {}

    encoding@0.1.13:
        dependencies:
            iconv-lite: 0.6.3

    end-of-stream@1.4.5:
        dependencies:
            once: 1.4.0

    enhanced-resolve@5.18.1:
        dependencies:
            graceful-fs: 4.2.11
            tapable: 2.2.2

    entities@4.5.0: {}

    entities@6.0.1: {}

    environment@1.1.0: {}

    error-ex@1.3.2:
        dependencies:
            is-arrayish: 0.2.1

    es-define-property@1.0.1: {}

    es-errors@1.3.0: {}

    es-module-lexer@1.7.0: {}

    es-object-atoms@1.1.1:
        dependencies:
            es-errors: 1.3.0

    es-set-tostringtag@2.1.0:
        dependencies:
            es-errors: 1.3.0
            get-intrinsic: 1.3.0
            has-tostringtag: 1.0.2
            hasown: 2.0.2

    es6-error@4.1.1: {}

    esbuild@0.25.5:
        optionalDependencies:
            '@esbuild/aix-ppc64': 0.25.5
            '@esbuild/android-arm': 0.25.5
            '@esbuild/android-arm64': 0.25.5
            '@esbuild/android-x64': 0.25.5
            '@esbuild/darwin-arm64': 0.25.5
            '@esbuild/darwin-x64': 0.25.5
            '@esbuild/freebsd-arm64': 0.25.5
            '@esbuild/freebsd-x64': 0.25.5
            '@esbuild/linux-arm': 0.25.5
            '@esbuild/linux-arm64': 0.25.5
            '@esbuild/linux-ia32': 0.25.5
            '@esbuild/linux-loong64': 0.25.5
            '@esbuild/linux-mips64el': 0.25.5
            '@esbuild/linux-ppc64': 0.25.5
            '@esbuild/linux-riscv64': 0.25.5
            '@esbuild/linux-s390x': 0.25.5
            '@esbuild/linux-x64': 0.25.5
            '@esbuild/netbsd-arm64': 0.25.5
            '@esbuild/netbsd-x64': 0.25.5
            '@esbuild/openbsd-arm64': 0.25.5
            '@esbuild/openbsd-x64': 0.25.5
            '@esbuild/sunos-x64': 0.25.5
            '@esbuild/win32-arm64': 0.25.5
            '@esbuild/win32-ia32': 0.25.5
            '@esbuild/win32-x64': 0.25.5

    escalade@3.2.0: {}

    escape-goat@4.0.0: {}

    escape-html@1.0.3: {}

    escape-latex@1.2.0: {}

    escape-string-regexp@1.0.5: {}

    escape-string-regexp@4.0.0: {}

    esprima@4.0.1: {}

    estree-walker@1.0.1: {}

    estree-walker@2.0.2: {}

    estree-walker@3.0.3:
        dependencies:
            '@types/estree': 1.0.8

    eta@3.5.0: {}

    etag@1.8.1: {}

    event-target-shim@5.0.1: {}

    eventsource-parser@3.0.2: {}

    eventsource-parser@3.0.3: {}

    eventsource@3.0.7:
        dependencies:
            eventsource-parser: 3.0.2

    expect-type@1.2.1: {}

    express-rate-limit@7.5.0(express@5.1.0):
        dependencies:
            express: 5.1.0

    express@4.21.2:
        dependencies:
            accepts: 1.3.8
            array-flatten: 1.1.1
            body-parser: 1.20.3
            content-disposition: 0.5.4
            content-type: 1.0.5
            cookie: 0.7.1
            cookie-signature: 1.0.6
            debug: 2.6.9
            depd: 2.0.0
            encodeurl: 2.0.0
            escape-html: 1.0.3
            etag: 1.8.1
            finalhandler: 1.3.1
            fresh: 0.5.2
            http-errors: 2.0.0
            merge-descriptors: 1.0.3
            methods: 1.1.2
            on-finished: 2.4.1
            parseurl: 1.3.3
            path-to-regexp: 0.1.12
            proxy-addr: 2.0.7
            qs: 6.13.0
            range-parser: 1.2.1
            safe-buffer: 5.2.1
            send: 0.19.0
            serve-static: 1.16.2
            setprototypeof: 1.2.0
            statuses: 2.0.1
            type-is: 1.6.18
            utils-merge: 1.0.1
            vary: 1.1.2
        transitivePeerDependencies:
            - supports-color

    express@5.1.0:
        dependencies:
            accepts: 2.0.0
            body-parser: 2.2.0
            content-disposition: 1.0.0
            content-type: 1.0.5
            cookie: 0.7.2
            cookie-signature: 1.2.2
            debug: 4.4.1(supports-color@8.1.1)
            encodeurl: 2.0.0
            escape-html: 1.0.3
            etag: 1.8.1
            finalhandler: 2.1.0
            fresh: 2.0.0
            http-errors: 2.0.0
            merge-descriptors: 2.0.0
            mime-types: 3.0.1
            on-finished: 2.4.1
            once: 1.4.0
            parseurl: 1.3.3
            proxy-addr: 2.0.7
            qs: 6.14.0
            range-parser: 1.2.1
            router: 2.2.0
            send: 1.2.0
            serve-static: 2.2.0
            statuses: 2.0.2
            type-is: 2.0.1
            vary: 1.1.2
        transitivePeerDependencies:
            - supports-color

    extend@3.0.2: {}

    external-editor@3.1.0:
        dependencies:
            chardet: 0.7.0
            iconv-lite: 0.4.24
            tmp: 0.0.33

    extract-zip@2.0.1:
        dependencies:
            debug: 4.4.1(supports-color@8.1.1)
            get-stream: 5.2.0
            yauzl: 2.10.0
        optionalDependencies:
            '@types/yauzl': 2.10.3
        transitivePeerDependencies:
            - supports-color

    fancy-test@3.0.16:
        dependencies:
            '@types/chai': 5.2.2
            '@types/lodash': 4.17.17
            '@types/node': 20.19.0
            '@types/sinon': 17.0.4
            lodash: 4.17.21
            mock-stdin: 1.0.0
            nock: 13.5.6
            sinon: 16.1.3
            stdout-stderr: 0.1.13
        transitivePeerDependencies:
            - supports-color

    fast-deep-equal@3.1.3: {}

    fast-glob@3.3.3:
        dependencies:
            '@nodelib/fs.stat': 2.0.5
            '@nodelib/fs.walk': 1.2.8
            glob-parent: 5.1.2
            merge2: 1.4.1
            micromatch: 4.0.8

    fast-json-stable-stringify@2.1.0: {}

    fast-levenshtein@3.0.0:
        dependencies:
            fastest-levenshtein: 1.0.16

    fast-uri@3.0.6: {}

    fast-xml-parser@4.4.1:
        dependencies:
            strnum: 1.1.2

    fastest-levenshtein@1.0.16: {}

    fastq@1.19.1:
        dependencies:
            reusify: 1.1.0

    fd-package-json@2.0.0:
        dependencies:
            walk-up-path: 4.0.0

    fd-slicer@1.1.0:
        dependencies:
            pend: 1.2.0

    fdir@6.4.5(picomatch@4.0.2):
        optionalDependencies:
            picomatch: 4.0.2

    fecha@4.2.3: {}

    figures@3.2.0:
        dependencies:
            escape-string-regexp: 1.0.5

    file-type@19.6.0:
        dependencies:
            get-stream: 9.0.1
            strtok3: 9.1.1
            token-types: 6.0.0
            uint8array-extras: 1.4.0

    filelist@1.0.4:
        dependencies:
            minimatch: 5.1.6

    filename-reserved-regex@2.0.0: {}

    filenamify@4.3.0:
        dependencies:
            filename-reserved-regex: 2.0.0
            strip-outer: 1.0.1
            trim-repeated: 1.0.0

    fill-range@7.1.1:
        dependencies:
            to-regex-range: 5.0.1

    finalhandler@1.3.1:
        dependencies:
            debug: 2.6.9
            encodeurl: 2.0.0
            escape-html: 1.0.3
            on-finished: 2.4.1
            parseurl: 1.3.3
            statuses: 2.0.1
            unpipe: 1.0.0
        transitivePeerDependencies:
            - supports-color

    finalhandler@2.1.0:
        dependencies:
            debug: 4.4.1(supports-color@8.1.1)
            encodeurl: 2.0.0
            escape-html: 1.0.3
            on-finished: 2.4.1
            parseurl: 1.3.3
            statuses: 2.0.2
        transitivePeerDependencies:
            - supports-color

    find-cache-dir@3.3.2:
        dependencies:
            commondir: 1.0.1
            make-dir: 3.1.0
            pkg-dir: 4.2.0

    find-up@4.1.0:
        dependencies:
            locate-path: 5.0.0
            path-exists: 4.0.0

    find-up@5.0.0:
        dependencies:
            locate-path: 6.0.0
            path-exists: 4.0.0

    find-yarn-workspace-root@2.0.0:
        dependencies:
            micromatch: 4.0.8

    fn.name@1.1.0: {}

    follow-redirects@1.15.9: {}

    foreground-child@2.0.0:
        dependencies:
            cross-spawn: 7.0.6
            signal-exit: 3.0.7

    foreground-child@3.3.1:
        dependencies:
            cross-spawn: 7.0.6
            signal-exit: 4.1.0

    form-data-encoder@1.7.2: {}

    form-data-encoder@2.1.4: {}

    form-data@4.0.3:
        dependencies:
            asynckit: 0.4.0
            combined-stream: 1.0.8
            es-set-tostringtag: 2.1.0
            hasown: 2.0.2
            mime-types: 2.1.35

    formatly@0.2.4:
        dependencies:
            fd-package-json: 2.0.0

    formdata-node@4.4.1:
        dependencies:
            node-domexception: 1.0.0
            web-streams-polyfill: 4.0.0-beta.3

    forwarded@0.2.0: {}

    fraction.js@4.3.4: {}

    fresh@0.5.2: {}

    fresh@2.0.0: {}

    fromentries@1.3.2: {}

    fs-extra@8.1.0:
        dependencies:
            graceful-fs: 4.2.11
            jsonfile: 4.0.0
            universalify: 0.1.2

    fs.realpath@1.0.0: {}

    fsevents@2.3.3:
        optional: true

    function-bind@1.1.2: {}

    fuse.js@7.1.0: {}

    gaxios@6.7.1(encoding@0.1.13):
        dependencies:
            extend: 3.0.2
            https-proxy-agent: 7.0.6
            is-stream: 2.0.1
            node-fetch: 2.7.0(encoding@0.1.13)
            uuid: 9.0.1
        transitivePeerDependencies:
            - encoding
            - supports-color

    gcp-metadata@6.1.1(encoding@0.1.13):
        dependencies:
            gaxios: 6.7.1(encoding@0.1.13)
            google-logging-utils: 0.0.2
            json-bigint: 1.0.0
        transitivePeerDependencies:
            - encoding
            - supports-color

    generate-function@2.3.1:
        dependencies:
            is-property: 1.0.2

    generic-pool@3.9.0: {}

    gensync@1.0.0-beta.2: {}

    get-caller-file@2.0.5: {}

    get-east-asian-width@1.3.0: {}

    get-func-name@2.0.2: {}

    get-intrinsic@1.3.0:
        dependencies:
            call-bind-apply-helpers: 1.0.2
            es-define-property: 1.0.1
            es-errors: 1.3.0
            es-object-atoms: 1.1.1
            function-bind: 1.1.2
            get-proto: 1.0.1
            gopd: 1.2.0
            has-symbols: 1.1.0
            hasown: 2.0.2
            math-intrinsics: 1.1.0

    get-package-type@0.1.0: {}

    get-proto@1.0.1:
        dependencies:
            dunder-proto: 1.0.1
            es-object-atoms: 1.1.1

    get-stdin@9.0.0: {}

    get-stream@5.2.0:
        dependencies:
            pump: 3.0.3

    get-stream@6.0.1: {}

    get-stream@9.0.1:
        dependencies:
            '@sec-ant/readable-stream': 0.4.1
            is-stream: 4.0.1

    get-tsconfig@4.10.1:
        dependencies:
            resolve-pkg-maps: 1.0.0

    git-hooks-list@3.2.0: {}

    github-slugger@2.0.0: {}

    glob-parent@5.1.2:
        dependencies:
            is-glob: 4.0.3

    glob@10.4.5:
        dependencies:
            foreground-child: 3.3.1
            jackspeak: 3.4.3
            minimatch: 9.0.5
            minipass: 7.1.2
            package-json-from-dist: 1.0.1
            path-scurry: 1.11.1

    glob@11.0.3:
        dependencies:
            foreground-child: 3.3.1
            jackspeak: 4.1.1
            minimatch: 10.0.3
            minipass: 7.1.2
            package-json-from-dist: 1.0.1
            path-scurry: 2.0.0

    glob@7.2.3:
        dependencies:
            fs.realpath: 1.0.0
            inflight: 1.0.6
            inherits: 2.0.4
            minimatch: 3.1.2
            once: 1.4.0
            path-is-absolute: 1.0.1

    global-directory@4.0.1:
        dependencies:
            ini: 4.1.1

    globals@11.12.0: {}

    globby@11.1.0:
        dependencies:
            array-union: 2.1.0
            dir-glob: 3.0.1
            fast-glob: 3.3.3
            ignore: 5.3.2
            merge2: 1.4.1
            slash: 3.0.0

    globrex@0.1.2: {}

    google-auth-library@9.15.1(encoding@0.1.13):
        dependencies:
            base64-js: 1.5.1
            ecdsa-sig-formatter: 1.0.11
            gaxios: 6.7.1(encoding@0.1.13)
            gcp-metadata: 6.1.1(encoding@0.1.13)
            gtoken: 7.1.0(encoding@0.1.13)
            jws: 4.0.0
        transitivePeerDependencies:
            - encoding
            - supports-color

    google-logging-utils@0.0.2: {}

    gopd@1.2.0: {}

    got@13.0.0:
        dependencies:
            '@sindresorhus/is': 5.6.0
            '@szmarczak/http-timer': 5.0.1
            cacheable-lookup: 7.0.0
            cacheable-request: 10.2.14
            decompress-response: 6.0.0
            form-data-encoder: 2.1.4
            get-stream: 6.0.1
            http2-wrapper: 2.2.1
            lowercase-keys: 3.0.0
            p-cancelable: 3.0.0
            responselike: 3.0.0

    gpt-tokenizer@2.9.0: {}

    graceful-fs@4.2.10: {}

    graceful-fs@4.2.11: {}

    groq-sdk@0.6.1(encoding@0.1.13):
        dependencies:
            '@types/node': 18.19.111
            '@types/node-fetch': 2.6.12
            abort-controller: 3.0.0
            agentkeepalive: 4.6.0
            form-data-encoder: 1.7.2
            formdata-node: 4.4.1
            node-fetch: 2.7.0(encoding@0.1.13)
        transitivePeerDependencies:
            - encoding

    gtoken@7.1.0(encoding@0.1.13):
        dependencies:
            gaxios: 6.7.1(encoding@0.1.13)
            jws: 4.0.0
        transitivePeerDependencies:
            - encoding
            - supports-color

    has-flag@4.0.0: {}

    has-own-prop@2.0.0: {}

    has-symbols@1.1.0: {}

    has-tostringtag@1.0.2:
        dependencies:
            has-symbols: 1.1.0

    hasha@5.2.2:
        dependencies:
            is-stream: 2.0.1
            type-fest: 0.8.1

    hasown@2.0.2:
        dependencies:
            function-bind: 1.1.2

    header-case@2.0.4:
        dependencies:
            capital-case: 1.0.4
            tslib: 2.8.1

    hosted-git-info@7.0.2:
        dependencies:
            lru-cache: 10.4.3

    html-escaper@2.0.2: {}

    htmlparser2@10.0.0:
        dependencies:
            domelementtype: 2.3.0
            domhandler: 5.0.3
            domutils: 3.2.2
            entities: 6.0.1

    http-cache-semantics@4.2.0: {}

    http-call@5.3.0:
        dependencies:
            content-type: 1.0.5
            debug: 4.4.1(supports-color@8.1.1)
            is-retry-allowed: 1.2.0
            is-stream: 2.0.1
            parse-json: 4.0.0
            tunnel-agent: 0.6.0
        transitivePeerDependencies:
            - supports-color

    http-errors@2.0.0:
        dependencies:
            depd: 2.0.0
            inherits: 2.0.4
            setprototypeof: 1.2.0
            statuses: 2.0.1
            toidentifier: 1.0.1

    http2-wrapper@2.2.1:
        dependencies:
            quick-lru: 5.1.1
            resolve-alpn: 1.2.1

    https-proxy-agent@7.0.6:
        dependencies:
            agent-base: 7.1.3
            debug: 4.4.1(supports-color@8.1.1)
        transitivePeerDependencies:
            - supports-color

    humanize-ms@1.2.1:
        dependencies:
            ms: 2.1.3

    husky@9.1.7: {}

    hyperlinker@1.0.0: {}

    iconv-lite@0.4.24:
        dependencies:
            safer-buffer: 2.1.2

    iconv-lite@0.6.3:
        dependencies:
            safer-buffer: 2.1.2

    ieee754@1.2.1: {}

    ignore@5.3.2: {}

    ignore@7.0.5: {}

    image-size@1.2.1:
        dependencies:
            queue: 6.0.2

    immediate@3.0.6: {}

    imurmurhash@0.1.4: {}

    indent-string@4.0.0: {}

    inflight@1.0.6:
        dependencies:
            once: 1.4.0
            wrappy: 1.0.2

    inherits@2.0.4: {}

    ini@1.3.8: {}

    ini@4.1.1: {}

    inquirer-ts-checkbox-plus-prompt@1.0.1:
        dependencies:
            chalk: 4.1.2
            cli-cursor: 3.1.0
            figures: 3.2.0
            inquirer: 8.2.6
            rxjs: 7.8.2

    inquirer@8.2.6:
        dependencies:
            ansi-escapes: 4.3.2
            chalk: 4.1.2
            cli-cursor: 3.1.0
            cli-width: 3.0.0
            external-editor: 3.1.0
            figures: 3.2.0
            lodash: 4.17.21
            mute-stream: 0.0.8
            ora: 5.4.1
            run-async: 2.4.1
            rxjs: 7.8.2
            string-width: 4.2.3
            strip-ansi: 6.0.1
            through: 2.3.8
            wrap-ansi: 6.2.0

    inquirer@9.3.7:
        dependencies:
            '@inquirer/figures': 1.0.12
            ansi-escapes: 4.3.2
            cli-width: 4.1.0
            external-editor: 3.1.0
            mute-stream: 1.0.0
            ora: 5.4.1
            run-async: 3.0.0
            rxjs: 7.8.2
            string-width: 4.2.3
            strip-ansi: 6.0.1
            wrap-ansi: 6.2.0
            yoctocolors-cjs: 2.1.2

    interpret@3.1.1: {}

    ioredis@5.6.1:
        dependencies:
            '@ioredis/commands': 1.2.0
            cluster-key-slot: 1.1.2
            debug: 4.4.1(supports-color@8.1.1)
            denque: 2.1.0
            lodash.defaults: 4.2.0
            lodash.isarguments: 3.1.0
            redis-errors: 1.2.0
            redis-parser: 3.0.0
            standard-as-callback: 2.1.0
        transitivePeerDependencies:
            - supports-color

    ip-address@9.0.5:
        dependencies:
            jsbn: 1.1.0
            sprintf-js: 1.1.3

    ipaddr.js@1.9.1: {}

    is-arrayish@0.2.1: {}

    is-arrayish@0.3.2: {}

    is-core-module@2.16.1:
        dependencies:
            hasown: 2.0.2

    is-docker@2.2.1: {}

    is-extglob@2.1.1: {}

    is-fullwidth-code-point@3.0.0: {}

    is-fullwidth-code-point@5.0.0:
        dependencies:
            get-east-asian-width: 1.3.0

    is-glob@4.0.3:
        dependencies:
            is-extglob: 2.1.1

    is-in-ci@1.0.0: {}

    is-installed-globally@1.0.0:
        dependencies:
            global-directory: 4.0.1
            is-path-inside: 4.0.0

    is-interactive@1.0.0: {}

    is-interactive@2.0.0: {}

    is-module@1.0.0: {}

    is-npm@6.0.0: {}

    is-number@7.0.0: {}

    is-path-inside@4.0.0: {}

    is-plain-obj@4.1.0: {}

    is-promise@4.0.0: {}

    is-property@1.0.2: {}

    is-reference@1.2.1:
        dependencies:
            '@types/estree': 1.0.8

    is-retry-allowed@1.2.0: {}

    is-stream@2.0.1: {}

    is-stream@4.0.1: {}

    is-typedarray@1.0.0: {}

    is-unicode-supported@0.1.0: {}

    is-unicode-supported@1.3.0: {}

    is-unicode-supported@2.1.0: {}

    is-windows@1.0.2: {}

    is-wsl@2.2.0:
        dependencies:
            is-docker: 2.2.1

    isarray@1.0.0: {}

    isbinaryfile@5.0.4: {}

    isexe@2.0.0: {}

    istanbul-lib-coverage@3.2.2: {}

    istanbul-lib-hook@3.0.0:
        dependencies:
            append-transform: 2.0.0

    istanbul-lib-instrument@6.0.3:
        dependencies:
            '@babel/core': 7.27.4
            '@babel/parser': 7.27.5
            '@istanbuljs/schema': 0.1.3
            istanbul-lib-coverage: 3.2.2
            semver: 7.7.2
        transitivePeerDependencies:
            - supports-color

    istanbul-lib-processinfo@2.0.3:
        dependencies:
            archy: 1.0.0
            cross-spawn: 7.0.6
            istanbul-lib-coverage: 3.2.2
            p-map: 3.0.0
            rimraf: 3.0.2
            uuid: 8.3.2

    istanbul-lib-report@3.0.1:
        dependencies:
            istanbul-lib-coverage: 3.2.2
            make-dir: 4.0.0
            supports-color: 7.2.0

    istanbul-lib-source-maps@4.0.1:
        dependencies:
            debug: 4.4.1(supports-color@8.1.1)
            istanbul-lib-coverage: 3.2.2
            source-map: 0.6.1
        transitivePeerDependencies:
            - supports-color

    istanbul-lib-source-maps@5.0.6:
        dependencies:
            '@jridgewell/trace-mapping': 0.3.25
            debug: 4.4.1(supports-color@8.1.1)
            istanbul-lib-coverage: 3.2.2
        transitivePeerDependencies:
            - supports-color

    istanbul-reports@3.1.7:
        dependencies:
            html-escaper: 2.0.2
            istanbul-lib-report: 3.0.1

    jackspeak@3.4.3:
        dependencies:
            '@isaacs/cliui': 8.0.2
        optionalDependencies:
            '@pkgjs/parseargs': 0.11.0

    jackspeak@4.1.1:
        dependencies:
            '@isaacs/cliui': 8.0.2

    jake@10.9.2:
        dependencies:
            async: 3.2.6
            chalk: 4.1.2
            filelist: 1.0.4
            minimatch: 3.1.2

    javascript-natural-sort@0.7.1: {}

    jest-worker@26.6.2:
        dependencies:
            '@types/node': 20.19.0
            merge-stream: 2.0.0
            supports-color: 7.2.0

    jiti@2.4.2: {}

    joi@17.13.3:
        dependencies:
            '@hapi/hoek': 9.3.0
            '@hapi/topo': 5.1.0
            '@sideway/address': 4.1.5
            '@sideway/formula': 3.0.1
            '@sideway/pinpoint': 2.0.0

    js-tokens@4.0.0: {}

    js-tokens@9.0.1: {}

    js-yaml@3.14.1:
        dependencies:
            argparse: 1.0.10
            esprima: 4.0.1

    js-yaml@4.1.0:
        dependencies:
            argparse: 2.0.1

    jsbn@1.1.0: {}

    jsesc@3.1.0: {}

    json-bigint@1.0.0:
        dependencies:
            bignumber.js: 9.3.0

    json-buffer@3.0.1: {}

    json-parse-better-errors@1.0.2: {}

    json-schema-traverse@0.4.1: {}

    json-schema-traverse@1.0.0: {}

    json-stringify-safe@5.0.1: {}

    json5@2.2.3: {}

    jsonc-parser@3.3.1: {}

    jsonfile@4.0.0:
        optionalDependencies:
            graceful-fs: 4.2.11

    jsonrepair@3.12.0: {}

    jszip@3.10.1:
        dependencies:
            lie: 3.3.0
            pako: 1.0.11
            readable-stream: 2.3.8
            setimmediate: 1.0.5

    just-extend@6.2.0: {}

    jwa@2.0.1:
        dependencies:
            buffer-equal-constant-time: 1.0.1
            ecdsa-sig-formatter: 1.0.11
            safe-buffer: 5.2.1

    jws@4.0.0:
        dependencies:
            jwa: 2.0.1
            safe-buffer: 5.2.1

    keyv@4.5.4:
        dependencies:
            json-buffer: 3.0.1

    kleur@3.0.3: {}

    knip@5.60.2(@types/node@20.19.0)(typescript@5.8.3):
        dependencies:
            '@nodelib/fs.walk': 1.2.8
            '@types/node': 20.19.0
            fast-glob: 3.3.3
            formatly: 0.2.4
            jiti: 2.4.2
            js-yaml: 4.1.0
            minimist: 1.2.8
            oxc-resolver: 11.1.0
            picocolors: 1.1.1
            picomatch: 4.0.2
            smol-toml: 1.3.4
            strip-json-comments: 5.0.2
            typescript: 5.8.3
            zod: 3.25.56
            zod-validation-error: 3.4.1(zod@3.25.56)

    knip@5.60.2(@types/node@22.15.31)(typescript@5.8.3):
        dependencies:
            '@nodelib/fs.walk': 1.2.8
            '@types/node': 22.15.31
            fast-glob: 3.3.3
            formatly: 0.2.4
            jiti: 2.4.2
            js-yaml: 4.1.0
            minimist: 1.2.8
            oxc-resolver: 11.1.0
            picocolors: 1.1.1
            picomatch: 4.0.2
            smol-toml: 1.3.4
            strip-json-comments: 5.0.2
            typescript: 5.8.3
            zod: 3.25.56
            zod-validation-error: 3.4.1(zod@3.25.56)

    knip@5.61.1(@types/node@20.19.0)(typescript@5.8.3):
        dependencies:
            '@nodelib/fs.walk': 1.2.8
            '@types/node': 20.19.0
            fast-glob: 3.3.3
            formatly: 0.2.4
            jiti: 2.4.2
            js-yaml: 4.1.0
            minimist: 1.2.8
            oxc-resolver: 11.1.0
            picocolors: 1.1.1
            picomatch: 4.0.2
            smol-toml: 1.3.4
            strip-json-comments: 5.0.2
            typescript: 5.8.3
            zod: 3.25.56
            zod-validation-error: 3.4.1(zod@3.25.56)

    kuler@2.0.0: {}

    ky@1.8.1: {}

    latest-version@9.0.0:
        dependencies:
            package-json: 10.0.1

    lie@3.3.0:
        dependencies:
            immediate: 3.0.6

    lilconfig@3.1.3: {}

    linkify-it@5.0.0:
        dependencies:
            uc.micro: 2.1.0

    locate-path@5.0.0:
        dependencies:
            p-locate: 4.1.0

    locate-path@6.0.0:
        dependencies:
            p-locate: 5.0.0

    lodash.camelcase@4.3.0: {}

    lodash.defaults@4.2.0: {}

    lodash.flattendeep@4.4.0: {}

    lodash.get@4.4.2: {}

    lodash.isarguments@3.1.0: {}

    lodash@4.17.21: {}

    log-symbols@4.1.0:
        dependencies:
            chalk: 4.1.2
            is-unicode-supported: 0.1.0

    log-symbols@6.0.0:
        dependencies:
            chalk: 5.4.1
            is-unicode-supported: 1.3.0

    log-update@6.1.0:
        dependencies:
            ansi-escapes: 7.0.0
            cli-cursor: 5.0.0
            slice-ansi: 7.1.0
            strip-ansi: 7.1.0
            wrap-ansi: 9.0.0

    logform@2.7.0:
        dependencies:
            '@colors/colors': 1.6.0
            '@types/triple-beam': 1.3.5
            fecha: 4.2.3
            ms: 2.1.3
            safe-stable-stringify: 2.5.0
            triple-beam: 1.4.1

    long@5.3.2: {}

    lop@0.4.2:
        dependencies:
            duck: 0.1.12
            option: 0.2.4
            underscore: 1.13.7

    loupe@2.3.7:
        dependencies:
            get-func-name: 2.0.2

    loupe@3.1.3: {}

    lower-case@2.0.2:
        dependencies:
            tslib: 2.8.1

    lowercase-keys@3.0.0: {}

    lru-cache@10.4.3: {}

    lru-cache@11.1.0: {}

    lru-cache@5.1.1:
        dependencies:
            yallist: 3.1.1

    lru-cache@7.18.3: {}

    lru-cache@9.1.2: {}

    lru.min@1.1.2: {}

    lunr@2.3.9: {}

    magic-string@0.30.17:
        dependencies:
            '@jridgewell/sourcemap-codec': 1.5.0

    magicast@0.3.5:
        dependencies:
            '@babel/parser': 7.27.5
            '@babel/types': 7.27.6
            source-map-js: 1.2.1

    make-dir@3.1.0:
        dependencies:
            semver: 6.3.1

    make-dir@4.0.0:
        dependencies:
            semver: 7.7.2

    make-error@1.3.6: {}

    mammoth@1.9.1:
        dependencies:
            '@xmldom/xmldom': 0.8.10
            argparse: 1.0.10
            base64-js: 1.5.1
            bluebird: 3.4.7
            dingbat-to-unicode: 1.0.1
            jszip: 3.10.1
            lop: 0.4.2
            path-is-absolute: 1.0.1
            underscore: 1.13.7
            xmlbuilder: 10.1.1

    markdown-it@14.1.0:
        dependencies:
            argparse: 2.0.1
            entities: 4.5.0
            linkify-it: 5.0.0
            mdurl: 2.0.0
            punycode.js: 2.3.1
            uc.micro: 2.1.0

    math-intrinsics@1.1.0: {}

    mathjs@12.4.3:
        dependencies:
            '@babel/runtime': 7.27.6
            complex.js: 2.4.2
            decimal.js: 10.5.0
            escape-latex: 1.2.0
            fraction.js: 4.3.4
            javascript-natural-sort: 0.7.1
            seedrandom: 3.0.5
            tiny-emitter: 2.1.0
            typed-function: 4.2.1

    mdurl@2.0.0: {}

    media-typer@0.3.0: {}

    media-typer@1.1.0: {}

    memoize@10.1.0:
        dependencies:
            mimic-function: 5.0.1

    merge-descriptors@1.0.3: {}

    merge-descriptors@2.0.0: {}

    merge-stream@2.0.0: {}

    merge2@1.4.1: {}

    methods@1.1.2: {}

    micromatch@4.0.8:
        dependencies:
            braces: 3.0.3
            picomatch: 2.3.1

    mime-db@1.52.0: {}

    mime-db@1.54.0: {}

    mime-types@2.1.35:
        dependencies:
            mime-db: 1.52.0

    mime-types@3.0.1:
        dependencies:
            mime-db: 1.54.0

    mime@1.6.0: {}

    mime@4.0.7: {}

    mimic-fn@2.1.0: {}

    mimic-function@5.0.1: {}

    mimic-response@3.1.0: {}

    mimic-response@4.0.0: {}

    minimatch@10.0.3:
        dependencies:
            '@isaacs/brace-expansion': 5.0.0

    minimatch@3.1.2:
        dependencies:
            brace-expansion: 1.1.11

    minimatch@5.1.6:
        dependencies:
            brace-expansion: 2.0.1

    minimatch@9.0.5:
        dependencies:
            brace-expansion: 2.0.1

    minimist@1.2.8: {}

    minipass@7.1.2: {}

    mkdirp@3.0.1: {}

    mock-stdin@1.0.0: {}

    ms@2.0.0: {}

    ms@2.1.3: {}

    mute-stream@0.0.8: {}

    mute-stream@1.0.0: {}

    mute-stream@2.0.0: {}

    my-easy-fp@0.22.0: {}

    my-node-fp@0.10.3:
        dependencies:
            my-easy-fp: 0.22.0

    my-only-either@1.3.0: {}

    mysql2@3.14.1:
        dependencies:
            aws-ssl-profiles: 1.1.2
            denque: 2.1.0
            generate-function: 2.3.1
            iconv-lite: 0.6.3
            long: 5.3.2
            lru.min: 1.1.2
            named-placeholders: 1.1.3
            seq-queue: 0.0.5
            sqlstring: 2.3.3

    named-placeholders@1.1.3:
        dependencies:
            lru-cache: 7.18.3

    nanoid@3.3.11: {}

    natural-orderby@2.0.3: {}

    negotiator@0.6.3: {}

    negotiator@1.0.0: {}

    nise@5.1.9:
        dependencies:
            '@sinonjs/commons': 3.0.1
            '@sinonjs/fake-timers': 11.3.1
            '@sinonjs/text-encoding': 0.7.3
            just-extend: 6.2.0
            path-to-regexp: 6.3.0

    no-case@3.0.4:
        dependencies:
            lower-case: 2.0.2
            tslib: 2.8.1

    nock@13.5.6:
        dependencies:
            debug: 4.4.1(supports-color@8.1.1)
            json-stringify-safe: 5.0.1
            propagate: 2.0.1
        transitivePeerDependencies:
            - supports-color

    node-domexception@1.0.0: {}

    node-fetch@2.7.0(encoding@0.1.13):
        dependencies:
            whatwg-url: 5.0.0
        optionalDependencies:
            encoding: 0.1.13

    node-gyp-build@4.8.4:
        optional: true

    node-preload@0.2.1:
        dependencies:
            process-on-spawn: 1.1.0

    node-releases@2.0.19: {}

    normalize-package-data@6.0.2:
        dependencies:
            hosted-git-info: 7.0.2
            semver: 7.7.2
            validate-npm-package-license: 3.0.4

    normalize-url@8.0.2: {}

    nyc@17.1.0:
        dependencies:
            '@istanbuljs/load-nyc-config': 1.1.0
            '@istanbuljs/schema': 0.1.3
            caching-transform: 4.0.0
            convert-source-map: 1.9.0
            decamelize: 1.2.0
            find-cache-dir: 3.3.2
            find-up: 4.1.0
            foreground-child: 3.3.1
            get-package-type: 0.1.0
            glob: 7.2.3
            istanbul-lib-coverage: 3.2.2
            istanbul-lib-hook: 3.0.0
            istanbul-lib-instrument: 6.0.3
            istanbul-lib-processinfo: 2.0.3
            istanbul-lib-report: 3.0.1
            istanbul-lib-source-maps: 4.0.1
            istanbul-reports: 3.1.7
            make-dir: 3.1.0
            node-preload: 0.2.1
            p-map: 3.0.0
            process-on-spawn: 1.1.0
            resolve-from: 5.0.0
            rimraf: 3.0.2
            signal-exit: 3.0.7
            spawn-wrap: 2.0.0
            test-exclude: 6.0.0
            yargs: 15.4.1
        transitivePeerDependencies:
            - supports-color

    oauth-1.0a@2.2.6: {}

    object-assign@4.1.1: {}

    object-inspect@1.13.4: {}

    object-treeify@1.1.33: {}

    oclif@4.19.0(@types/node@20.19.0):
        dependencies:
            '@aws-sdk/client-cloudfront': 3.830.0
            '@aws-sdk/client-s3': 3.826.0
            '@inquirer/confirm': 3.2.0
            '@inquirer/input': 2.3.0
            '@inquirer/select': 2.5.0
            '@oclif/core': 4.3.3
            '@oclif/plugin-help': 6.2.29
            '@oclif/plugin-not-found': 3.2.57(@types/node@20.19.0)
            '@oclif/plugin-warn-if-update-available': 3.1.41
            ansis: 3.17.0
            async-retry: 1.3.3
            change-case: 4.1.2
            debug: 4.4.1(supports-color@8.1.1)
            ejs: 3.1.10
            find-yarn-workspace-root: 2.0.0
            fs-extra: 8.1.0
            github-slugger: 2.0.0
            got: 13.0.0
            lodash: 4.17.21
            normalize-package-data: 6.0.2
            semver: 7.7.2
            sort-package-json: 2.15.1
            tiny-jsonc: 1.0.2
            validate-npm-package-name: 5.0.1
        transitivePeerDependencies:
            - '@types/node'
            - aws-crt
            - supports-color

    ollama@0.6.0:
        dependencies:
            whatwg-fetch: 3.6.20

    on-finished@2.4.1:
        dependencies:
            ee-first: 1.1.1

    once@1.4.0:
        dependencies:
            wrappy: 1.0.2

    one-time@1.0.0:
        dependencies:
            fn.name: 1.1.0

    onetime@5.1.2:
        dependencies:
            mimic-fn: 2.1.0

    onetime@7.0.0:
        dependencies:
            mimic-function: 5.0.1

    open@8.4.2:
        dependencies:
            define-lazy-prop: 2.0.0
            is-docker: 2.2.1
            is-wsl: 2.2.0

    openai@5.12.2(ws@8.18.2(bufferutil@4.0.9))(zod@3.25.56):
        optionalDependencies:
            ws: 8.18.3(bufferutil@4.0.9)
            zod: 3.25.56

    option@0.2.4: {}

    ora@5.4.1:
        dependencies:
            bl: 4.1.0
            chalk: 4.1.2
            cli-cursor: 3.1.0
            cli-spinners: 2.9.2
            is-interactive: 1.0.0
            is-unicode-supported: 0.1.0
            log-symbols: 4.1.0
            strip-ansi: 6.0.1
            wcwidth: 1.0.1

    ora@8.2.0:
        dependencies:
            chalk: 5.4.1
            cli-cursor: 5.0.0
            cli-spinners: 2.9.2
            is-interactive: 2.0.0
            is-unicode-supported: 2.1.0
            log-symbols: 6.0.0
            stdin-discarder: 0.2.2
            string-width: 7.2.0
            strip-ansi: 7.1.0

    os-tmpdir@1.0.2: {}

    oxc-resolver@11.1.0:
        optionalDependencies:
            '@oxc-resolver/binding-darwin-arm64': 11.1.0
            '@oxc-resolver/binding-darwin-x64': 11.1.0
            '@oxc-resolver/binding-freebsd-x64': 11.1.0
            '@oxc-resolver/binding-linux-arm-gnueabihf': 11.1.0
            '@oxc-resolver/binding-linux-arm64-gnu': 11.1.0
            '@oxc-resolver/binding-linux-arm64-musl': 11.1.0
            '@oxc-resolver/binding-linux-riscv64-gnu': 11.1.0
            '@oxc-resolver/binding-linux-s390x-gnu': 11.1.0
            '@oxc-resolver/binding-linux-x64-gnu': 11.1.0
            '@oxc-resolver/binding-linux-x64-musl': 11.1.0
            '@oxc-resolver/binding-wasm32-wasi': 11.1.0
            '@oxc-resolver/binding-win32-arm64-msvc': 11.1.0
            '@oxc-resolver/binding-win32-x64-msvc': 11.1.0

    p-cancelable@3.0.0: {}

    p-limit@2.3.0:
        dependencies:
            p-try: 2.2.0

    p-limit@3.1.0:
        dependencies:
            yocto-queue: 0.1.0

    p-limit@6.2.0:
        dependencies:
            yocto-queue: 1.2.1

    p-locate@4.1.0:
        dependencies:
            p-limit: 2.3.0

    p-locate@5.0.0:
        dependencies:
            p-limit: 3.1.0

    p-map@3.0.0:
        dependencies:
            aggregate-error: 3.1.0

    p-try@2.2.0: {}

<<<<<<< HEAD
    package-hash@4.0.0:
        dependencies:
            graceful-fs: 4.2.11
            hasha: 5.2.2
            lodash.flattendeep: 4.4.0
            release-zalgo: 1.0.0
=======
  nise@5.1.9:
    dependencies:
      '@sinonjs/commons': 3.0.1
      '@sinonjs/fake-timers': 11.3.1
      '@sinonjs/text-encoding': 0.7.3
      just-extend: 6.2.0
      path-to-regexp: 6.3.0

  no-case@3.0.4:
    dependencies:
      lower-case: 2.0.2
      tslib: 2.8.1

  nock@13.5.6:
    dependencies:
      debug: 4.4.1(supports-color@8.1.1)
      json-stringify-safe: 5.0.1
      propagate: 2.0.1
    transitivePeerDependencies:
      - supports-color

  node-domexception@1.0.0: {}

  node-fetch@2.7.0(encoding@0.1.13):
    dependencies:
      whatwg-url: 5.0.0
    optionalDependencies:
      encoding: 0.1.13

  node-gyp-build@4.8.4:
    optional: true

  node-preload@0.2.1:
    dependencies:
      process-on-spawn: 1.1.0

  node-releases@2.0.19: {}

  normalize-package-data@6.0.2:
    dependencies:
      hosted-git-info: 7.0.2
      semver: 7.7.2
      validate-npm-package-license: 3.0.4

  normalize-url@8.0.2: {}

  nyc@17.1.0:
    dependencies:
      '@istanbuljs/load-nyc-config': 1.1.0
      '@istanbuljs/schema': 0.1.3
      caching-transform: 4.0.0
      convert-source-map: 1.9.0
      decamelize: 1.2.0
      find-cache-dir: 3.3.2
      find-up: 4.1.0
      foreground-child: 3.3.1
      get-package-type: 0.1.0
      glob: 7.2.3
      istanbul-lib-coverage: 3.2.2
      istanbul-lib-hook: 3.0.0
      istanbul-lib-instrument: 6.0.3
      istanbul-lib-processinfo: 2.0.3
      istanbul-lib-report: 3.0.1
      istanbul-lib-source-maps: 4.0.1
      istanbul-reports: 3.1.7
      make-dir: 3.1.0
      node-preload: 0.2.1
      p-map: 3.0.0
      process-on-spawn: 1.1.0
      resolve-from: 5.0.0
      rimraf: 3.0.2
      signal-exit: 3.0.7
      spawn-wrap: 2.0.0
      test-exclude: 6.0.0
      yargs: 15.4.1
    transitivePeerDependencies:
      - supports-color

  oauth-1.0a@2.2.6: {}

  object-assign@4.1.1: {}

  object-inspect@1.13.4: {}

  object-treeify@1.1.33: {}

  oclif@4.19.0(@types/node@20.19.0):
    dependencies:
      '@aws-sdk/client-cloudfront': 3.830.0
      '@aws-sdk/client-s3': 3.826.0
      '@inquirer/confirm': 3.2.0
      '@inquirer/input': 2.3.0
      '@inquirer/select': 2.5.0
      '@oclif/core': 4.3.3
      '@oclif/plugin-help': 6.2.29
      '@oclif/plugin-not-found': 3.2.57(@types/node@20.19.0)
      '@oclif/plugin-warn-if-update-available': 3.1.41
      ansis: 3.17.0
      async-retry: 1.3.3
      change-case: 4.1.2
      debug: 4.4.1(supports-color@8.1.1)
      ejs: 3.1.10
      find-yarn-workspace-root: 2.0.0
      fs-extra: 8.1.0
      github-slugger: 2.0.0
      got: 13.0.0
      lodash: 4.17.21
      normalize-package-data: 6.0.2
      semver: 7.7.2
      sort-package-json: 2.15.1
      tiny-jsonc: 1.0.2
      validate-npm-package-name: 5.0.1
    transitivePeerDependencies:
      - '@types/node'
      - aws-crt
      - supports-color

  ollama@0.6.0:
    dependencies:
      whatwg-fetch: 3.6.20

  on-finished@2.4.1:
    dependencies:
      ee-first: 1.1.1

  once@1.4.0:
    dependencies:
      wrappy: 1.0.2

  one-time@1.0.0:
    dependencies:
      fn.name: 1.1.0

  onetime@5.1.2:
    dependencies:
      mimic-fn: 2.1.0

  onetime@7.0.0:
    dependencies:
      mimic-function: 5.0.1

  open@8.4.2:
    dependencies:
      define-lazy-prop: 2.0.0
      is-docker: 2.2.1
      is-wsl: 2.2.0

  openai@5.12.2(ws@8.18.2(bufferutil@4.0.9))(zod@3.25.56):
    optionalDependencies:
      ws: 8.18.2(bufferutil@4.0.9)
      zod: 3.25.56

  option@0.2.4: {}

  ora@5.4.1:
    dependencies:
      bl: 4.1.0
      chalk: 4.1.2
      cli-cursor: 3.1.0
      cli-spinners: 2.9.2
      is-interactive: 1.0.0
      is-unicode-supported: 0.1.0
      log-symbols: 4.1.0
      strip-ansi: 6.0.1
      wcwidth: 1.0.1

  ora@8.2.0:
    dependencies:
      chalk: 5.4.1
      cli-cursor: 5.0.0
      cli-spinners: 2.9.2
      is-interactive: 2.0.0
      is-unicode-supported: 2.1.0
      log-symbols: 6.0.0
      stdin-discarder: 0.2.2
      string-width: 7.2.0
      strip-ansi: 7.1.0

  os-tmpdir@1.0.2: {}

  oxc-resolver@11.1.0:
    optionalDependencies:
      '@oxc-resolver/binding-darwin-arm64': 11.1.0
      '@oxc-resolver/binding-darwin-x64': 11.1.0
      '@oxc-resolver/binding-freebsd-x64': 11.1.0
      '@oxc-resolver/binding-linux-arm-gnueabihf': 11.1.0
      '@oxc-resolver/binding-linux-arm64-gnu': 11.1.0
      '@oxc-resolver/binding-linux-arm64-musl': 11.1.0
      '@oxc-resolver/binding-linux-riscv64-gnu': 11.1.0
      '@oxc-resolver/binding-linux-s390x-gnu': 11.1.0
      '@oxc-resolver/binding-linux-x64-gnu': 11.1.0
      '@oxc-resolver/binding-linux-x64-musl': 11.1.0
      '@oxc-resolver/binding-wasm32-wasi': 11.1.0
      '@oxc-resolver/binding-win32-arm64-msvc': 11.1.0
      '@oxc-resolver/binding-win32-x64-msvc': 11.1.0

  p-cancelable@3.0.0: {}

  p-limit@2.3.0:
    dependencies:
      p-try: 2.2.0

  p-limit@3.1.0:
    dependencies:
      yocto-queue: 0.1.0

  p-limit@6.2.0:
    dependencies:
      yocto-queue: 1.2.1

  p-locate@4.1.0:
    dependencies:
      p-limit: 2.3.0

  p-locate@5.0.0:
    dependencies:
      p-limit: 3.1.0
>>>>>>> 6cb1c4d4

    package-json-from-dist@1.0.1: {}

    package-json@10.0.1:
        dependencies:
            ky: 1.8.1
            registry-auth-token: 5.1.0
            registry-url: 6.0.1
            semver: 7.7.2

    pako@1.0.11: {}

    param-case@3.0.4:
        dependencies:
            dot-case: 3.0.4
            tslib: 2.8.1

    parse-json@4.0.0:
        dependencies:
            error-ex: 1.3.2
            json-parse-better-errors: 1.0.2

    parseurl@1.3.3: {}

    pascal-case@3.1.2:
        dependencies:
            no-case: 3.0.4
            tslib: 2.8.1

    password-prompt@1.1.3:
        dependencies:
            ansi-escapes: 4.3.2
            cross-spawn: 7.0.6

    path-browserify@1.0.1: {}

    path-case@3.0.4:
        dependencies:
            dot-case: 3.0.4
            tslib: 2.8.1

    path-exists@4.0.0: {}

    path-is-absolute@1.0.1: {}

    path-key@3.1.1: {}

    path-parse@1.0.7: {}

    path-scurry@1.11.1:
        dependencies:
            lru-cache: 10.4.3
            minipass: 7.1.2

    path-scurry@2.0.0:
        dependencies:
            lru-cache: 11.1.0
            minipass: 7.1.2

    path-to-regexp@0.1.12: {}

    path-to-regexp@6.3.0: {}

    path-to-regexp@8.2.0: {}

    path-type@4.0.0: {}

    pathe@1.1.2: {}

    pathe@2.0.3: {}

    pathval@1.1.1: {}

    pathval@2.0.0: {}

    pdfjs-dist@4.10.38:
        optionalDependencies:
            '@napi-rs/canvas': 0.1.71

    peek-readable@5.4.2: {}

    pend@1.2.0: {}

    picocolors@1.1.1: {}

    picomatch@2.3.1: {}

    picomatch@4.0.2: {}

    pkce-challenge@5.0.0: {}

    pkg-dir@4.2.0:
        dependencies:
            find-up: 4.1.0

    postcss@8.5.4:
        dependencies:
            nanoid: 3.3.11
            picocolors: 1.1.1
            source-map-js: 1.2.1

    prelude-ls@1.2.1: {}

    prettier-plugin-organize-imports@4.1.0(prettier@3.5.3)(typescript@5.8.3):
        dependencies:
            prettier: 3.5.3
            typescript: 5.8.3

    prettier@3.5.3: {}

    process-nextick-args@2.0.1: {}

    process-on-spawn@1.1.0:
        dependencies:
            fromentries: 1.3.2

    prompts@2.4.2:
        dependencies:
            kleur: 3.0.3
            sisteransi: 1.0.5

    propagate@2.0.1: {}

    proto-list@1.2.4: {}

    protobufjs@7.5.3:
        dependencies:
            '@protobufjs/aspromise': 1.1.2
            '@protobufjs/base64': 1.1.2
            '@protobufjs/codegen': 2.0.4
            '@protobufjs/eventemitter': 1.1.0
            '@protobufjs/fetch': 1.1.0
            '@protobufjs/float': 1.0.2
            '@protobufjs/inquire': 1.1.0
            '@protobufjs/path': 1.1.2
            '@protobufjs/pool': 1.1.0
            '@protobufjs/utf8': 1.1.0
            '@types/node': 20.19.0
            long: 5.3.2

    proxy-addr@2.0.7:
        dependencies:
            forwarded: 0.2.0
            ipaddr.js: 1.9.1

    proxy-from-env@1.1.0: {}

    pump@3.0.3:
        dependencies:
            end-of-stream: 1.4.5
            once: 1.4.0

    punycode.js@2.3.1: {}

    punycode@2.3.1: {}

    pupa@3.1.0:
        dependencies:
            escape-goat: 4.0.0

    qs@6.13.0:
        dependencies:
            side-channel: 1.1.0

    qs@6.14.0:
        dependencies:
            side-channel: 1.1.0

    queue-microtask@1.2.3: {}

    queue@6.0.2:
        dependencies:
            inherits: 2.0.4

    quick-lru@5.1.1: {}

    randombytes@2.1.0:
        dependencies:
            safe-buffer: 5.2.1

    range-parser@1.2.1: {}

    raw-body@2.5.2:
        dependencies:
            bytes: 3.1.2
            http-errors: 2.0.0
            iconv-lite: 0.4.24
            unpipe: 1.0.0

    raw-body@3.0.0:
        dependencies:
            bytes: 3.1.2
            http-errors: 2.0.0
            iconv-lite: 0.6.3
            unpipe: 1.0.0

    rc@1.2.8:
        dependencies:
            deep-extend: 0.6.0
            ini: 1.3.8
            minimist: 1.2.8
            strip-json-comments: 2.0.1

    readable-stream@2.3.8:
        dependencies:
            core-util-is: 1.0.3
            inherits: 2.0.4
            isarray: 1.0.0
            process-nextick-args: 2.0.1
            safe-buffer: 5.1.2
            string_decoder: 1.1.1
            util-deprecate: 1.0.2

    readable-stream@3.6.2:
        dependencies:
            inherits: 2.0.4
            string_decoder: 1.3.0
            util-deprecate: 1.0.2

    readdirp@4.1.2: {}

    readline-sync@1.4.10: {}

    rechoir@0.8.0:
        dependencies:
            resolve: 1.22.10

    redeyed@2.1.1:
        dependencies:
            esprima: 4.0.1

    redis-errors@1.2.0: {}

    redis-parser@3.0.0:
        dependencies:
            redis-errors: 1.2.0

    regexp-tree@0.1.27: {}

    registry-auth-token@5.1.0:
        dependencies:
            '@pnpm/npm-conf': 2.3.1

    registry-url@6.0.1:
        dependencies:
            rc: 1.2.8

    release-zalgo@1.0.0:
        dependencies:
            es6-error: 4.1.1

    repeat-string@1.6.1: {}

    require-directory@2.1.1: {}

    require-from-string@2.0.2: {}

    require-main-filename@2.0.0: {}

    resolve-alpn@1.2.1: {}

    resolve-from@5.0.0: {}

    resolve-pkg-maps@1.0.0: {}

    resolve@1.22.10:
        dependencies:
            is-core-module: 2.16.1
            path-parse: 1.0.7
            supports-preserve-symlinks-flag: 1.0.0

    responselike@3.0.0:
        dependencies:
            lowercase-keys: 3.0.0

    restore-cursor@3.1.0:
        dependencies:
            onetime: 5.1.2
            signal-exit: 3.0.7

    restore-cursor@5.1.0:
        dependencies:
            onetime: 7.0.0
            signal-exit: 4.1.0

    retry@0.13.1: {}

    reusify@1.1.0: {}

    rimraf@3.0.2:
        dependencies:
            glob: 7.2.3

    rollup-plugin-esbuild@6.2.1(esbuild@0.25.5)(rollup@4.42.0):
        dependencies:
            debug: 4.4.1(supports-color@8.1.1)
            es-module-lexer: 1.7.0
            esbuild: 0.25.5
            get-tsconfig: 4.10.1
            rollup: 4.42.0
            unplugin-utils: 0.2.4
        transitivePeerDependencies:
            - supports-color

    rollup-plugin-sourcemaps@0.6.3(@types/node@20.19.0)(rollup@4.42.0):
        dependencies:
            '@rollup/pluginutils': 3.1.0(rollup@4.42.0)
            rollup: 4.42.0
            source-map-resolve: 0.6.0
        optionalDependencies:
            '@types/node': 20.19.0

    rollup-plugin-sourcemaps@0.6.3(@types/node@22.15.31)(rollup@4.42.0):
        dependencies:
            '@rollup/pluginutils': 3.1.0(rollup@4.42.0)
            rollup: 4.42.0
            source-map-resolve: 0.6.0
        optionalDependencies:
            '@types/node': 22.15.31

    rollup-plugin-terser@7.0.2(rollup@4.42.0):
        dependencies:
            '@babel/code-frame': 7.27.1
            jest-worker: 26.6.2
            rollup: 4.42.0
            serialize-javascript: 4.0.0
            terser: 5.41.0

    rollup-plugin-typescript-paths@1.5.0(typescript@5.8.3):
        dependencies:
            typescript: 5.8.3

    rollup-plugin-visualizer@6.0.4(rollup@4.42.0):
        dependencies:
            open: 8.4.2
            picomatch: 4.0.2
            source-map: 0.7.6
            yargs: 17.7.2
        optionalDependencies:
            rollup: 4.42.0

    rollup@4.42.0:
        dependencies:
            '@types/estree': 1.0.7
        optionalDependencies:
            '@rollup/rollup-android-arm-eabi': 4.42.0
            '@rollup/rollup-android-arm64': 4.42.0
            '@rollup/rollup-darwin-arm64': 4.42.0
            '@rollup/rollup-darwin-x64': 4.42.0
            '@rollup/rollup-freebsd-arm64': 4.42.0
            '@rollup/rollup-freebsd-x64': 4.42.0
            '@rollup/rollup-linux-arm-gnueabihf': 4.42.0
            '@rollup/rollup-linux-arm-musleabihf': 4.42.0
            '@rollup/rollup-linux-arm64-gnu': 4.42.0
            '@rollup/rollup-linux-arm64-musl': 4.42.0
            '@rollup/rollup-linux-loongarch64-gnu': 4.42.0
            '@rollup/rollup-linux-powerpc64le-gnu': 4.42.0
            '@rollup/rollup-linux-riscv64-gnu': 4.42.0
            '@rollup/rollup-linux-riscv64-musl': 4.42.0
            '@rollup/rollup-linux-s390x-gnu': 4.42.0
            '@rollup/rollup-linux-x64-gnu': 4.42.0
            '@rollup/rollup-linux-x64-musl': 4.42.0
            '@rollup/rollup-win32-arm64-msvc': 4.42.0
            '@rollup/rollup-win32-ia32-msvc': 4.42.0
            '@rollup/rollup-win32-x64-msvc': 4.42.0
            fsevents: 2.3.3

    router@2.2.0:
        dependencies:
            debug: 4.4.1(supports-color@8.1.1)
            depd: 2.0.0
            is-promise: 4.0.0
            parseurl: 1.3.3
            path-to-regexp: 8.2.0
        transitivePeerDependencies:
            - supports-color

    run-async@2.4.1: {}

    run-async@3.0.0: {}

    run-parallel@1.2.0:
        dependencies:
            queue-microtask: 1.2.3

    rxjs@7.8.2:
        dependencies:
            tslib: 2.8.1

    safe-buffer@5.1.2: {}

    safe-buffer@5.2.1: {}

    safe-regex@2.1.1:
        dependencies:
            regexp-tree: 0.1.27

    safe-stable-stringify@2.5.0: {}

    safer-buffer@2.1.2: {}

    seedrandom@3.0.5: {}

    semver@6.3.1: {}

    semver@7.7.2: {}

    send@0.19.0:
        dependencies:
            debug: 2.6.9
            depd: 2.0.0
            destroy: 1.2.0
            encodeurl: 1.0.2
            escape-html: 1.0.3
            etag: 1.8.1
            fresh: 0.5.2
            http-errors: 2.0.0
            mime: 1.6.0
            ms: 2.1.3
            on-finished: 2.4.1
            range-parser: 1.2.1
            statuses: 2.0.1
        transitivePeerDependencies:
            - supports-color

    send@1.2.0:
        dependencies:
            debug: 4.4.1(supports-color@8.1.1)
            encodeurl: 2.0.0
            escape-html: 1.0.3
            etag: 1.8.1
            fresh: 2.0.0
            http-errors: 2.0.0
            mime-types: 3.0.1
            ms: 2.1.3
            on-finished: 2.4.1
            range-parser: 1.2.1
            statuses: 2.0.2
        transitivePeerDependencies:
            - supports-color

    sentence-case@3.0.4:
        dependencies:
            no-case: 3.0.4
            tslib: 2.8.1
            upper-case-first: 2.0.2

    seq-queue@0.0.5: {}

    serialize-javascript@4.0.0:
        dependencies:
            randombytes: 2.1.0

    serve-static@1.16.2:
        dependencies:
            encodeurl: 2.0.0
            escape-html: 1.0.3
            parseurl: 1.3.3
            send: 0.19.0
        transitivePeerDependencies:
            - supports-color

    serve-static@2.2.0:
        dependencies:
            encodeurl: 2.0.0
            escape-html: 1.0.3
            parseurl: 1.3.3
            send: 1.2.0
        transitivePeerDependencies:
            - supports-color

    ses@1.14.0:
        dependencies:
            '@endo/cache-map': 1.1.0
            '@endo/env-options': 1.1.11
            '@endo/immutable-arraybuffer': 1.1.2

    set-blocking@2.0.0: {}

    setimmediate@1.0.5: {}

    setprototypeof@1.2.0: {}

    shebang-command@2.0.0:
        dependencies:
            shebang-regex: 3.0.0

    shebang-regex@3.0.0: {}

    side-channel-list@1.0.0:
        dependencies:
            es-errors: 1.3.0
            object-inspect: 1.13.4

    side-channel-map@1.0.1:
        dependencies:
            call-bound: 1.0.4
            es-errors: 1.3.0
            get-intrinsic: 1.3.0
            object-inspect: 1.13.4

    side-channel-weakmap@1.0.2:
        dependencies:
            call-bound: 1.0.4
            es-errors: 1.3.0
            get-intrinsic: 1.3.0
            object-inspect: 1.13.4
            side-channel-map: 1.0.1

    side-channel@1.1.0:
        dependencies:
            es-errors: 1.3.0
            object-inspect: 1.13.4
            side-channel-list: 1.0.0
            side-channel-map: 1.0.1
            side-channel-weakmap: 1.0.2

    siginfo@2.0.0: {}

    signal-exit@3.0.7: {}

    signal-exit@4.1.0: {}

    simple-swizzle@0.2.2:
        dependencies:
            is-arrayish: 0.3.2

    sinon@16.1.3:
        dependencies:
            '@sinonjs/commons': 3.0.1
            '@sinonjs/fake-timers': 10.3.0
            '@sinonjs/samsam': 8.0.2
            diff: 5.2.0
            nise: 5.1.9
            supports-color: 7.2.0

    sisteransi@1.0.5: {}

    slash@3.0.0: {}

    slice-ansi@4.0.0:
        dependencies:
            ansi-styles: 4.3.0
            astral-regex: 2.0.0
            is-fullwidth-code-point: 3.0.0

    slice-ansi@7.1.0:
        dependencies:
            ansi-styles: 6.2.1
            is-fullwidth-code-point: 5.0.0

    smart-buffer@4.2.0: {}

    smol-toml@1.3.4: {}

    snake-case@3.0.4:
        dependencies:
            dot-case: 3.0.4
            tslib: 2.8.1

<<<<<<< HEAD
    socks-proxy-agent@8.0.5:
        dependencies:
            agent-base: 7.1.3
            debug: 4.4.1(supports-color@8.1.1)
            socks: 2.8.4
        transitivePeerDependencies:
            - supports-color
=======
  readable-stream@2.3.8:
    dependencies:
      core-util-is: 1.0.3
      inherits: 2.0.4
      isarray: 1.0.0
      process-nextick-args: 2.0.1
      safe-buffer: 5.1.2
      string_decoder: 1.1.1
      util-deprecate: 1.0.2

  readable-stream@3.6.2:
    dependencies:
      inherits: 2.0.4
      string_decoder: 1.3.0
      util-deprecate: 1.0.2

  readdirp@4.1.2: {}

  readline-sync@1.4.10: {}

  rechoir@0.8.0:
    dependencies:
      resolve: 1.22.10

  redeyed@2.1.1:
    dependencies:
      esprima: 4.0.1

  redis-errors@1.2.0: {}

  redis-parser@3.0.0:
    dependencies:
      redis-errors: 1.2.0

  regexp-tree@0.1.27: {}

  registry-auth-token@5.1.0:
    dependencies:
      '@pnpm/npm-conf': 2.3.1

  registry-url@6.0.1:
    dependencies:
      rc: 1.2.8

  release-zalgo@1.0.0:
    dependencies:
      es6-error: 4.1.1

  repeat-string@1.6.1: {}

  require-directory@2.1.1: {}

  require-from-string@2.0.2: {}

  require-main-filename@2.0.0: {}

  resolve-alpn@1.2.1: {}

  resolve-from@5.0.0: {}

  resolve-pkg-maps@1.0.0: {}

  resolve@1.22.10:
    dependencies:
      is-core-module: 2.16.1
      path-parse: 1.0.7
      supports-preserve-symlinks-flag: 1.0.0

  responselike@3.0.0:
    dependencies:
      lowercase-keys: 3.0.0

  restore-cursor@3.1.0:
    dependencies:
      onetime: 5.1.2
      signal-exit: 3.0.7

  restore-cursor@5.1.0:
    dependencies:
      onetime: 7.0.0
      signal-exit: 4.1.0

  retry@0.13.1: {}

  reusify@1.1.0: {}

  rimraf@3.0.2:
    dependencies:
      glob: 7.2.3

  rollup-plugin-esbuild@6.2.1(esbuild@0.25.5)(rollup@4.42.0):
    dependencies:
      debug: 4.4.1(supports-color@8.1.1)
      es-module-lexer: 1.7.0
      esbuild: 0.25.5
      get-tsconfig: 4.10.1
      rollup: 4.42.0
      unplugin-utils: 0.2.4
    transitivePeerDependencies:
      - supports-color

  rollup-plugin-sourcemaps@0.6.3(@types/node@20.19.0)(rollup@4.42.0):
    dependencies:
      '@rollup/pluginutils': 3.1.0(rollup@4.42.0)
      rollup: 4.42.0
      source-map-resolve: 0.6.0
    optionalDependencies:
      '@types/node': 20.19.0

  rollup-plugin-sourcemaps@0.6.3(@types/node@22.15.31)(rollup@4.42.0):
    dependencies:
      '@rollup/pluginutils': 3.1.0(rollup@4.42.0)
      rollup: 4.42.0
      source-map-resolve: 0.6.0
    optionalDependencies:
      '@types/node': 22.15.31

  rollup-plugin-terser@7.0.2(rollup@4.42.0):
    dependencies:
      '@babel/code-frame': 7.27.1
      jest-worker: 26.6.2
      rollup: 4.42.0
      serialize-javascript: 4.0.0
      terser: 5.41.0

  rollup-plugin-typescript-paths@1.5.0(typescript@5.8.3):
    dependencies:
      typescript: 5.8.3

  rollup-plugin-visualizer@6.0.5(rollup@4.42.0):
    dependencies:
      open: 8.4.2
      picomatch: 4.0.2
      source-map: 0.7.6
      yargs: 17.7.2
    optionalDependencies:
      rollup: 4.42.0

  rollup@4.42.0:
    dependencies:
      '@types/estree': 1.0.7
    optionalDependencies:
      '@rollup/rollup-android-arm-eabi': 4.42.0
      '@rollup/rollup-android-arm64': 4.42.0
      '@rollup/rollup-darwin-arm64': 4.42.0
      '@rollup/rollup-darwin-x64': 4.42.0
      '@rollup/rollup-freebsd-arm64': 4.42.0
      '@rollup/rollup-freebsd-x64': 4.42.0
      '@rollup/rollup-linux-arm-gnueabihf': 4.42.0
      '@rollup/rollup-linux-arm-musleabihf': 4.42.0
      '@rollup/rollup-linux-arm64-gnu': 4.42.0
      '@rollup/rollup-linux-arm64-musl': 4.42.0
      '@rollup/rollup-linux-loongarch64-gnu': 4.42.0
      '@rollup/rollup-linux-powerpc64le-gnu': 4.42.0
      '@rollup/rollup-linux-riscv64-gnu': 4.42.0
      '@rollup/rollup-linux-riscv64-musl': 4.42.0
      '@rollup/rollup-linux-s390x-gnu': 4.42.0
      '@rollup/rollup-linux-x64-gnu': 4.42.0
      '@rollup/rollup-linux-x64-musl': 4.42.0
      '@rollup/rollup-win32-arm64-msvc': 4.42.0
      '@rollup/rollup-win32-ia32-msvc': 4.42.0
      '@rollup/rollup-win32-x64-msvc': 4.42.0
      fsevents: 2.3.3

  router@2.2.0:
    dependencies:
      debug: 4.4.1(supports-color@8.1.1)
      depd: 2.0.0
      is-promise: 4.0.0
      parseurl: 1.3.3
      path-to-regexp: 8.2.0
    transitivePeerDependencies:
      - supports-color

  run-async@2.4.1: {}

  run-async@3.0.0: {}

  run-parallel@1.2.0:
    dependencies:
      queue-microtask: 1.2.3

  rxjs@7.8.2:
    dependencies:
      tslib: 2.8.1

  safe-buffer@5.1.2: {}

  safe-buffer@5.2.1: {}

  safe-regex@2.1.1:
    dependencies:
      regexp-tree: 0.1.27

  safe-stable-stringify@2.5.0: {}

  safer-buffer@2.1.2: {}

  seedrandom@3.0.5: {}

  semver@6.3.1: {}

  semver@7.7.2: {}

  send@0.19.0:
    dependencies:
      debug: 2.6.9
      depd: 2.0.0
      destroy: 1.2.0
      encodeurl: 1.0.2
      escape-html: 1.0.3
      etag: 1.8.1
      fresh: 0.5.2
      http-errors: 2.0.0
      mime: 1.6.0
      ms: 2.1.3
      on-finished: 2.4.1
      range-parser: 1.2.1
      statuses: 2.0.1
    transitivePeerDependencies:
      - supports-color

  send@1.2.0:
    dependencies:
      debug: 4.4.1(supports-color@8.1.1)
      encodeurl: 2.0.0
      escape-html: 1.0.3
      etag: 1.8.1
      fresh: 2.0.0
      http-errors: 2.0.0
      mime-types: 3.0.1
      ms: 2.1.3
      on-finished: 2.4.1
      range-parser: 1.2.1
      statuses: 2.0.2
    transitivePeerDependencies:
      - supports-color

  sentence-case@3.0.4:
    dependencies:
      no-case: 3.0.4
      tslib: 2.8.1
      upper-case-first: 2.0.2

  seq-queue@0.0.5: {}

  serialize-javascript@4.0.0:
    dependencies:
      randombytes: 2.1.0

  serve-static@1.16.2:
    dependencies:
      encodeurl: 2.0.0
      escape-html: 1.0.3
      parseurl: 1.3.3
      send: 0.19.0
    transitivePeerDependencies:
      - supports-color

  serve-static@2.2.0:
    dependencies:
      encodeurl: 2.0.0
      escape-html: 1.0.3
      parseurl: 1.3.3
      send: 1.2.0
    transitivePeerDependencies:
      - supports-color

  ses@1.14.0:
    dependencies:
      '@endo/cache-map': 1.1.0
      '@endo/env-options': 1.1.11
      '@endo/immutable-arraybuffer': 1.1.2

  set-blocking@2.0.0: {}

  setimmediate@1.0.5: {}

  setprototypeof@1.2.0: {}

  shebang-command@2.0.0:
    dependencies:
      shebang-regex: 3.0.0

  shebang-regex@3.0.0: {}

  side-channel-list@1.0.0:
    dependencies:
      es-errors: 1.3.0
      object-inspect: 1.13.4

  side-channel-map@1.0.1:
    dependencies:
      call-bound: 1.0.4
      es-errors: 1.3.0
      get-intrinsic: 1.3.0
      object-inspect: 1.13.4

  side-channel-weakmap@1.0.2:
    dependencies:
      call-bound: 1.0.4
      es-errors: 1.3.0
      get-intrinsic: 1.3.0
      object-inspect: 1.13.4
      side-channel-map: 1.0.1

  side-channel@1.1.0:
    dependencies:
      es-errors: 1.3.0
      object-inspect: 1.13.4
      side-channel-list: 1.0.0
      side-channel-map: 1.0.1
      side-channel-weakmap: 1.0.2

  siginfo@2.0.0: {}

  signal-exit@3.0.7: {}

  signal-exit@4.1.0: {}

  simple-swizzle@0.2.2:
    dependencies:
      is-arrayish: 0.3.2

  sinon@16.1.3:
    dependencies:
      '@sinonjs/commons': 3.0.1
      '@sinonjs/fake-timers': 10.3.0
      '@sinonjs/samsam': 8.0.2
      diff: 5.2.0
      nise: 5.1.9
      supports-color: 7.2.0

  sisteransi@1.0.5: {}

  slash@3.0.0: {}

  slice-ansi@4.0.0:
    dependencies:
      ansi-styles: 4.3.0
      astral-regex: 2.0.0
      is-fullwidth-code-point: 3.0.0
>>>>>>> 6cb1c4d4

    socks@2.8.4:
        dependencies:
            ip-address: 9.0.5
            smart-buffer: 4.2.0

    sort-object-keys@1.1.3: {}

    sort-package-json@2.15.1:
        dependencies:
            detect-indent: 7.0.1
            detect-newline: 4.0.1
            get-stdin: 9.0.0
            git-hooks-list: 3.2.0
            is-plain-obj: 4.1.0
            semver: 7.7.2
            sort-object-keys: 1.1.3
            tinyglobby: 0.2.14

    source-map-js@1.2.1: {}

    source-map-resolve@0.6.0:
        dependencies:
            atob: 2.1.2
            decode-uri-component: 0.2.2

    source-map-support@0.5.21:
        dependencies:
            buffer-from: 1.1.2
            source-map: 0.6.1

    source-map@0.6.1: {}

    source-map@0.7.6: {}

<<<<<<< HEAD
    spawn-wrap@2.0.0:
        dependencies:
            foreground-child: 2.0.0
            is-windows: 1.0.2
            make-dir: 3.1.0
            rimraf: 3.0.2
            signal-exit: 3.0.7
            which: 2.0.2
=======
  source-map@0.7.6: {}

  spawn-wrap@2.0.0:
    dependencies:
      foreground-child: 2.0.0
      is-windows: 1.0.2
      make-dir: 3.1.0
      rimraf: 3.0.2
      signal-exit: 3.0.7
      which: 2.0.2
>>>>>>> 6cb1c4d4

    spdx-correct@3.2.0:
        dependencies:
            spdx-expression-parse: 3.0.1
            spdx-license-ids: 3.0.21

    spdx-exceptions@2.5.0: {}

    spdx-expression-parse@3.0.1:
        dependencies:
            spdx-exceptions: 2.5.0
            spdx-license-ids: 3.0.21

    spdx-license-ids@3.0.21: {}

    sprintf-js@1.0.3: {}

    sprintf-js@1.1.3: {}

    sqlstring@2.3.3: {}

    stack-trace@0.0.10: {}

    stackback@0.0.2: {}

    standard-as-callback@2.1.0: {}

    statuses@2.0.1: {}

    statuses@2.0.2: {}

    std-env@3.9.0: {}

    stdin-discarder@0.2.2: {}

    stdout-stderr@0.1.13:
        dependencies:
            debug: 4.4.1(supports-color@8.1.1)
            strip-ansi: 6.0.1
        transitivePeerDependencies:
            - supports-color

    string-width@4.2.3:
        dependencies:
            emoji-regex: 8.0.0
            is-fullwidth-code-point: 3.0.0
            strip-ansi: 6.0.1

    string-width@5.1.2:
        dependencies:
            eastasianwidth: 0.2.0
            emoji-regex: 9.2.2
            strip-ansi: 7.1.0

    string-width@7.2.0:
        dependencies:
            emoji-regex: 10.4.0
            get-east-asian-width: 1.3.0
            strip-ansi: 7.1.0

    string_decoder@1.1.1:
        dependencies:
            safe-buffer: 5.1.2

    string_decoder@1.3.0:
        dependencies:
            safe-buffer: 5.2.1

    strip-ansi@6.0.1:
        dependencies:
            ansi-regex: 5.0.1

    strip-ansi@7.1.0:
        dependencies:
            ansi-regex: 6.1.0

    strip-bom@3.0.0: {}

    strip-bom@4.0.0: {}

    strip-json-comments@2.0.1: {}

    strip-json-comments@5.0.2: {}

    strip-literal@3.0.0:
        dependencies:
            js-tokens: 9.0.1

    strip-outer@1.0.1:
        dependencies:
            escape-string-regexp: 1.0.5

    strnum@1.1.2: {}

    strtok3@9.1.1:
        dependencies:
            '@tokenizer/token': 0.3.0
            peek-readable: 5.4.2

    stubborn-fs@1.2.5: {}

    supports-color@7.2.0:
        dependencies:
            has-flag: 4.0.0

    supports-color@8.1.1:
        dependencies:
            has-flag: 4.0.0

    supports-hyperlinks@2.3.0:
        dependencies:
            has-flag: 4.0.0
            supports-color: 7.2.0

    supports-preserve-symlinks-flag@1.0.0: {}

    tapable@2.2.2: {}

    teamcity-service-messages@0.1.14: {}

    terser@5.41.0:
        dependencies:
            '@jridgewell/source-map': 0.3.6
            acorn: 8.14.1
            commander: 2.20.3
            source-map-support: 0.5.21

    test-exclude@6.0.0:
        dependencies:
            '@istanbuljs/schema': 0.1.3
            glob: 7.2.3
            minimatch: 3.1.2

    test-exclude@7.0.1:
        dependencies:
            '@istanbuljs/schema': 0.1.3
            glob: 10.4.5
            minimatch: 9.0.5

    text-hex@1.0.0: {}

    through@2.3.8: {}

    tiny-emitter@2.1.0: {}

    tiny-jsonc@1.0.2: {}

    tinybench@2.9.0: {}

    tinyexec@0.3.2: {}

    tinyglobby@0.2.14:
        dependencies:
            fdir: 6.4.5(picomatch@4.0.2)
            picomatch: 4.0.2

    tinypool@1.1.0: {}

    tinyrainbow@2.0.0: {}

    tinyspy@4.0.3: {}

    tmp@0.0.33:
        dependencies:
            os-tmpdir: 1.0.2

    to-regex-range@5.0.1:
        dependencies:
            is-number: 7.0.0

    toidentifier@1.0.1: {}

    token-types@6.0.0:
        dependencies:
            '@tokenizer/token': 0.3.0
            ieee754: 1.2.1

    tokenloom@1.0.7: {}

    tr46@0.0.3: {}

    trim-repeated@1.0.0:
        dependencies:
            escape-string-regexp: 1.0.5

    triple-beam@1.4.1: {}

    ts-morph@23.0.0:
        dependencies:
            '@ts-morph/common': 0.24.0
            code-block-writer: 13.0.3

    ts-node@10.9.2(@types/node@20.19.0)(typescript@5.8.3):
        dependencies:
            '@cspotcode/source-map-support': 0.8.1
            '@tsconfig/node10': 1.0.11
            '@tsconfig/node12': 1.0.11
            '@tsconfig/node14': 1.0.3
            '@tsconfig/node16': 1.0.4
            '@types/node': 20.19.0
            acorn: 8.14.1
            acorn-walk: 8.3.4
            arg: 4.1.3
            create-require: 1.1.1
            diff: 4.0.2
            make-error: 1.3.6
            typescript: 5.8.3
            v8-compile-cache-lib: 3.0.1
            yn: 3.1.1

    ts-pattern@5.7.1: {}

    tsconfck@3.1.6(typescript@5.8.3):
        optionalDependencies:
            typescript: 5.8.3

    tsconfig-paths-webpack-plugin@4.2.0:
        dependencies:
            chalk: 4.1.2
            enhanced-resolve: 5.18.1
            tapable: 2.2.2
            tsconfig-paths: 4.2.0

    tsconfig-paths@4.2.0:
        dependencies:
            json5: 2.2.3
            minimist: 1.2.8
            strip-bom: 3.0.0

    tslib@2.8.1: {}

    tsx@4.19.4:
        dependencies:
            esbuild: 0.25.5
            get-tsconfig: 4.10.1
        optionalDependencies:
            fsevents: 2.3.3

    tunnel-agent@0.6.0:
        dependencies:
            safe-buffer: 5.2.1

    type-check@0.4.0:
        dependencies:
            prelude-ls: 1.2.1

    type-detect@4.0.8: {}

    type-detect@4.1.0: {}

    type-fest@0.21.3: {}

    type-fest@0.8.1: {}

    type-fest@2.19.0: {}

    type-fest@4.41.0: {}

    type-is@1.6.18:
        dependencies:
            media-typer: 0.3.0
            mime-types: 2.1.35

    type-is@2.0.1:
        dependencies:
            content-type: 1.0.5
            media-typer: 1.1.0
            mime-types: 3.0.1

    typed-function@4.2.1: {}

    typedarray-to-buffer@3.1.5:
        dependencies:
            is-typedarray: 1.0.0

    typedoc-github-theme@0.3.0(typedoc@0.28.5(typescript@5.8.3)):
        dependencies:
            typedoc: 0.28.5(typescript@5.8.3)

    typedoc@0.28.5(typescript@5.8.3):
        dependencies:
            '@gerrit0/mini-shiki': 3.6.0
            lunr: 2.3.9
            markdown-it: 14.1.0
            minimatch: 9.0.5
            typescript: 5.8.3
            yaml: 2.8.0

    typescript@5.8.3: {}

    uc.micro@2.1.0: {}

    uint8array-extras@1.4.0: {}

    underscore@1.13.7: {}

    undici-types@5.26.5: {}

    undici-types@6.21.0: {}

    universalify@0.1.2: {}

    unpipe@1.0.0: {}

    unplugin-utils@0.2.4:
        dependencies:
            pathe: 2.0.3
            picomatch: 4.0.2

    update-browserslist-db@1.1.3(browserslist@4.25.0):
        dependencies:
            browserslist: 4.25.0
            escalade: 3.2.0
            picocolors: 1.1.1

    update-notifier@7.3.1:
        dependencies:
            boxen: 8.0.1
            chalk: 5.4.1
            configstore: 7.0.0
            is-in-ci: 1.0.0
            is-installed-globally: 1.0.0
            is-npm: 6.0.0
            latest-version: 9.0.0
            pupa: 3.1.0
            semver: 7.7.2
            xdg-basedir: 5.1.0

    upper-case-first@2.0.2:
        dependencies:
            tslib: 2.8.1

    upper-case@2.0.2:
        dependencies:
            tslib: 2.8.1

    uri-js@4.4.1:
        dependencies:
            punycode: 2.3.1

    util-deprecate@1.0.2: {}

    utils-merge@1.0.1: {}

    uuid@8.3.2: {}

    uuid@9.0.1: {}

    v8-compile-cache-lib@3.0.1: {}

    validate-npm-package-license@3.0.4:
        dependencies:
            spdx-correct: 3.2.0
            spdx-expression-parse: 3.0.1

    validate-npm-package-name@5.0.1: {}

    vary@1.1.2: {}

    vite-node@3.2.3(@types/node@22.15.31)(jiti@2.4.2)(terser@5.41.0)(tsx@4.19.4)(yaml@2.8.0):
        dependencies:
            cac: 6.7.14
            debug: 4.4.1(supports-color@8.1.1)
            es-module-lexer: 1.7.0
            pathe: 2.0.3
            vite: 6.3.5(@types/node@22.15.31)(jiti@2.4.2)(terser@5.41.0)(tsx@4.19.4)(yaml@2.8.0)
        transitivePeerDependencies:
            - '@types/node'
            - jiti
            - less
            - lightningcss
            - sass
            - sass-embedded
            - stylus
            - sugarss
            - supports-color
            - terser
            - tsx
            - yaml

    vite-tsconfig-paths@4.3.2(typescript@5.8.3)(vite@6.3.5(@types/node@22.15.31)(jiti@2.4.2)(terser@5.41.0)(tsx@4.19.4)(yaml@2.8.0)):
        dependencies:
            debug: 4.4.1(supports-color@8.1.1)
            globrex: 0.1.2
            tsconfck: 3.1.6(typescript@5.8.3)
        optionalDependencies:
            vite: 6.3.5(@types/node@22.15.31)(jiti@2.4.2)(terser@5.41.0)(tsx@4.19.4)(yaml@2.8.0)
        transitivePeerDependencies:
            - supports-color
            - typescript

    vite@6.3.5(@types/node@22.15.31)(jiti@2.4.2)(terser@5.41.0)(tsx@4.19.4)(yaml@2.8.0):
        dependencies:
            esbuild: 0.25.5
            fdir: 6.4.5(picomatch@4.0.2)
            picomatch: 4.0.2
            postcss: 8.5.4
            rollup: 4.42.0
            tinyglobby: 0.2.14
        optionalDependencies:
            '@types/node': 22.15.31
            fsevents: 2.3.3
            jiti: 2.4.2
            terser: 5.41.0
            tsx: 4.19.4
            yaml: 2.8.0

    vitest@3.2.3(@types/node@22.15.31)(jiti@2.4.2)(terser@5.41.0)(tsx@4.19.4)(yaml@2.8.0):
        dependencies:
            '@types/chai': 5.2.2
            '@vitest/expect': 3.2.3
            '@vitest/mocker': 3.2.3(vite@6.3.5(@types/node@22.15.31)(jiti@2.4.2)(terser@5.41.0)(tsx@4.19.4)(yaml@2.8.0))
            '@vitest/pretty-format': 3.2.3
            '@vitest/runner': 3.2.3
            '@vitest/snapshot': 3.2.3
            '@vitest/spy': 3.2.3
            '@vitest/utils': 3.2.3
            chai: 5.2.0
            debug: 4.4.1(supports-color@8.1.1)
            expect-type: 1.2.1
            magic-string: 0.30.17
            pathe: 2.0.3
            picomatch: 4.0.2
            std-env: 3.9.0
            tinybench: 2.9.0
            tinyexec: 0.3.2
            tinyglobby: 0.2.14
            tinypool: 1.1.0
            tinyrainbow: 2.0.0
            vite: 6.3.5(@types/node@22.15.31)(jiti@2.4.2)(terser@5.41.0)(tsx@4.19.4)(yaml@2.8.0)
            vite-node: 3.2.3(@types/node@22.15.31)(jiti@2.4.2)(terser@5.41.0)(tsx@4.19.4)(yaml@2.8.0)
            why-is-node-running: 2.3.0
        optionalDependencies:
            '@types/node': 22.15.31
        transitivePeerDependencies:
            - jiti
            - less
            - lightningcss
            - msw
            - sass
            - sass-embedded
            - stylus
            - sugarss
            - supports-color
            - terser
            - tsx
            - yaml

    walk-up-path@4.0.0: {}

    watskeburt@4.2.3: {}

    wcwidth@1.0.1:
        dependencies:
            defaults: 1.0.4

    web-streams-polyfill@4.0.0-beta.3: {}

    webidl-conversions@3.0.1: {}

    whatwg-fetch@3.6.20: {}

    whatwg-url@5.0.0:
        dependencies:
            tr46: 0.0.3
            webidl-conversions: 3.0.1

    when-exit@2.1.4: {}

    which-module@2.0.1: {}

    which@2.0.2:
        dependencies:
            isexe: 2.0.0

    why-is-node-running@2.3.0:
        dependencies:
            siginfo: 2.0.0
            stackback: 0.0.2

    why-is-node-running@3.2.2: {}

    widest-line@3.1.0:
        dependencies:
            string-width: 4.2.3

    widest-line@4.0.1:
        dependencies:
            string-width: 5.1.2

    widest-line@5.0.0:
        dependencies:
            string-width: 7.2.0

    winston-transport@4.9.0:
        dependencies:
            logform: 2.7.0
            readable-stream: 3.6.2
            triple-beam: 1.4.1

    winston@3.17.0:
        dependencies:
            '@colors/colors': 1.6.0
            '@dabh/diagnostics': 2.0.3
            async: 3.2.6
            is-stream: 2.0.1
            logform: 2.7.0
            one-time: 1.0.0
            readable-stream: 3.6.2
            safe-stable-stringify: 2.5.0
            stack-trace: 0.0.10
            triple-beam: 1.4.1
            winston-transport: 4.9.0

    wordwrap@1.0.0: {}

    wrap-ansi@6.2.0:
        dependencies:
            ansi-styles: 4.3.0
            string-width: 4.2.3
            strip-ansi: 6.0.1

    wrap-ansi@7.0.0:
        dependencies:
            ansi-styles: 4.3.0
            string-width: 4.2.3
            strip-ansi: 6.0.1

    wrap-ansi@8.1.0:
        dependencies:
            ansi-styles: 6.2.1
            string-width: 5.1.2
            strip-ansi: 7.1.0

    wrap-ansi@9.0.0:
        dependencies:
            ansi-styles: 6.2.1
            string-width: 7.2.0
            strip-ansi: 7.1.0

    wrappy@1.0.2: {}

    write-file-atomic@3.0.3:
        dependencies:
            imurmurhash: 0.1.4
            is-typedarray: 1.0.0
            signal-exit: 3.0.7
            typedarray-to-buffer: 3.1.5

    ws@8.18.3(bufferutil@4.0.9):
        optionalDependencies:
            bufferutil: 4.0.9

    xdg-basedir@5.1.0: {}

    xmlbuilder@10.1.1: {}

    xxhashjs@0.2.2:
        dependencies:
            cuint: 0.2.2

    y18n@4.0.3: {}

    y18n@5.0.8: {}

    yallist@3.1.1: {}

    yaml@2.8.0: {}

    yargs-parser@18.1.3:
        dependencies:
            camelcase: 5.3.1
            decamelize: 1.2.0

    yargs-parser@21.1.1: {}

    yargs@15.4.1:
        dependencies:
            cliui: 6.0.0
            decamelize: 1.2.0
            find-up: 4.1.0
            get-caller-file: 2.0.5
            require-directory: 2.1.1
            require-main-filename: 2.0.0
            set-blocking: 2.0.0
            string-width: 4.2.3
            which-module: 2.0.1
            y18n: 4.0.3
            yargs-parser: 18.1.3

    yargs@17.7.2:
        dependencies:
            cliui: 8.0.1
            escalade: 3.2.0
            get-caller-file: 2.0.5
            require-directory: 2.1.1
            string-width: 4.2.3
            y18n: 5.0.8
            yargs-parser: 21.1.1

    yauzl@2.10.0:
        dependencies:
            buffer-crc32: 0.2.13
            fd-slicer: 1.1.0

    yauzl@3.2.0:
        dependencies:
            buffer-crc32: 0.2.13
            pend: 1.2.0

    yazl@3.3.1:
        dependencies:
            buffer-crc32: 1.0.0

    yn@3.1.1: {}

    yocto-queue@0.1.0: {}

    yocto-queue@1.2.1: {}

    yoctocolors-cjs@2.1.2: {}

    zip-lib@1.1.2:
        dependencies:
            yauzl: 3.2.0
            yazl: 3.3.1

    zod-to-json-schema@3.24.5(zod@3.25.56):
        dependencies:
            zod: 3.25.56

    zod-validation-error@3.4.1(zod@3.25.56):
        dependencies:
            zod: 3.25.56

    zod@3.25.56: {}<|MERGE_RESOLUTION|>--- conflicted
+++ resolved
@@ -8,7 +8,6 @@
     list: link:C:/Users/kaddouri/AppData/Local/pnpm/global/5/node_modules/list
 
 importers:
-<<<<<<< HEAD
     .:
         devDependencies:
             '@vitest/coverage-v8':
@@ -61,119 +60,119 @@
                 specifier: ^3.2.2
                 version: 3.2.2
 
-    packages/cli:
-        devDependencies:
-            '@modelcontextprotocol/sdk':
-                specifier: ^1.14.0
-                version: 1.14.0
-            '@oclif/core':
-                specifier: ^4.3.3
-                version: 4.3.3
-            '@oclif/plugin-help':
-                specifier: ^6.2.21
-                version: 6.2.29
-            '@oclif/test':
-                specifier: ^3.1.9
-                version: 3.2.15
-            '@rollup/plugin-commonjs':
-                specifier: ^28.0.3
-                version: 28.0.3(rollup@4.42.0)
-            '@rollup/plugin-json':
-                specifier: ^6.1.0
-                version: 6.1.0(rollup@4.42.0)
-            '@rollup/plugin-node-resolve':
-                specifier: ^15.3.1
-                version: 15.3.1(rollup@4.42.0)
-            '@rollup/pluginutils':
-                specifier: ^5.1.0
-                version: 5.1.4(rollup@4.42.0)
-            '@smythos/sdk':
-                specifier: workspace:*
-                version: link:../sdk
-            '@smythos/sre':
-                specifier: workspace:*
-                version: link:../core
-            '@types/extract-zip':
-                specifier: ^2.0.3
-                version: 2.0.3
-            '@types/inquirer':
-                specifier: ^9.0.7
-                version: 9.0.8
-            '@types/node':
-                specifier: ^20.19.0
-                version: 20.19.0
-            '@types/update-notifier':
-                specifier: ^6.0.8
-                version: 6.0.8
-            boxen:
-                specifier: ^7.1.1
-                version: 7.1.1
-            chalk:
-                specifier: ^5.3.0
-                version: 5.4.1
-            cross-env:
-                specifier: ^7.0.3
-                version: 7.0.3
-            dotenv:
-                specifier: ^16.5.0
-                version: 16.5.0
-            esbuild:
-                specifier: ^0.25.0
-                version: 0.25.5
-            express:
-                specifier: ^4.21.2
-                version: 4.21.2
-            extract-zip:
-                specifier: ^2.0.1
-                version: 2.0.1
-            glob:
-                specifier: ^11.0.3
-                version: 11.0.3
-            inquirer:
-                specifier: ^9.2.15
-                version: 9.3.7
-            knip:
-                specifier: ^5.61.1
-                version: 5.61.1(@types/node@20.19.0)(typescript@5.8.3)
-            log-update:
-                specifier: ^6.1.0
-                version: 6.1.0
-            oclif:
-                specifier: ^4.19.0
-                version: 4.19.0(@types/node@20.19.0)
-            ora:
-                specifier: ^8.2.0
-                version: 8.2.0
-            rollup-plugin-esbuild:
-                specifier: ^6.1.1
-                version: 6.2.1(esbuild@0.25.5)(rollup@4.42.0)
-            rollup-plugin-sourcemaps:
-                specifier: ^0.6.3
-                version: 0.6.3(@types/node@20.19.0)(rollup@4.42.0)
-            rollup-plugin-terser:
-                specifier: ^7.0.2
-                version: 7.0.2(rollup@4.42.0)
-            rollup-plugin-typescript-paths:
-                specifier: ^1.5.0
-                version: 1.5.0(typescript@5.8.3)
-            rollup-plugin-visualizer:
-                specifier: ^6.0.4
-                version: 6.0.4(rollup@4.42.0)
-            tokenloom:
-                specifier: ^1.0.7
-                version: 1.0.7
-            ts-node:
-                specifier: ^10.9.2
-                version: 10.9.2(@types/node@20.19.0)(typescript@5.8.3)
-            typedoc:
-                specifier: ^0.28.5
-                version: 0.28.5(typescript@5.8.3)
-            typescript:
-                specifier: ^5.4.5
-                version: 5.8.3
-            update-notifier:
-                specifier: ^7.0.0
-                version: 7.3.1
+  packages/cli:
+    devDependencies:
+      '@modelcontextprotocol/sdk':
+        specifier: ^1.14.0
+        version: 1.14.0
+      '@oclif/core':
+        specifier: ^4.3.3
+        version: 4.3.3
+      '@oclif/plugin-help':
+        specifier: ^6.2.21
+        version: 6.2.29
+      '@oclif/test':
+        specifier: ^3.1.9
+        version: 3.2.15
+      '@rollup/plugin-commonjs':
+        specifier: ^28.0.3
+        version: 28.0.3(rollup@4.42.0)
+      '@rollup/plugin-json':
+        specifier: ^6.1.0
+        version: 6.1.0(rollup@4.42.0)
+      '@rollup/plugin-node-resolve':
+        specifier: ^15.3.1
+        version: 15.3.1(rollup@4.42.0)
+      '@rollup/pluginutils':
+        specifier: ^5.1.0
+        version: 5.1.4(rollup@4.42.0)
+      '@smythos/sdk':
+        specifier: workspace:*
+        version: link:../sdk
+      '@smythos/sre':
+        specifier: workspace:*
+        version: link:../core
+      '@types/extract-zip':
+        specifier: ^2.0.3
+        version: 2.0.3
+      '@types/inquirer':
+        specifier: ^9.0.7
+        version: 9.0.8
+      '@types/node':
+        specifier: ^20.19.0
+        version: 20.19.0
+      '@types/update-notifier':
+        specifier: ^6.0.8
+        version: 6.0.8
+      boxen:
+        specifier: ^7.1.1
+        version: 7.1.1
+      chalk:
+        specifier: ^5.3.0
+        version: 5.4.1
+      cross-env:
+        specifier: ^7.0.3
+        version: 7.0.3
+      dotenv:
+        specifier: ^16.5.0
+        version: 16.5.0
+      esbuild:
+        specifier: ^0.25.0
+        version: 0.25.5
+      express:
+        specifier: ^4.21.2
+        version: 4.21.2
+      extract-zip:
+        specifier: ^2.0.1
+        version: 2.0.1
+      glob:
+        specifier: ^11.0.3
+        version: 11.0.3
+      inquirer:
+        specifier: ^9.2.15
+        version: 9.3.7
+      knip:
+        specifier: ^5.61.1
+        version: 5.61.1(@types/node@20.19.0)(typescript@5.8.3)
+      log-update:
+        specifier: ^6.1.0
+        version: 6.1.0
+      oclif:
+        specifier: ^4.19.0
+        version: 4.19.0(@types/node@20.19.0)
+      ora:
+        specifier: ^8.2.0
+        version: 8.2.0
+      rollup-plugin-esbuild:
+        specifier: ^6.1.1
+        version: 6.2.1(esbuild@0.25.5)(rollup@4.42.0)
+      rollup-plugin-sourcemaps:
+        specifier: ^0.6.3
+        version: 0.6.3(@types/node@20.19.0)(rollup@4.42.0)
+      rollup-plugin-terser:
+        specifier: ^7.0.2
+        version: 7.0.2(rollup@4.42.0)
+      rollup-plugin-typescript-paths:
+        specifier: ^1.5.0
+        version: 1.5.0(typescript@5.8.3)
+      rollup-plugin-visualizer:
+        specifier: ^6.0.4
+        version: 6.0.5(rollup@4.42.0)
+      tokenloom:
+        specifier: ^1.0.7
+        version: 1.0.7
+      ts-node:
+        specifier: ^10.9.2
+        version: 10.9.2(@types/node@20.19.0)(typescript@5.8.3)
+      typedoc:
+        specifier: ^0.28.5
+        version: 0.28.5(typescript@5.8.3)
+      typescript:
+        specifier: ^5.4.5
+        version: 5.8.3
+      update-notifier:
+        specifier: ^7.0.0
+        version: 7.3.1
 
     packages/core:
         dependencies:
@@ -461,449 +460,6 @@
             typescript:
                 specifier: ^5.4.5
                 version: 5.8.3
-=======
-
-  .:
-    devDependencies:
-      '@vitest/coverage-v8':
-        specifier: ^3.1.4
-        version: 3.2.2(vitest@3.2.3(@types/node@22.15.31)(jiti@2.4.2)(terser@5.41.0)(tsx@4.19.4)(yaml@2.8.0))
-      husky:
-        specifier: ^9.1.7
-        version: 9.1.7
-      typescript:
-        specifier: 5.8.3
-        version: 5.8.3
-      vite-tsconfig-paths:
-        specifier: ^4.3.2
-        version: 4.3.2(typescript@5.8.3)(vite@6.3.5(@types/node@22.15.31)(jiti@2.4.2)(terser@5.41.0)(tsx@4.19.4)(yaml@2.8.0))
-      vitest:
-        specifier: ^3.2.3
-        version: 3.2.3(@types/node@22.15.31)(jiti@2.4.2)(terser@5.41.0)(tsx@4.19.4)(yaml@2.8.0)
-
-  examples:
-    dependencies:
-      '@smythos/sdk':
-        specifier: workspace:*
-        version: link:../packages/sdk
-      '@smythos/sre':
-        specifier: workspace:*
-        version: link:../packages/core
-      chalk:
-        specifier: ^5.4.1
-        version: 5.4.1
-      dotenv:
-        specifier: ^16.5.0
-        version: 16.5.0
-      tokenloom:
-        specifier: ^1.0.7
-        version: 1.0.7
-    devDependencies:
-      '@types/node':
-        specifier: ^20.19.0
-        version: 20.19.0
-      ts-node:
-        specifier: ^10.9.2
-        version: 10.9.2(@types/node@20.19.0)(typescript@5.8.3)
-      tsx:
-        specifier: ^4.7.0
-        version: 4.19.4
-      typescript:
-        specifier: ^5.3.0
-        version: 5.8.3
-      why-is-node-running:
-        specifier: ^3.2.2
-        version: 3.2.2
-
-  packages/cli:
-    devDependencies:
-      '@modelcontextprotocol/sdk':
-        specifier: ^1.14.0
-        version: 1.14.0
-      '@oclif/core':
-        specifier: ^4.3.3
-        version: 4.3.3
-      '@oclif/plugin-help':
-        specifier: ^6.2.21
-        version: 6.2.29
-      '@oclif/test':
-        specifier: ^3.1.9
-        version: 3.2.15
-      '@rollup/plugin-commonjs':
-        specifier: ^28.0.3
-        version: 28.0.3(rollup@4.42.0)
-      '@rollup/plugin-json':
-        specifier: ^6.1.0
-        version: 6.1.0(rollup@4.42.0)
-      '@rollup/plugin-node-resolve':
-        specifier: ^15.3.1
-        version: 15.3.1(rollup@4.42.0)
-      '@rollup/pluginutils':
-        specifier: ^5.1.0
-        version: 5.1.4(rollup@4.42.0)
-      '@smythos/sdk':
-        specifier: workspace:*
-        version: link:../sdk
-      '@smythos/sre':
-        specifier: workspace:*
-        version: link:../core
-      '@types/extract-zip':
-        specifier: ^2.0.3
-        version: 2.0.3
-      '@types/inquirer':
-        specifier: ^9.0.7
-        version: 9.0.8
-      '@types/node':
-        specifier: ^20.19.0
-        version: 20.19.0
-      '@types/update-notifier':
-        specifier: ^6.0.8
-        version: 6.0.8
-      boxen:
-        specifier: ^7.1.1
-        version: 7.1.1
-      chalk:
-        specifier: ^5.3.0
-        version: 5.4.1
-      cross-env:
-        specifier: ^7.0.3
-        version: 7.0.3
-      dotenv:
-        specifier: ^16.5.0
-        version: 16.5.0
-      esbuild:
-        specifier: ^0.25.0
-        version: 0.25.5
-      express:
-        specifier: ^4.21.2
-        version: 4.21.2
-      extract-zip:
-        specifier: ^2.0.1
-        version: 2.0.1
-      glob:
-        specifier: ^11.0.3
-        version: 11.0.3
-      inquirer:
-        specifier: ^9.2.15
-        version: 9.3.7
-      knip:
-        specifier: ^5.61.1
-        version: 5.61.1(@types/node@20.19.0)(typescript@5.8.3)
-      log-update:
-        specifier: ^6.1.0
-        version: 6.1.0
-      oclif:
-        specifier: ^4.19.0
-        version: 4.19.0(@types/node@20.19.0)
-      ora:
-        specifier: ^8.2.0
-        version: 8.2.0
-      rollup-plugin-esbuild:
-        specifier: ^6.1.1
-        version: 6.2.1(esbuild@0.25.5)(rollup@4.42.0)
-      rollup-plugin-sourcemaps:
-        specifier: ^0.6.3
-        version: 0.6.3(@types/node@20.19.0)(rollup@4.42.0)
-      rollup-plugin-terser:
-        specifier: ^7.0.2
-        version: 7.0.2(rollup@4.42.0)
-      rollup-plugin-typescript-paths:
-        specifier: ^1.5.0
-        version: 1.5.0(typescript@5.8.3)
-      rollup-plugin-visualizer:
-        specifier: ^6.0.4
-        version: 6.0.5(rollup@4.42.0)
-      tokenloom:
-        specifier: ^1.0.7
-        version: 1.0.7
-      ts-node:
-        specifier: ^10.9.2
-        version: 10.9.2(@types/node@20.19.0)(typescript@5.8.3)
-      typedoc:
-        specifier: ^0.28.5
-        version: 0.28.5(typescript@5.8.3)
-      typescript:
-        specifier: ^5.4.5
-        version: 5.8.3
-      update-notifier:
-        specifier: ^7.0.0
-        version: 7.3.1
-
-  packages/core:
-    dependencies:
-      '@anthropic-ai/sdk':
-        specifier: ^0.56.0
-        version: 0.56.0
-      '@aws-sdk/client-bedrock-runtime':
-        specifier: ^3.826.0
-        version: 3.826.0
-      '@aws-sdk/client-iam':
-        specifier: ^3.835.0
-        version: 3.835.0
-      '@aws-sdk/client-lambda':
-        specifier: ^3.835.0
-        version: 3.835.0
-      '@aws-sdk/client-s3':
-        specifier: ^3.826.0
-        version: 3.826.0
-      '@aws-sdk/client-secrets-manager':
-        specifier: ^3.826.0
-        version: 3.826.0
-      '@faker-js/faker':
-        specifier: ^9.8.0
-        version: 9.8.0
-      '@google-cloud/vertexai':
-        specifier: ^1.7.0
-        version: 1.10.0(encoding@0.1.13)
-      '@google/genai':
-        specifier: ^1.10.0
-        version: 1.10.0(@modelcontextprotocol/sdk@1.17.4)(bufferutil@4.0.9)(encoding@0.1.13)
-      '@huggingface/inference':
-        specifier: ^2.8.0
-        version: 2.8.1
-      '@modelcontextprotocol/sdk':
-        specifier: ^1.17.4
-        version: 1.17.4
-      '@pinecone-database/pinecone':
-        specifier: ^3.0.0
-        version: 3.0.3
-      '@runware/sdk-js':
-        specifier: ^1.1.36
-        version: 1.1.40
-      '@smithy/smithy-client':
-        specifier: ^4.4.3
-        version: 4.4.3
-      '@zilliz/milvus2-sdk-node':
-        specifier: ^2.5.11
-        version: 2.5.11
-      acorn:
-        specifier: ^8.14.1
-        version: 8.14.1
-      axios:
-        specifier: ^1.7.2
-        version: 1.9.0
-      chokidar:
-        specifier: ^4.0.3
-        version: 4.0.3
-      dayjs:
-        specifier: ^1.11.11
-        version: 1.11.13
-      dotenv:
-        specifier: ^16.4.5
-        version: 16.5.0
-      eventsource:
-        specifier: ^3.0.2
-        version: 3.0.7
-      express:
-        specifier: ^4.21.2
-        version: 4.21.2
-      file-type:
-        specifier: ^19.0.0
-        version: 19.6.0
-      form-data:
-        specifier: ^4.0.3
-        version: 4.0.3
-      gpt-tokenizer:
-        specifier: ^2.2.1
-        version: 2.9.0
-      groq-sdk:
-        specifier: ^0.6.1
-        version: 0.6.1(encoding@0.1.13)
-      image-size:
-        specifier: ^1.1.1
-        version: 1.2.1
-      ioredis:
-        specifier: ^5.4.1
-        version: 5.6.1
-      isbinaryfile:
-        specifier: ^5.0.2
-        version: 5.0.4
-      joi:
-        specifier: ^17.13.1
-        version: 17.13.3
-      js-yaml:
-        specifier: ^4.1.0
-        version: 4.1.0
-      jsonrepair:
-        specifier: ^3.8.0
-        version: 3.12.0
-      lodash:
-        specifier: ^4.17.21
-        version: 4.17.21
-      mime:
-        specifier: ^4.0.3
-        version: 4.0.7
-      mysql2:
-        specifier: ^3.11.3
-        version: 3.14.1
-      oauth-1.0a:
-        specifier: ^2.2.6
-        version: 2.2.6
-      ollama:
-        specifier: ^0.6.0
-        version: 0.6.0
-      openai:
-        specifier: ^5.12.2
-        version: 5.12.2(ws@8.18.2(bufferutil@4.0.9))(zod@3.25.56)
-      p-limit:
-        specifier: ^6.1.0
-        version: 6.2.0
-      qs:
-        specifier: ^6.13.0
-        version: 6.14.0
-      readline-sync:
-        specifier: ^1.4.10
-        version: 1.4.10
-      ses:
-        specifier: ^1.14.0
-        version: 1.14.0
-      socks-proxy-agent:
-        specifier: ^8.0.4
-        version: 8.0.5
-      winston:
-        specifier: ^3.13.0
-        version: 3.17.0
-      winston-transport:
-        specifier: ^4.7.0
-        version: 4.9.0
-      xxhashjs:
-        specifier: ^0.2.2
-        version: 0.2.2
-      zip-lib:
-        specifier: ^1.1.2
-        version: 1.1.2
-    devDependencies:
-      '@istanbuljs/nyc-config-typescript':
-        specifier: ^1.0.2
-        version: 1.0.2(nyc@17.1.0)
-      '@rollup/plugin-commonjs':
-        specifier: ^28.0.3
-        version: 28.0.3(rollup@4.42.0)
-      '@rollup/plugin-json':
-        specifier: ^6.1.0
-        version: 6.1.0(rollup@4.42.0)
-      '@rollup/plugin-node-resolve':
-        specifier: ^15.3.1
-        version: 15.3.1(rollup@4.42.0)
-      '@rollup/pluginutils':
-        specifier: ^5.1.0
-        version: 5.1.4(rollup@4.42.0)
-      '@types/express':
-        specifier: ^4.17.23
-        version: 4.17.23
-      '@types/lodash':
-        specifier: ^4.17.10
-        version: 4.17.17
-      '@types/node':
-        specifier: ^20.19.0
-        version: 20.19.0
-      cross-env:
-        specifier: ^7.0.3
-        version: 7.0.3
-      ctix:
-        specifier: ^2.7.1
-        version: 2.7.1(prettier-plugin-organize-imports@4.1.0(prettier@3.5.3)(typescript@5.8.3))(prettier@3.5.3)(typescript@5.8.3)
-      dependency-cruiser:
-        specifier: ^16.3.3
-        version: 16.10.2
-      esbuild:
-        specifier: ^0.25.0
-        version: 0.25.5
-      knip:
-        specifier: ^5.23.1
-        version: 5.60.2(@types/node@20.19.0)(typescript@5.8.3)
-      nyc:
-        specifier: ^17.0.0
-        version: 17.1.0
-      rollup-plugin-esbuild:
-        specifier: ^6.1.1
-        version: 6.2.1(esbuild@0.25.5)(rollup@4.42.0)
-      rollup-plugin-sourcemaps:
-        specifier: ^0.6.3
-        version: 0.6.3(@types/node@20.19.0)(rollup@4.42.0)
-      rollup-plugin-terser:
-        specifier: ^7.0.2
-        version: 7.0.2(rollup@4.42.0)
-      rollup-plugin-typescript-paths:
-        specifier: ^1.5.0
-        version: 1.5.0(typescript@5.8.3)
-      typedoc:
-        specifier: ^0.28.5
-        version: 0.28.5(typescript@5.8.3)
-      typescript:
-        specifier: ^5.4.5
-        version: 5.8.3
-
-  packages/sdk:
-    dependencies:
-      '@modelcontextprotocol/sdk':
-        specifier: ^1.13.0
-        version: 1.13.0
-      '@smythos/sre':
-        specifier: workspace:*
-        version: link:../core
-      '@types/mime-types':
-        specifier: ^3.0.1
-        version: 3.0.1
-      acorn:
-        specifier: ^8.14.1
-        version: 8.14.1
-      chalk:
-        specifier: ^5.4.1
-        version: 5.4.1
-      express:
-        specifier: ^4.21.2
-        version: 4.21.2
-      mammoth:
-        specifier: ^1.9.1
-        version: 1.9.1
-      mime-types:
-        specifier: ^3.0.1
-        version: 3.0.1
-      pdfjs-dist:
-        specifier: ^4.0.379
-        version: 4.10.38
-    devDependencies:
-      '@rollup/plugin-json':
-        specifier: ^6.1.0
-        version: 6.1.0(rollup@4.42.0)
-      '@rollup/pluginutils':
-        specifier: ^5.1.0
-        version: 5.1.4(rollup@4.42.0)
-      cross-env:
-        specifier: ^7.0.3
-        version: 7.0.3
-      ctix:
-        specifier: ^2.7.1
-        version: 2.7.1(prettier-plugin-organize-imports@4.1.0(prettier@3.5.3)(typescript@5.8.3))(prettier@3.5.3)(typescript@5.8.3)
-      esbuild:
-        specifier: ^0.25.0
-        version: 0.25.5
-      knip:
-        specifier: ^5.60.2
-        version: 5.60.2(@types/node@22.15.31)(typescript@5.8.3)
-      rollup-plugin-esbuild:
-        specifier: ^6.1.1
-        version: 6.2.1(esbuild@0.25.5)(rollup@4.42.0)
-      rollup-plugin-sourcemaps:
-        specifier: ^0.6.3
-        version: 0.6.3(@types/node@22.15.31)(rollup@4.42.0)
-      rollup-plugin-terser:
-        specifier: ^7.0.2
-        version: 7.0.2(rollup@4.42.0)
-      rollup-plugin-typescript-paths:
-        specifier: ^1.5.0
-        version: 1.5.0(typescript@5.8.3)
-      typedoc:
-        specifier: ^0.28.5
-        version: 0.28.5(typescript@5.8.3)
-      typedoc-github-theme:
-        specifier: ^0.3.0
-        version: 0.3.0(typedoc@0.28.5(typescript@5.8.3))
-      typescript:
-        specifier: ^5.4.5
-        version: 5.8.3
->>>>>>> 6cb1c4d4
 
 packages:
     '@ampproject/remapping@2.3.0':
@@ -3062,11 +2618,45 @@
     decimal.js@10.5.0:
         resolution: { integrity: sha512-8vDa8Qxvr/+d94hSh5P3IJwI5t8/c0KsMp+g8bNw9cY2icONa5aPfvKeieW1WlG0WQYwwhJ7mjui2xtiePQSXw== }
 
-<<<<<<< HEAD
     decode-uri-component@0.2.2:
         resolution: { integrity: sha512-FqUYQ+8o158GyGTrMFJms9qh3CqTKvAqgqsTnkLI8sKu0028orqBhxNMFkFen0zGyg6epACD32pjVk58ngIErQ== }
         engines: { node: '>=0.10' }
-=======
+
+    decompress-response@6.0.0:
+        resolution: { integrity: sha512-aW35yZM6Bb/4oJlZncMH2LCoZtJXTRxES17vE3hoRiowU2kWHaJKFkSBDnDR+cm9J+9QhXmREyIfv0pji9ejCQ== }
+        engines: { node: '>=10' }
+
+    deep-eql@4.1.4:
+        resolution: { integrity: sha512-SUwdGfqdKOwxCPeVYjwSyRpJ7Z+fhpwIAtmCUdZIWZ/YP5R9WAsyuSgpLVDi9bjWoN2LXHNss/dk3urXtdQxGg== }
+        engines: { node: '>=6' }
+
+    deep-eql@5.0.2:
+        resolution: { integrity: sha512-h5k/5U50IJJFpzfL6nO9jaaumfjO/f2NjK/oYB2Djzm4p9L+3T9qWpZqZ2hAbLPuuYq9wrU08WQyBTL5GbPk5Q== }
+        engines: { node: '>=6' }
+
+    deep-extend@0.6.0:
+        resolution: { integrity: sha512-LOHxIOaPYdHlJRtCQfDIVZtfw/ufM8+rVj649RIHzcm/vGwQRXFt6OPqIFWsm2XEMrNIEtWR64sY1LEKD2vAOA== }
+        engines: { node: '>=4.0.0' }
+
+    deepmerge@4.3.1:
+        resolution: { integrity: sha512-3sUqbMEc77XqpdNO7FRyRog+eW3ph+GYCbj+rK+uYyRMuwsVy0rMiVtPn+QJlKFvWP/1PYpapqYn0Me2knFn+A== }
+        engines: { node: '>=0.10.0' }
+
+    default-require-extensions@3.0.1:
+        resolution: { integrity: sha512-eXTJmRbm2TIt9MgWTsOH1wEuhew6XGZcMeGKCtLedIg/NCsg1iBePXkceTdK4Fii7pzmN9tGsZhKzZ4h7O/fxw== }
+        engines: { node: '>=8' }
+
+    defaults@1.0.4:
+        resolution: { integrity: sha512-eFuaLoy/Rxalv2kr+lqMlUnrDWV+3j4pljOIJgLIhI058IQfWJ7vXhyEIHu+HtC738klGALYxOKDO0bQP3tg8A== }
+
+    defer-to-connect@2.0.1:
+        resolution: { integrity: sha512-4tvttepXG1VaYGrRibk5EwJd1t4udunSOVMdLSAL6mId1ix438oPwPZMALY41FCijukO1L0twNcGsdzS7dHgDg== }
+        engines: { node: '>=10' }
+
+    define-lazy-prop@2.0.0:
+        resolution: { integrity: sha512-Ds09qNh8yw3khSjiJjiUInaGX9xlqZDY7JVryGxdxV7NPeuqQfplOpQ66yJFZut3jLa5zOwkXw1g9EI2uKh4Og== }
+        engines: { node: '>=8' }
+
   define-lazy-prop@2.0.0:
     resolution: {integrity: sha512-Ds09qNh8yw3khSjiJjiUInaGX9xlqZDY7JVryGxdxV7NPeuqQfplOpQ66yJFZut3jLa5zOwkXw1g9EI2uKh4Og==}
     engines: {node: '>=8'}
@@ -3074,46 +2664,6 @@
   delayed-stream@1.0.0:
     resolution: {integrity: sha512-ZySD7Nf91aLB0RxL4KGrKHBXl7Eds1DAmEdcoVawXnLD7SDhpNgtuII2aAkg7a7QS41jxPSZ17p4VdGnMHk3MQ==}
     engines: {node: '>=0.4.0'}
->>>>>>> 6cb1c4d4
-
-    decompress-response@6.0.0:
-        resolution: { integrity: sha512-aW35yZM6Bb/4oJlZncMH2LCoZtJXTRxES17vE3hoRiowU2kWHaJKFkSBDnDR+cm9J+9QhXmREyIfv0pji9ejCQ== }
-        engines: { node: '>=10' }
-
-    deep-eql@4.1.4:
-        resolution: { integrity: sha512-SUwdGfqdKOwxCPeVYjwSyRpJ7Z+fhpwIAtmCUdZIWZ/YP5R9WAsyuSgpLVDi9bjWoN2LXHNss/dk3urXtdQxGg== }
-        engines: { node: '>=6' }
-
-    deep-eql@5.0.2:
-        resolution: { integrity: sha512-h5k/5U50IJJFpzfL6nO9jaaumfjO/f2NjK/oYB2Djzm4p9L+3T9qWpZqZ2hAbLPuuYq9wrU08WQyBTL5GbPk5Q== }
-        engines: { node: '>=6' }
-
-    deep-extend@0.6.0:
-        resolution: { integrity: sha512-LOHxIOaPYdHlJRtCQfDIVZtfw/ufM8+rVj649RIHzcm/vGwQRXFt6OPqIFWsm2XEMrNIEtWR64sY1LEKD2vAOA== }
-        engines: { node: '>=4.0.0' }
-
-    deepmerge@4.3.1:
-        resolution: { integrity: sha512-3sUqbMEc77XqpdNO7FRyRog+eW3ph+GYCbj+rK+uYyRMuwsVy0rMiVtPn+QJlKFvWP/1PYpapqYn0Me2knFn+A== }
-        engines: { node: '>=0.10.0' }
-
-    default-require-extensions@3.0.1:
-        resolution: { integrity: sha512-eXTJmRbm2TIt9MgWTsOH1wEuhew6XGZcMeGKCtLedIg/NCsg1iBePXkceTdK4Fii7pzmN9tGsZhKzZ4h7O/fxw== }
-        engines: { node: '>=8' }
-
-    defaults@1.0.4:
-        resolution: { integrity: sha512-eFuaLoy/Rxalv2kr+lqMlUnrDWV+3j4pljOIJgLIhI058IQfWJ7vXhyEIHu+HtC738klGALYxOKDO0bQP3tg8A== }
-
-    defer-to-connect@2.0.1:
-        resolution: { integrity: sha512-4tvttepXG1VaYGrRibk5EwJd1t4udunSOVMdLSAL6mId1ix438oPwPZMALY41FCijukO1L0twNcGsdzS7dHgDg== }
-        engines: { node: '>=10' }
-
-    define-lazy-prop@2.0.0:
-        resolution: { integrity: sha512-Ds09qNh8yw3khSjiJjiUInaGX9xlqZDY7JVryGxdxV7NPeuqQfplOpQ66yJFZut3jLa5zOwkXw1g9EI2uKh4Og== }
-        engines: { node: '>=8' }
-
-    delayed-stream@1.0.0:
-        resolution: { integrity: sha512-ZySD7Nf91aLB0RxL4KGrKHBXl7Eds1DAmEdcoVawXnLD7SDhpNgtuII2aAkg7a7QS41jxPSZ17p4VdGnMHk3MQ== }
-        engines: { node: '>=0.4.0' }
 
     denque@2.1.0:
         resolution: { integrity: sha512-HVQE3AAb/pxF8fQAoiqpvg9i3evqug3hoiwakOyZAwJm+6vZehbkYXZ0l4JxS+I3QxM97v5aaRNhj8v5oBhekw== }
@@ -4412,11 +3962,71 @@
         resolution: { integrity: sha512-LA4ZjwlnUblHVgq0oBF3Jl/6h/Nvs5fzBLwdEF4nuxnFdsfajde4WfxtJr3CaiH+F6ewcIB/q4jQ4UzPyid+CQ== }
         hasBin: true
 
-<<<<<<< HEAD
     node-preload@0.2.1:
         resolution: { integrity: sha512-RM5oyBy45cLEoHqCeh+MNuFAxO0vTFBLskvQbOKnEE7YTTSN4tbN8QWDIPQ6L+WvKsB/qLEGpYe2ZZ9d4W9OIQ== }
         engines: { node: '>=8' }
-=======
+
+    node-releases@2.0.19:
+        resolution: { integrity: sha512-xxOWJsBKtzAq7DY0J+DTzuz58K8e7sJbdgwkbMWQe8UYB6ekmsQ45q0M/tJDsGaZmbC+l7n57UV8Hl5tHxO9uw== }
+
+    normalize-package-data@6.0.2:
+        resolution: { integrity: sha512-V6gygoYb/5EmNI+MEGrWkC+e6+Rr7mTmfHrxDbLzxQogBkgzo76rkok0Am6thgSF7Mv2nLOajAJj5vDJZEFn7g== }
+        engines: { node: ^16.14.0 || >=18.0.0 }
+
+    normalize-url@8.0.2:
+        resolution: { integrity: sha512-Ee/R3SyN4BuynXcnTaekmaVdbDAEiNrHqjQIA37mHU8G9pf7aaAD4ZX3XjBLo6rsdcxA/gtkcNYZLt30ACgynw== }
+        engines: { node: '>=14.16' }
+
+    nyc@17.1.0:
+        resolution: { integrity: sha512-U42vQ4czpKa0QdI1hu950XuNhYqgoM+ZF1HT+VuUHL9hPfDPVvNQyltmMqdE9bUHMVa+8yNbc3QKTj8zQhlVxQ== }
+        engines: { node: '>=18' }
+        hasBin: true
+
+    oauth-1.0a@2.2.6:
+        resolution: { integrity: sha512-6bkxv3N4Gu5lty4viIcIAnq5GbxECviMBeKR3WX/q87SPQ8E8aursPZUtsXDnxCs787af09WPRBLqYrf/lwoYQ== }
+
+    object-assign@4.1.1:
+        resolution: { integrity: sha512-rJgTQnkUnH1sFw8yT6VSU3zD3sWmu6sZhIseY8VX+GRu3P6F7Fu+JNDoXfklElbLJSnc3FUQHVe4cU5hj+BcUg== }
+        engines: { node: '>=0.10.0' }
+
+    object-inspect@1.13.4:
+        resolution: { integrity: sha512-W67iLl4J2EXEGTbfeHCffrjDfitvLANg0UlX3wFUUSTx92KXRFegMHUVgSqE+wvhAbi4WqjGg9czysTV2Epbew== }
+        engines: { node: '>= 0.4' }
+
+    object-treeify@1.1.33:
+        resolution: { integrity: sha512-EFVjAYfzWqWsBMRHPMAXLCDIJnpMhdWAqR7xG6M6a2cs6PMFpl/+Z20w9zDW4vkxOFfddegBKq9Rehd0bxWE7A== }
+        engines: { node: '>= 10' }
+
+    oclif@4.19.0:
+        resolution: { integrity: sha512-Edb844zoNrMP/m4SUXLxP9HfLpM0MTeS8NMEjavPBS0x4vZpAMkFjY9Q9yZRm+V0wLeQpGJgeSGFlTIt24EfLg== }
+        engines: { node: '>=18.0.0' }
+        hasBin: true
+
+    ollama@0.6.0:
+        resolution: { integrity: sha512-FHjdU2Ok5x2HZsxPui/MBJZ5J+HzmxoWYa/p9wk736eT+uAhS8nvIICar5YgwlG5MFNjDR6UA5F3RSKq+JseOA== }
+
+    on-finished@2.4.1:
+        resolution: { integrity: sha512-oVlzkg3ENAhCk2zdv7IJwd/QUD4z2RxRwpkcGY8psCVcCYZNq4wYnVWALHM+brtuJjePWiYF/ClmuDr8Ch5+kg== }
+        engines: { node: '>= 0.8' }
+
+    once@1.4.0:
+        resolution: { integrity: sha512-lNaJgI+2Q5URQBkccEKHTQOPaXdUxnZZElQTZY0MFUAuaEqe1E+Nyvgdz/aIyNi6Z9MzO5dv1H8n58/GELp3+w== }
+
+    one-time@1.0.0:
+        resolution: { integrity: sha512-5DXOiRKwuSEcQ/l0kGCF6Q3jcADFv5tSmRaJck/OqkVFcOzutB134KRSfF0xDrL39MNnqxbHBbUUcjZIhTgb2g== }
+
+    onetime@5.1.2:
+        resolution: { integrity: sha512-kbpaSSGJTWdAY5KPVeMOKXSrPtr8C8C7wodJbcsd51jRnmD+GZu8Y0VoU6Dm5Z4vWr0Ig/1NKuWRKf7j5aaYSg== }
+        engines: { node: '>=6' }
+
+    onetime@7.0.0:
+        resolution: { integrity: sha512-VXJjc87FScF88uafS3JllDgvAm+c/Slfz06lorj2uAY34rlUu0Nt+v8wreiImcrgAjjIHp1rXpTDlLOGw29WwQ== }
+        engines: { node: '>=18' }
+
+    open@8.4.2:
+        resolution: { integrity: sha512-7x81NCL719oNbsq/3mh+hVrAWmFuEYUqrq/Iw3kUzH8ReypT9QQ0BLoJS7/G9k6N81XjW4qHWtjWwe/9eLy1EQ== }
+        engines: { node: '>=12' }
+
   open@8.4.2:
     resolution: {integrity: sha512-7x81NCL719oNbsq/3mh+hVrAWmFuEYUqrq/Iw3kUzH8ReypT9QQ0BLoJS7/G9k6N81XjW4qHWtjWwe/9eLy1EQ==}
     engines: {node: '>=12'}
@@ -4432,80 +4042,6 @@
         optional: true
       zod:
         optional: true
->>>>>>> 6cb1c4d4
-
-    node-releases@2.0.19:
-        resolution: { integrity: sha512-xxOWJsBKtzAq7DY0J+DTzuz58K8e7sJbdgwkbMWQe8UYB6ekmsQ45q0M/tJDsGaZmbC+l7n57UV8Hl5tHxO9uw== }
-
-    normalize-package-data@6.0.2:
-        resolution: { integrity: sha512-V6gygoYb/5EmNI+MEGrWkC+e6+Rr7mTmfHrxDbLzxQogBkgzo76rkok0Am6thgSF7Mv2nLOajAJj5vDJZEFn7g== }
-        engines: { node: ^16.14.0 || >=18.0.0 }
-
-    normalize-url@8.0.2:
-        resolution: { integrity: sha512-Ee/R3SyN4BuynXcnTaekmaVdbDAEiNrHqjQIA37mHU8G9pf7aaAD4ZX3XjBLo6rsdcxA/gtkcNYZLt30ACgynw== }
-        engines: { node: '>=14.16' }
-
-    nyc@17.1.0:
-        resolution: { integrity: sha512-U42vQ4czpKa0QdI1hu950XuNhYqgoM+ZF1HT+VuUHL9hPfDPVvNQyltmMqdE9bUHMVa+8yNbc3QKTj8zQhlVxQ== }
-        engines: { node: '>=18' }
-        hasBin: true
-
-    oauth-1.0a@2.2.6:
-        resolution: { integrity: sha512-6bkxv3N4Gu5lty4viIcIAnq5GbxECviMBeKR3WX/q87SPQ8E8aursPZUtsXDnxCs787af09WPRBLqYrf/lwoYQ== }
-
-    object-assign@4.1.1:
-        resolution: { integrity: sha512-rJgTQnkUnH1sFw8yT6VSU3zD3sWmu6sZhIseY8VX+GRu3P6F7Fu+JNDoXfklElbLJSnc3FUQHVe4cU5hj+BcUg== }
-        engines: { node: '>=0.10.0' }
-
-    object-inspect@1.13.4:
-        resolution: { integrity: sha512-W67iLl4J2EXEGTbfeHCffrjDfitvLANg0UlX3wFUUSTx92KXRFegMHUVgSqE+wvhAbi4WqjGg9czysTV2Epbew== }
-        engines: { node: '>= 0.4' }
-
-    object-treeify@1.1.33:
-        resolution: { integrity: sha512-EFVjAYfzWqWsBMRHPMAXLCDIJnpMhdWAqR7xG6M6a2cs6PMFpl/+Z20w9zDW4vkxOFfddegBKq9Rehd0bxWE7A== }
-        engines: { node: '>= 10' }
-
-    oclif@4.19.0:
-        resolution: { integrity: sha512-Edb844zoNrMP/m4SUXLxP9HfLpM0MTeS8NMEjavPBS0x4vZpAMkFjY9Q9yZRm+V0wLeQpGJgeSGFlTIt24EfLg== }
-        engines: { node: '>=18.0.0' }
-        hasBin: true
-
-    ollama@0.6.0:
-        resolution: { integrity: sha512-FHjdU2Ok5x2HZsxPui/MBJZ5J+HzmxoWYa/p9wk736eT+uAhS8nvIICar5YgwlG5MFNjDR6UA5F3RSKq+JseOA== }
-
-    on-finished@2.4.1:
-        resolution: { integrity: sha512-oVlzkg3ENAhCk2zdv7IJwd/QUD4z2RxRwpkcGY8psCVcCYZNq4wYnVWALHM+brtuJjePWiYF/ClmuDr8Ch5+kg== }
-        engines: { node: '>= 0.8' }
-
-    once@1.4.0:
-        resolution: { integrity: sha512-lNaJgI+2Q5URQBkccEKHTQOPaXdUxnZZElQTZY0MFUAuaEqe1E+Nyvgdz/aIyNi6Z9MzO5dv1H8n58/GELp3+w== }
-
-    one-time@1.0.0:
-        resolution: { integrity: sha512-5DXOiRKwuSEcQ/l0kGCF6Q3jcADFv5tSmRaJck/OqkVFcOzutB134KRSfF0xDrL39MNnqxbHBbUUcjZIhTgb2g== }
-
-    onetime@5.1.2:
-        resolution: { integrity: sha512-kbpaSSGJTWdAY5KPVeMOKXSrPtr8C8C7wodJbcsd51jRnmD+GZu8Y0VoU6Dm5Z4vWr0Ig/1NKuWRKf7j5aaYSg== }
-        engines: { node: '>=6' }
-
-    onetime@7.0.0:
-        resolution: { integrity: sha512-VXJjc87FScF88uafS3JllDgvAm+c/Slfz06lorj2uAY34rlUu0Nt+v8wreiImcrgAjjIHp1rXpTDlLOGw29WwQ== }
-        engines: { node: '>=18' }
-
-    open@8.4.2:
-        resolution: { integrity: sha512-7x81NCL719oNbsq/3mh+hVrAWmFuEYUqrq/Iw3kUzH8ReypT9QQ0BLoJS7/G9k6N81XjW4qHWtjWwe/9eLy1EQ== }
-        engines: { node: '>=12' }
-
-    openai@5.12.2:
-        resolution: { integrity: sha512-xqzHHQch5Tws5PcKR2xsZGX9xtch+JQFz5zb14dGqlshmmDAFBFEWmeIpf7wVqWV+w7Emj7jRgkNJakyKE0tYQ== }
-        hasBin: true
-        peerDependencies:
-            ws: ^8.18.0
-            zod: ^3.23.8
-        peerDependenciesMeta:
-            ws:
-                optional: true
-            zod:
-                optional: true
 
     option@0.2.4:
         resolution: { integrity: sha512-pkEqbDyl8ou5cpq+VsnQbe/WlEy5qS7xPzMS1U55OCG9KPvwFD46zDbxQIj3egJSFc3D+XhYOPUzz49zQAVy7A== }
@@ -4907,85 +4443,6 @@
         peerDependencies:
             typescript: '>=3.4'
 
-    rollup-plugin-visualizer@6.0.4:
-        resolution: { integrity: sha512-q8Q7J/6YofkmaGW1sH/fPRAz37x/+pd7VBuaUU7lwvOS/YikuiiEU9jeb9PH8XHiq50XFrUsBbOxeAMYQ7KZkg== }
-        engines: { node: '>=18' }
-        hasBin: true
-        peerDependencies:
-            rolldown: 1.x || ^1.0.0-beta
-            rollup: 2.x || 3.x || 4.x
-        peerDependenciesMeta:
-            rolldown:
-                optional: true
-            rollup:
-                optional: true
-
-    rollup@4.42.0:
-        resolution: { integrity: sha512-LW+Vse3BJPyGJGAJt1j8pWDKPd73QM8cRXYK1IxOBgL2AGLu7Xd2YOW0M2sLUBCkF5MshXXtMApyEAEzMVMsnw== }
-        engines: { node: '>=18.0.0', npm: '>=8.0.0' }
-        hasBin: true
-
-    router@2.2.0:
-        resolution: { integrity: sha512-nLTrUKm2UyiL7rlhapu/Zl45FwNgkZGaCpZbIHajDYgwlJCOzLSk+cIPAnsEqV955GjILJnKbdQC1nVPz+gAYQ== }
-        engines: { node: '>= 18' }
-
-    run-async@2.4.1:
-        resolution: { integrity: sha512-tvVnVv01b8c1RrA6Ep7JkStj85Guv/YrMcwqYQnwjsAS2cTmmPGBBjAjpCW7RrSodNSoE2/qg9O4bceNvUuDgQ== }
-        engines: { node: '>=0.12.0' }
-
-    run-async@3.0.0:
-        resolution: { integrity: sha512-540WwVDOMxA6dN6We19EcT9sc3hkXPw5mzRNGM3FkdN/vtE9NFvj5lFAPNwUDmJjXidm3v7TC1cTE7t17Ulm1Q== }
-        engines: { node: '>=0.12.0' }
-
-    run-parallel@1.2.0:
-        resolution: { integrity: sha512-5l4VyZR86LZ/lDxZTR6jqL8AFE2S0IFLMP26AbjsLVADxHdhB/c0GUsH+y39UfCi3dzz8OlQuPmnaJOMoDHQBA== }
-
-    rxjs@7.8.2:
-        resolution: { integrity: sha512-dhKf903U/PQZY6boNNtAGdWbG85WAbjT/1xYoZIC7FAY0yWapOBQVsVrDl58W86//e1VpMNBtRV4MaXfdMySFA== }
-
-    safe-buffer@5.1.2:
-        resolution: { integrity: sha512-Gd2UZBJDkXlY7GbJxfsE8/nvKkUEU1G38c1siN6QP6a9PT9MmHB8GnpscSmMJSoF8LOIrt8ud/wPtojys4G6+g== }
-
-    safe-buffer@5.2.1:
-        resolution: { integrity: sha512-rp3So07KcdmmKbGvgaNxQSJr7bGVSVk5S9Eq1F+ppbRo70+YeaDxkw5Dd8NPN+GD6bjnYm2VuPuCXmpuYvmCXQ== }
-
-    safe-regex@2.1.1:
-        resolution: { integrity: sha512-rx+x8AMzKb5Q5lQ95Zoi6ZbJqwCLkqi3XuJXp5P3rT8OEc6sZCJG5AE5dU3lsgRr/F4Bs31jSlVN+j5KrsGu9A== }
-
-    safe-stable-stringify@2.5.0:
-        resolution: { integrity: sha512-b3rppTKm9T+PsVCBEOUR46GWI7fdOs00VKZ1+9c1EWDaDMvjQc6tUwuFyIprgGgTcWoVHSKrU8H31ZHA2e0RHA== }
-        engines: { node: '>=10' }
-
-    safer-buffer@2.1.2:
-        resolution: { integrity: sha512-YZo3K82SD7Riyi0E1EQPojLz7kpepnSQI9IyPbHHg1XXXevb5dJI7tpyN2ADxGcQbHG7vcyRHk0cbwqcQriUtg== }
-
-    seedrandom@3.0.5:
-        resolution: { integrity: sha512-8OwmbklUNzwezjGInmZ+2clQmExQPvomqjL7LFqOYqtmuxRgQYqOD3mHaU+MvZn5FLUeVxVfQjwLZW/n/JFuqg== }
-
-    semver@6.3.1:
-        resolution: { integrity: sha512-BR7VvDCVHO+q2xBEWskxS6DJE1qRnb7DxzUrogb71CWoSficBxYsiAGd+Kl0mmq/MprG9yArRkyrQxTO6XjMzA== }
-        hasBin: true
-
-    semver@7.7.2:
-        resolution: { integrity: sha512-RF0Fw+rO5AMf9MAyaRXI4AV0Ulj5lMHqVxxdSgiVbixSCXoEmmX/jk0CuJw4+3SqroYO9VoUh+HcuJivvtJemA== }
-        engines: { node: '>=10' }
-        hasBin: true
-
-    send@0.19.0:
-        resolution: { integrity: sha512-dW41u5VfLXu8SJh5bwRmyYUbAoSB3c9uQh6L8h/KtsFREPWpbX1lrljJo186Jc4nmci/sGUZ9a0a0J2zgfq2hw== }
-        engines: { node: '>= 0.8.0' }
-
-    send@1.2.0:
-        resolution: { integrity: sha512-uaW0WwXKpL9blXE2o0bRhoL2EGXIrZxQ2ZQ4mgcfoBxdFmQold+qWsD2jLrfZ0trjKL6vOw0j//eAwcALFjKSw== }
-        engines: { node: '>= 18' }
-
-    sentence-case@3.0.4:
-        resolution: { integrity: sha512-8LS0JInaQMCRoQ7YUytAo/xUu5W2XnQxV2HI/6uM6U7CITS1RqPElr30V6uIqyMKM9lJGRVFy5/4CuzcixNYSg== }
-
-<<<<<<< HEAD
-    seq-queue@0.0.5:
-        resolution: { integrity: sha512-hr3Wtp/GZIc/6DAGPDcV4/9WoZhjrkXsi5B/07QgX8tsdc6ilr7BFM6PM6rbdAX1kFSDYeZGLipIZZKyQP0O5Q== }
-=======
   rollup-plugin-visualizer@6.0.5:
     resolution: {integrity: sha512-9+HlNgKCVbJDs8tVtjQ43US12eqaiHyyiLMdBwQ7vSZPiHMysGNo2E88TAp1si5wx8NAoYriI2A5kuKfIakmJg==}
     engines: {node: '>=18'}
@@ -5003,7 +4460,66 @@
     resolution: {integrity: sha512-LW+Vse3BJPyGJGAJt1j8pWDKPd73QM8cRXYK1IxOBgL2AGLu7Xd2YOW0M2sLUBCkF5MshXXtMApyEAEzMVMsnw==}
     engines: {node: '>=18.0.0', npm: '>=8.0.0'}
     hasBin: true
->>>>>>> 6cb1c4d4
+
+    router@2.2.0:
+        resolution: { integrity: sha512-nLTrUKm2UyiL7rlhapu/Zl45FwNgkZGaCpZbIHajDYgwlJCOzLSk+cIPAnsEqV955GjILJnKbdQC1nVPz+gAYQ== }
+        engines: { node: '>= 18' }
+
+    run-async@2.4.1:
+        resolution: { integrity: sha512-tvVnVv01b8c1RrA6Ep7JkStj85Guv/YrMcwqYQnwjsAS2cTmmPGBBjAjpCW7RrSodNSoE2/qg9O4bceNvUuDgQ== }
+        engines: { node: '>=0.12.0' }
+
+    run-async@3.0.0:
+        resolution: { integrity: sha512-540WwVDOMxA6dN6We19EcT9sc3hkXPw5mzRNGM3FkdN/vtE9NFvj5lFAPNwUDmJjXidm3v7TC1cTE7t17Ulm1Q== }
+        engines: { node: '>=0.12.0' }
+
+    run-parallel@1.2.0:
+        resolution: { integrity: sha512-5l4VyZR86LZ/lDxZTR6jqL8AFE2S0IFLMP26AbjsLVADxHdhB/c0GUsH+y39UfCi3dzz8OlQuPmnaJOMoDHQBA== }
+
+    rxjs@7.8.2:
+        resolution: { integrity: sha512-dhKf903U/PQZY6boNNtAGdWbG85WAbjT/1xYoZIC7FAY0yWapOBQVsVrDl58W86//e1VpMNBtRV4MaXfdMySFA== }
+
+    safe-buffer@5.1.2:
+        resolution: { integrity: sha512-Gd2UZBJDkXlY7GbJxfsE8/nvKkUEU1G38c1siN6QP6a9PT9MmHB8GnpscSmMJSoF8LOIrt8ud/wPtojys4G6+g== }
+
+    safe-buffer@5.2.1:
+        resolution: { integrity: sha512-rp3So07KcdmmKbGvgaNxQSJr7bGVSVk5S9Eq1F+ppbRo70+YeaDxkw5Dd8NPN+GD6bjnYm2VuPuCXmpuYvmCXQ== }
+
+    safe-regex@2.1.1:
+        resolution: { integrity: sha512-rx+x8AMzKb5Q5lQ95Zoi6ZbJqwCLkqi3XuJXp5P3rT8OEc6sZCJG5AE5dU3lsgRr/F4Bs31jSlVN+j5KrsGu9A== }
+
+    safe-stable-stringify@2.5.0:
+        resolution: { integrity: sha512-b3rppTKm9T+PsVCBEOUR46GWI7fdOs00VKZ1+9c1EWDaDMvjQc6tUwuFyIprgGgTcWoVHSKrU8H31ZHA2e0RHA== }
+        engines: { node: '>=10' }
+
+    safer-buffer@2.1.2:
+        resolution: { integrity: sha512-YZo3K82SD7Riyi0E1EQPojLz7kpepnSQI9IyPbHHg1XXXevb5dJI7tpyN2ADxGcQbHG7vcyRHk0cbwqcQriUtg== }
+
+    seedrandom@3.0.5:
+        resolution: { integrity: sha512-8OwmbklUNzwezjGInmZ+2clQmExQPvomqjL7LFqOYqtmuxRgQYqOD3mHaU+MvZn5FLUeVxVfQjwLZW/n/JFuqg== }
+
+    semver@6.3.1:
+        resolution: { integrity: sha512-BR7VvDCVHO+q2xBEWskxS6DJE1qRnb7DxzUrogb71CWoSficBxYsiAGd+Kl0mmq/MprG9yArRkyrQxTO6XjMzA== }
+        hasBin: true
+
+    semver@7.7.2:
+        resolution: { integrity: sha512-RF0Fw+rO5AMf9MAyaRXI4AV0Ulj5lMHqVxxdSgiVbixSCXoEmmX/jk0CuJw4+3SqroYO9VoUh+HcuJivvtJemA== }
+        engines: { node: '>=10' }
+        hasBin: true
+
+    send@0.19.0:
+        resolution: { integrity: sha512-dW41u5VfLXu8SJh5bwRmyYUbAoSB3c9uQh6L8h/KtsFREPWpbX1lrljJo186Jc4nmci/sGUZ9a0a0J2zgfq2hw== }
+        engines: { node: '>= 0.8.0' }
+
+    send@1.2.0:
+        resolution: { integrity: sha512-uaW0WwXKpL9blXE2o0bRhoL2EGXIrZxQ2ZQ4mgcfoBxdFmQold+qWsD2jLrfZ0trjKL6vOw0j//eAwcALFjKSw== }
+        engines: { node: '>= 18' }
+
+    sentence-case@3.0.4:
+        resolution: { integrity: sha512-8LS0JInaQMCRoQ7YUytAo/xUu5W2XnQxV2HI/6uM6U7CITS1RqPElr30V6uIqyMKM9lJGRVFy5/4CuzcixNYSg== }
+
+    seq-queue@0.0.5:
+        resolution: { integrity: sha512-hr3Wtp/GZIc/6DAGPDcV4/9WoZhjrkXsi5B/07QgX8tsdc6ilr7BFM6PM6rbdAX1kFSDYeZGLipIZZKyQP0O5Q== }
 
     serialize-javascript@4.0.0:
         resolution: { integrity: sha512-GaNA54380uFefWghODBWEGisLZFj00nS5ACs6yHa9nLqlLpVLO8ChDGeKRjZnV4Nh4n0Qi7nhYZD/9fCPzEqkw== }
@@ -5128,9 +4644,13 @@
         resolution: { integrity: sha512-i5uvt8C3ikiWeNZSVZNWcfZPItFQOsYTUAOkcUPGd8DqDy1uOUikjt5dG+uRlwyvR108Fb9DOd4GvXfT0N2/uQ== }
         engines: { node: '>= 12' }
 
-    spawn-wrap@2.0.0:
-        resolution: { integrity: sha512-EeajNjfN9zMnULLwhZZQU3GWBoFNkbngTUPfaawT4RkMiviTxcX0qfhVbGey39mfctfDHkWtuecgQ8NJcyQWHg== }
-        engines: { node: '>=8' }
+  source-map@0.7.6:
+    resolution: {integrity: sha512-i5uvt8C3ikiWeNZSVZNWcfZPItFQOsYTUAOkcUPGd8DqDy1uOUikjt5dG+uRlwyvR108Fb9DOd4GvXfT0N2/uQ==}
+    engines: {node: '>= 12'}
+
+  spawn-wrap@2.0.0:
+    resolution: {integrity: sha512-EeajNjfN9zMnULLwhZZQU3GWBoFNkbngTUPfaawT4RkMiviTxcX0qfhVbGey39mfctfDHkWtuecgQ8NJcyQWHg==}
+    engines: {node: '>=8'}
 
     spdx-correct@3.2.0:
         resolution: { integrity: sha512-kN9dJbvnySHULIluDHy32WHRUu3Og7B9sbY7tsFLctQkIqnMh3hErYgdMjTYuqmcXX+lK5T1lnUt3G7zNswmZA== }
@@ -5182,19 +4702,9 @@
         resolution: { integrity: sha512-Xnt9/HHHYfjZ7NeQLvuQDyL1LnbsbddgMFKCuaQKwGCdJm8LnstZIXop+uOY36UR1UXXoHXfMbC1KlVdVd2JLA== }
         engines: { node: '>=8.0.0' }
 
-<<<<<<< HEAD
     string-width@4.2.3:
         resolution: { integrity: sha512-wKyQRQpjJ0sIp62ErSZdGsjMJWsap5oRNihHhu6G7JVO/9jIB6UyevL+tXuOqrng8j/cxKTWyWUwvSTriiZz/g== }
         engines: { node: '>=8' }
-=======
-  source-map@0.7.6:
-    resolution: {integrity: sha512-i5uvt8C3ikiWeNZSVZNWcfZPItFQOsYTUAOkcUPGd8DqDy1uOUikjt5dG+uRlwyvR108Fb9DOd4GvXfT0N2/uQ==}
-    engines: {node: '>= 12'}
-
-  spawn-wrap@2.0.0:
-    resolution: {integrity: sha512-EeajNjfN9zMnULLwhZZQU3GWBoFNkbngTUPfaawT4RkMiviTxcX0qfhVbGey39mfctfDHkWtuecgQ8NJcyQWHg==}
-    engines: {node: '>=8'}
->>>>>>> 6cb1c4d4
 
     string-width@5.1.2:
         resolution: { integrity: sha512-HnLOCR3vjcY8beoNLtcjZ5/nxn2afmME6lhrDrebokqMap+XbeW8n9TXpPDOqdGK5qcI3oT0GKTW6wC7EMiVqA== }
@@ -9102,9 +8612,9 @@
         dependencies:
             clone: 1.0.4
 
-    defer-to-connect@2.0.1: {}
-
-    define-lazy-prop@2.0.0: {}
+  defer-to-connect@2.0.1: {}
+
+  define-lazy-prop@2.0.0: {}
 
     delayed-stream@1.0.0: {}
 
@@ -9186,17 +8696,11 @@
         dependencies:
             underscore: 1.13.7
 
-<<<<<<< HEAD
     dunder-proto@1.0.1:
         dependencies:
             call-bind-apply-helpers: 1.0.2
             es-errors: 1.3.0
             gopd: 1.2.0
-=======
-  define-lazy-prop@2.0.0: {}
-
-  delayed-stream@1.0.0: {}
->>>>>>> 6cb1c4d4
 
     eastasianwidth@0.2.0: {}
 
@@ -10662,16 +10166,16 @@
         dependencies:
             mimic-function: 5.0.1
 
-    open@8.4.2:
-        dependencies:
-            define-lazy-prop: 2.0.0
-            is-docker: 2.2.1
-            is-wsl: 2.2.0
-
-    openai@5.12.2(ws@8.18.2(bufferutil@4.0.9))(zod@3.25.56):
-        optionalDependencies:
-            ws: 8.18.3(bufferutil@4.0.9)
-            zod: 3.25.56
+  open@8.4.2:
+    dependencies:
+      define-lazy-prop: 2.0.0
+      is-docker: 2.2.1
+      is-wsl: 2.2.0
+
+  openai@5.12.2(ws@8.18.2(bufferutil@4.0.9))(zod@3.25.56):
+    optionalDependencies:
+      ws: 8.18.2(bufferutil@4.0.9)
+      zod: 3.25.56
 
     option@0.2.4: {}
 
@@ -10745,232 +10249,12 @@
 
     p-try@2.2.0: {}
 
-<<<<<<< HEAD
     package-hash@4.0.0:
         dependencies:
             graceful-fs: 4.2.11
             hasha: 5.2.2
             lodash.flattendeep: 4.4.0
             release-zalgo: 1.0.0
-=======
-  nise@5.1.9:
-    dependencies:
-      '@sinonjs/commons': 3.0.1
-      '@sinonjs/fake-timers': 11.3.1
-      '@sinonjs/text-encoding': 0.7.3
-      just-extend: 6.2.0
-      path-to-regexp: 6.3.0
-
-  no-case@3.0.4:
-    dependencies:
-      lower-case: 2.0.2
-      tslib: 2.8.1
-
-  nock@13.5.6:
-    dependencies:
-      debug: 4.4.1(supports-color@8.1.1)
-      json-stringify-safe: 5.0.1
-      propagate: 2.0.1
-    transitivePeerDependencies:
-      - supports-color
-
-  node-domexception@1.0.0: {}
-
-  node-fetch@2.7.0(encoding@0.1.13):
-    dependencies:
-      whatwg-url: 5.0.0
-    optionalDependencies:
-      encoding: 0.1.13
-
-  node-gyp-build@4.8.4:
-    optional: true
-
-  node-preload@0.2.1:
-    dependencies:
-      process-on-spawn: 1.1.0
-
-  node-releases@2.0.19: {}
-
-  normalize-package-data@6.0.2:
-    dependencies:
-      hosted-git-info: 7.0.2
-      semver: 7.7.2
-      validate-npm-package-license: 3.0.4
-
-  normalize-url@8.0.2: {}
-
-  nyc@17.1.0:
-    dependencies:
-      '@istanbuljs/load-nyc-config': 1.1.0
-      '@istanbuljs/schema': 0.1.3
-      caching-transform: 4.0.0
-      convert-source-map: 1.9.0
-      decamelize: 1.2.0
-      find-cache-dir: 3.3.2
-      find-up: 4.1.0
-      foreground-child: 3.3.1
-      get-package-type: 0.1.0
-      glob: 7.2.3
-      istanbul-lib-coverage: 3.2.2
-      istanbul-lib-hook: 3.0.0
-      istanbul-lib-instrument: 6.0.3
-      istanbul-lib-processinfo: 2.0.3
-      istanbul-lib-report: 3.0.1
-      istanbul-lib-source-maps: 4.0.1
-      istanbul-reports: 3.1.7
-      make-dir: 3.1.0
-      node-preload: 0.2.1
-      p-map: 3.0.0
-      process-on-spawn: 1.1.0
-      resolve-from: 5.0.0
-      rimraf: 3.0.2
-      signal-exit: 3.0.7
-      spawn-wrap: 2.0.0
-      test-exclude: 6.0.0
-      yargs: 15.4.1
-    transitivePeerDependencies:
-      - supports-color
-
-  oauth-1.0a@2.2.6: {}
-
-  object-assign@4.1.1: {}
-
-  object-inspect@1.13.4: {}
-
-  object-treeify@1.1.33: {}
-
-  oclif@4.19.0(@types/node@20.19.0):
-    dependencies:
-      '@aws-sdk/client-cloudfront': 3.830.0
-      '@aws-sdk/client-s3': 3.826.0
-      '@inquirer/confirm': 3.2.0
-      '@inquirer/input': 2.3.0
-      '@inquirer/select': 2.5.0
-      '@oclif/core': 4.3.3
-      '@oclif/plugin-help': 6.2.29
-      '@oclif/plugin-not-found': 3.2.57(@types/node@20.19.0)
-      '@oclif/plugin-warn-if-update-available': 3.1.41
-      ansis: 3.17.0
-      async-retry: 1.3.3
-      change-case: 4.1.2
-      debug: 4.4.1(supports-color@8.1.1)
-      ejs: 3.1.10
-      find-yarn-workspace-root: 2.0.0
-      fs-extra: 8.1.0
-      github-slugger: 2.0.0
-      got: 13.0.0
-      lodash: 4.17.21
-      normalize-package-data: 6.0.2
-      semver: 7.7.2
-      sort-package-json: 2.15.1
-      tiny-jsonc: 1.0.2
-      validate-npm-package-name: 5.0.1
-    transitivePeerDependencies:
-      - '@types/node'
-      - aws-crt
-      - supports-color
-
-  ollama@0.6.0:
-    dependencies:
-      whatwg-fetch: 3.6.20
-
-  on-finished@2.4.1:
-    dependencies:
-      ee-first: 1.1.1
-
-  once@1.4.0:
-    dependencies:
-      wrappy: 1.0.2
-
-  one-time@1.0.0:
-    dependencies:
-      fn.name: 1.1.0
-
-  onetime@5.1.2:
-    dependencies:
-      mimic-fn: 2.1.0
-
-  onetime@7.0.0:
-    dependencies:
-      mimic-function: 5.0.1
-
-  open@8.4.2:
-    dependencies:
-      define-lazy-prop: 2.0.0
-      is-docker: 2.2.1
-      is-wsl: 2.2.0
-
-  openai@5.12.2(ws@8.18.2(bufferutil@4.0.9))(zod@3.25.56):
-    optionalDependencies:
-      ws: 8.18.2(bufferutil@4.0.9)
-      zod: 3.25.56
-
-  option@0.2.4: {}
-
-  ora@5.4.1:
-    dependencies:
-      bl: 4.1.0
-      chalk: 4.1.2
-      cli-cursor: 3.1.0
-      cli-spinners: 2.9.2
-      is-interactive: 1.0.0
-      is-unicode-supported: 0.1.0
-      log-symbols: 4.1.0
-      strip-ansi: 6.0.1
-      wcwidth: 1.0.1
-
-  ora@8.2.0:
-    dependencies:
-      chalk: 5.4.1
-      cli-cursor: 5.0.0
-      cli-spinners: 2.9.2
-      is-interactive: 2.0.0
-      is-unicode-supported: 2.1.0
-      log-symbols: 6.0.0
-      stdin-discarder: 0.2.2
-      string-width: 7.2.0
-      strip-ansi: 7.1.0
-
-  os-tmpdir@1.0.2: {}
-
-  oxc-resolver@11.1.0:
-    optionalDependencies:
-      '@oxc-resolver/binding-darwin-arm64': 11.1.0
-      '@oxc-resolver/binding-darwin-x64': 11.1.0
-      '@oxc-resolver/binding-freebsd-x64': 11.1.0
-      '@oxc-resolver/binding-linux-arm-gnueabihf': 11.1.0
-      '@oxc-resolver/binding-linux-arm64-gnu': 11.1.0
-      '@oxc-resolver/binding-linux-arm64-musl': 11.1.0
-      '@oxc-resolver/binding-linux-riscv64-gnu': 11.1.0
-      '@oxc-resolver/binding-linux-s390x-gnu': 11.1.0
-      '@oxc-resolver/binding-linux-x64-gnu': 11.1.0
-      '@oxc-resolver/binding-linux-x64-musl': 11.1.0
-      '@oxc-resolver/binding-wasm32-wasi': 11.1.0
-      '@oxc-resolver/binding-win32-arm64-msvc': 11.1.0
-      '@oxc-resolver/binding-win32-x64-msvc': 11.1.0
-
-  p-cancelable@3.0.0: {}
-
-  p-limit@2.3.0:
-    dependencies:
-      p-try: 2.2.0
-
-  p-limit@3.1.0:
-    dependencies:
-      yocto-queue: 0.1.0
-
-  p-limit@6.2.0:
-    dependencies:
-      yocto-queue: 1.2.1
-
-  p-locate@4.1.0:
-    dependencies:
-      p-limit: 2.3.0
-
-  p-locate@5.0.0:
-    dependencies:
-      p-limit: 3.1.0
->>>>>>> 6cb1c4d4
 
     package-json-from-dist@1.0.1: {}
 
@@ -11302,372 +10586,6 @@
     rollup-plugin-typescript-paths@1.5.0(typescript@5.8.3):
         dependencies:
             typescript: 5.8.3
-
-    rollup-plugin-visualizer@6.0.4(rollup@4.42.0):
-        dependencies:
-            open: 8.4.2
-            picomatch: 4.0.2
-            source-map: 0.7.6
-            yargs: 17.7.2
-        optionalDependencies:
-            rollup: 4.42.0
-
-    rollup@4.42.0:
-        dependencies:
-            '@types/estree': 1.0.7
-        optionalDependencies:
-            '@rollup/rollup-android-arm-eabi': 4.42.0
-            '@rollup/rollup-android-arm64': 4.42.0
-            '@rollup/rollup-darwin-arm64': 4.42.0
-            '@rollup/rollup-darwin-x64': 4.42.0
-            '@rollup/rollup-freebsd-arm64': 4.42.0
-            '@rollup/rollup-freebsd-x64': 4.42.0
-            '@rollup/rollup-linux-arm-gnueabihf': 4.42.0
-            '@rollup/rollup-linux-arm-musleabihf': 4.42.0
-            '@rollup/rollup-linux-arm64-gnu': 4.42.0
-            '@rollup/rollup-linux-arm64-musl': 4.42.0
-            '@rollup/rollup-linux-loongarch64-gnu': 4.42.0
-            '@rollup/rollup-linux-powerpc64le-gnu': 4.42.0
-            '@rollup/rollup-linux-riscv64-gnu': 4.42.0
-            '@rollup/rollup-linux-riscv64-musl': 4.42.0
-            '@rollup/rollup-linux-s390x-gnu': 4.42.0
-            '@rollup/rollup-linux-x64-gnu': 4.42.0
-            '@rollup/rollup-linux-x64-musl': 4.42.0
-            '@rollup/rollup-win32-arm64-msvc': 4.42.0
-            '@rollup/rollup-win32-ia32-msvc': 4.42.0
-            '@rollup/rollup-win32-x64-msvc': 4.42.0
-            fsevents: 2.3.3
-
-    router@2.2.0:
-        dependencies:
-            debug: 4.4.1(supports-color@8.1.1)
-            depd: 2.0.0
-            is-promise: 4.0.0
-            parseurl: 1.3.3
-            path-to-regexp: 8.2.0
-        transitivePeerDependencies:
-            - supports-color
-
-    run-async@2.4.1: {}
-
-    run-async@3.0.0: {}
-
-    run-parallel@1.2.0:
-        dependencies:
-            queue-microtask: 1.2.3
-
-    rxjs@7.8.2:
-        dependencies:
-            tslib: 2.8.1
-
-    safe-buffer@5.1.2: {}
-
-    safe-buffer@5.2.1: {}
-
-    safe-regex@2.1.1:
-        dependencies:
-            regexp-tree: 0.1.27
-
-    safe-stable-stringify@2.5.0: {}
-
-    safer-buffer@2.1.2: {}
-
-    seedrandom@3.0.5: {}
-
-    semver@6.3.1: {}
-
-    semver@7.7.2: {}
-
-    send@0.19.0:
-        dependencies:
-            debug: 2.6.9
-            depd: 2.0.0
-            destroy: 1.2.0
-            encodeurl: 1.0.2
-            escape-html: 1.0.3
-            etag: 1.8.1
-            fresh: 0.5.2
-            http-errors: 2.0.0
-            mime: 1.6.0
-            ms: 2.1.3
-            on-finished: 2.4.1
-            range-parser: 1.2.1
-            statuses: 2.0.1
-        transitivePeerDependencies:
-            - supports-color
-
-    send@1.2.0:
-        dependencies:
-            debug: 4.4.1(supports-color@8.1.1)
-            encodeurl: 2.0.0
-            escape-html: 1.0.3
-            etag: 1.8.1
-            fresh: 2.0.0
-            http-errors: 2.0.0
-            mime-types: 3.0.1
-            ms: 2.1.3
-            on-finished: 2.4.1
-            range-parser: 1.2.1
-            statuses: 2.0.2
-        transitivePeerDependencies:
-            - supports-color
-
-    sentence-case@3.0.4:
-        dependencies:
-            no-case: 3.0.4
-            tslib: 2.8.1
-            upper-case-first: 2.0.2
-
-    seq-queue@0.0.5: {}
-
-    serialize-javascript@4.0.0:
-        dependencies:
-            randombytes: 2.1.0
-
-    serve-static@1.16.2:
-        dependencies:
-            encodeurl: 2.0.0
-            escape-html: 1.0.3
-            parseurl: 1.3.3
-            send: 0.19.0
-        transitivePeerDependencies:
-            - supports-color
-
-    serve-static@2.2.0:
-        dependencies:
-            encodeurl: 2.0.0
-            escape-html: 1.0.3
-            parseurl: 1.3.3
-            send: 1.2.0
-        transitivePeerDependencies:
-            - supports-color
-
-    ses@1.14.0:
-        dependencies:
-            '@endo/cache-map': 1.1.0
-            '@endo/env-options': 1.1.11
-            '@endo/immutable-arraybuffer': 1.1.2
-
-    set-blocking@2.0.0: {}
-
-    setimmediate@1.0.5: {}
-
-    setprototypeof@1.2.0: {}
-
-    shebang-command@2.0.0:
-        dependencies:
-            shebang-regex: 3.0.0
-
-    shebang-regex@3.0.0: {}
-
-    side-channel-list@1.0.0:
-        dependencies:
-            es-errors: 1.3.0
-            object-inspect: 1.13.4
-
-    side-channel-map@1.0.1:
-        dependencies:
-            call-bound: 1.0.4
-            es-errors: 1.3.0
-            get-intrinsic: 1.3.0
-            object-inspect: 1.13.4
-
-    side-channel-weakmap@1.0.2:
-        dependencies:
-            call-bound: 1.0.4
-            es-errors: 1.3.0
-            get-intrinsic: 1.3.0
-            object-inspect: 1.13.4
-            side-channel-map: 1.0.1
-
-    side-channel@1.1.0:
-        dependencies:
-            es-errors: 1.3.0
-            object-inspect: 1.13.4
-            side-channel-list: 1.0.0
-            side-channel-map: 1.0.1
-            side-channel-weakmap: 1.0.2
-
-    siginfo@2.0.0: {}
-
-    signal-exit@3.0.7: {}
-
-    signal-exit@4.1.0: {}
-
-    simple-swizzle@0.2.2:
-        dependencies:
-            is-arrayish: 0.3.2
-
-    sinon@16.1.3:
-        dependencies:
-            '@sinonjs/commons': 3.0.1
-            '@sinonjs/fake-timers': 10.3.0
-            '@sinonjs/samsam': 8.0.2
-            diff: 5.2.0
-            nise: 5.1.9
-            supports-color: 7.2.0
-
-    sisteransi@1.0.5: {}
-
-    slash@3.0.0: {}
-
-    slice-ansi@4.0.0:
-        dependencies:
-            ansi-styles: 4.3.0
-            astral-regex: 2.0.0
-            is-fullwidth-code-point: 3.0.0
-
-    slice-ansi@7.1.0:
-        dependencies:
-            ansi-styles: 6.2.1
-            is-fullwidth-code-point: 5.0.0
-
-    smart-buffer@4.2.0: {}
-
-    smol-toml@1.3.4: {}
-
-    snake-case@3.0.4:
-        dependencies:
-            dot-case: 3.0.4
-            tslib: 2.8.1
-
-<<<<<<< HEAD
-    socks-proxy-agent@8.0.5:
-        dependencies:
-            agent-base: 7.1.3
-            debug: 4.4.1(supports-color@8.1.1)
-            socks: 2.8.4
-        transitivePeerDependencies:
-            - supports-color
-=======
-  readable-stream@2.3.8:
-    dependencies:
-      core-util-is: 1.0.3
-      inherits: 2.0.4
-      isarray: 1.0.0
-      process-nextick-args: 2.0.1
-      safe-buffer: 5.1.2
-      string_decoder: 1.1.1
-      util-deprecate: 1.0.2
-
-  readable-stream@3.6.2:
-    dependencies:
-      inherits: 2.0.4
-      string_decoder: 1.3.0
-      util-deprecate: 1.0.2
-
-  readdirp@4.1.2: {}
-
-  readline-sync@1.4.10: {}
-
-  rechoir@0.8.0:
-    dependencies:
-      resolve: 1.22.10
-
-  redeyed@2.1.1:
-    dependencies:
-      esprima: 4.0.1
-
-  redis-errors@1.2.0: {}
-
-  redis-parser@3.0.0:
-    dependencies:
-      redis-errors: 1.2.0
-
-  regexp-tree@0.1.27: {}
-
-  registry-auth-token@5.1.0:
-    dependencies:
-      '@pnpm/npm-conf': 2.3.1
-
-  registry-url@6.0.1:
-    dependencies:
-      rc: 1.2.8
-
-  release-zalgo@1.0.0:
-    dependencies:
-      es6-error: 4.1.1
-
-  repeat-string@1.6.1: {}
-
-  require-directory@2.1.1: {}
-
-  require-from-string@2.0.2: {}
-
-  require-main-filename@2.0.0: {}
-
-  resolve-alpn@1.2.1: {}
-
-  resolve-from@5.0.0: {}
-
-  resolve-pkg-maps@1.0.0: {}
-
-  resolve@1.22.10:
-    dependencies:
-      is-core-module: 2.16.1
-      path-parse: 1.0.7
-      supports-preserve-symlinks-flag: 1.0.0
-
-  responselike@3.0.0:
-    dependencies:
-      lowercase-keys: 3.0.0
-
-  restore-cursor@3.1.0:
-    dependencies:
-      onetime: 5.1.2
-      signal-exit: 3.0.7
-
-  restore-cursor@5.1.0:
-    dependencies:
-      onetime: 7.0.0
-      signal-exit: 4.1.0
-
-  retry@0.13.1: {}
-
-  reusify@1.1.0: {}
-
-  rimraf@3.0.2:
-    dependencies:
-      glob: 7.2.3
-
-  rollup-plugin-esbuild@6.2.1(esbuild@0.25.5)(rollup@4.42.0):
-    dependencies:
-      debug: 4.4.1(supports-color@8.1.1)
-      es-module-lexer: 1.7.0
-      esbuild: 0.25.5
-      get-tsconfig: 4.10.1
-      rollup: 4.42.0
-      unplugin-utils: 0.2.4
-    transitivePeerDependencies:
-      - supports-color
-
-  rollup-plugin-sourcemaps@0.6.3(@types/node@20.19.0)(rollup@4.42.0):
-    dependencies:
-      '@rollup/pluginutils': 3.1.0(rollup@4.42.0)
-      rollup: 4.42.0
-      source-map-resolve: 0.6.0
-    optionalDependencies:
-      '@types/node': 20.19.0
-
-  rollup-plugin-sourcemaps@0.6.3(@types/node@22.15.31)(rollup@4.42.0):
-    dependencies:
-      '@rollup/pluginutils': 3.1.0(rollup@4.42.0)
-      rollup: 4.42.0
-      source-map-resolve: 0.6.0
-    optionalDependencies:
-      '@types/node': 22.15.31
-
-  rollup-plugin-terser@7.0.2(rollup@4.42.0):
-    dependencies:
-      '@babel/code-frame': 7.27.1
-      jest-worker: 26.6.2
-      rollup: 4.42.0
-      serialize-javascript: 4.0.0
-      terser: 5.41.0
-
-  rollup-plugin-typescript-paths@1.5.0(typescript@5.8.3):
-    dependencies:
-      typescript: 5.8.3
 
   rollup-plugin-visualizer@6.0.5(rollup@4.42.0):
     dependencies:
@@ -11704,185 +10622,206 @@
       '@rollup/rollup-win32-x64-msvc': 4.42.0
       fsevents: 2.3.3
 
-  router@2.2.0:
-    dependencies:
-      debug: 4.4.1(supports-color@8.1.1)
-      depd: 2.0.0
-      is-promise: 4.0.0
-      parseurl: 1.3.3
-      path-to-regexp: 8.2.0
-    transitivePeerDependencies:
-      - supports-color
-
-  run-async@2.4.1: {}
-
-  run-async@3.0.0: {}
-
-  run-parallel@1.2.0:
-    dependencies:
-      queue-microtask: 1.2.3
-
-  rxjs@7.8.2:
-    dependencies:
-      tslib: 2.8.1
-
-  safe-buffer@5.1.2: {}
-
-  safe-buffer@5.2.1: {}
-
-  safe-regex@2.1.1:
-    dependencies:
-      regexp-tree: 0.1.27
-
-  safe-stable-stringify@2.5.0: {}
-
-  safer-buffer@2.1.2: {}
-
-  seedrandom@3.0.5: {}
-
-  semver@6.3.1: {}
-
-  semver@7.7.2: {}
-
-  send@0.19.0:
-    dependencies:
-      debug: 2.6.9
-      depd: 2.0.0
-      destroy: 1.2.0
-      encodeurl: 1.0.2
-      escape-html: 1.0.3
-      etag: 1.8.1
-      fresh: 0.5.2
-      http-errors: 2.0.0
-      mime: 1.6.0
-      ms: 2.1.3
-      on-finished: 2.4.1
-      range-parser: 1.2.1
-      statuses: 2.0.1
-    transitivePeerDependencies:
-      - supports-color
-
-  send@1.2.0:
-    dependencies:
-      debug: 4.4.1(supports-color@8.1.1)
-      encodeurl: 2.0.0
-      escape-html: 1.0.3
-      etag: 1.8.1
-      fresh: 2.0.0
-      http-errors: 2.0.0
-      mime-types: 3.0.1
-      ms: 2.1.3
-      on-finished: 2.4.1
-      range-parser: 1.2.1
-      statuses: 2.0.2
-    transitivePeerDependencies:
-      - supports-color
-
-  sentence-case@3.0.4:
-    dependencies:
-      no-case: 3.0.4
-      tslib: 2.8.1
-      upper-case-first: 2.0.2
-
-  seq-queue@0.0.5: {}
-
-  serialize-javascript@4.0.0:
-    dependencies:
-      randombytes: 2.1.0
-
-  serve-static@1.16.2:
-    dependencies:
-      encodeurl: 2.0.0
-      escape-html: 1.0.3
-      parseurl: 1.3.3
-      send: 0.19.0
-    transitivePeerDependencies:
-      - supports-color
-
-  serve-static@2.2.0:
-    dependencies:
-      encodeurl: 2.0.0
-      escape-html: 1.0.3
-      parseurl: 1.3.3
-      send: 1.2.0
-    transitivePeerDependencies:
-      - supports-color
-
-  ses@1.14.0:
-    dependencies:
-      '@endo/cache-map': 1.1.0
-      '@endo/env-options': 1.1.11
-      '@endo/immutable-arraybuffer': 1.1.2
-
-  set-blocking@2.0.0: {}
-
-  setimmediate@1.0.5: {}
-
-  setprototypeof@1.2.0: {}
-
-  shebang-command@2.0.0:
-    dependencies:
-      shebang-regex: 3.0.0
-
-  shebang-regex@3.0.0: {}
-
-  side-channel-list@1.0.0:
-    dependencies:
-      es-errors: 1.3.0
-      object-inspect: 1.13.4
-
-  side-channel-map@1.0.1:
-    dependencies:
-      call-bound: 1.0.4
-      es-errors: 1.3.0
-      get-intrinsic: 1.3.0
-      object-inspect: 1.13.4
-
-  side-channel-weakmap@1.0.2:
-    dependencies:
-      call-bound: 1.0.4
-      es-errors: 1.3.0
-      get-intrinsic: 1.3.0
-      object-inspect: 1.13.4
-      side-channel-map: 1.0.1
-
-  side-channel@1.1.0:
-    dependencies:
-      es-errors: 1.3.0
-      object-inspect: 1.13.4
-      side-channel-list: 1.0.0
-      side-channel-map: 1.0.1
-      side-channel-weakmap: 1.0.2
-
-  siginfo@2.0.0: {}
-
-  signal-exit@3.0.7: {}
-
-  signal-exit@4.1.0: {}
-
-  simple-swizzle@0.2.2:
-    dependencies:
-      is-arrayish: 0.3.2
-
-  sinon@16.1.3:
-    dependencies:
-      '@sinonjs/commons': 3.0.1
-      '@sinonjs/fake-timers': 10.3.0
-      '@sinonjs/samsam': 8.0.2
-      diff: 5.2.0
-      nise: 5.1.9
-      supports-color: 7.2.0
-
-  sisteransi@1.0.5: {}
-
-  slash@3.0.0: {}
-
-  slice-ansi@4.0.0:
-    dependencies:
-      ansi-styles: 4.3.0
-      astral-regex: 2.0.0
-      is-fullwidth-code-point: 3.0.0
->>>>>>> 6cb1c4d4
+    router@2.2.0:
+        dependencies:
+            debug: 4.4.1(supports-color@8.1.1)
+            depd: 2.0.0
+            is-promise: 4.0.0
+            parseurl: 1.3.3
+            path-to-regexp: 8.2.0
+        transitivePeerDependencies:
+            - supports-color
+
+    run-async@2.4.1: {}
+
+    run-async@3.0.0: {}
+
+    run-parallel@1.2.0:
+        dependencies:
+            queue-microtask: 1.2.3
+
+    rxjs@7.8.2:
+        dependencies:
+            tslib: 2.8.1
+
+    safe-buffer@5.1.2: {}
+
+    safe-buffer@5.2.1: {}
+
+    safe-regex@2.1.1:
+        dependencies:
+            regexp-tree: 0.1.27
+
+    safe-stable-stringify@2.5.0: {}
+
+    safer-buffer@2.1.2: {}
+
+    seedrandom@3.0.5: {}
+
+    semver@6.3.1: {}
+
+    semver@7.7.2: {}
+
+    send@0.19.0:
+        dependencies:
+            debug: 2.6.9
+            depd: 2.0.0
+            destroy: 1.2.0
+            encodeurl: 1.0.2
+            escape-html: 1.0.3
+            etag: 1.8.1
+            fresh: 0.5.2
+            http-errors: 2.0.0
+            mime: 1.6.0
+            ms: 2.1.3
+            on-finished: 2.4.1
+            range-parser: 1.2.1
+            statuses: 2.0.1
+        transitivePeerDependencies:
+            - supports-color
+
+    send@1.2.0:
+        dependencies:
+            debug: 4.4.1(supports-color@8.1.1)
+            encodeurl: 2.0.0
+            escape-html: 1.0.3
+            etag: 1.8.1
+            fresh: 2.0.0
+            http-errors: 2.0.0
+            mime-types: 3.0.1
+            ms: 2.1.3
+            on-finished: 2.4.1
+            range-parser: 1.2.1
+            statuses: 2.0.2
+        transitivePeerDependencies:
+            - supports-color
+
+    sentence-case@3.0.4:
+        dependencies:
+            no-case: 3.0.4
+            tslib: 2.8.1
+            upper-case-first: 2.0.2
+
+    seq-queue@0.0.5: {}
+
+    serialize-javascript@4.0.0:
+        dependencies:
+            randombytes: 2.1.0
+
+    serve-static@1.16.2:
+        dependencies:
+            encodeurl: 2.0.0
+            escape-html: 1.0.3
+            parseurl: 1.3.3
+            send: 0.19.0
+        transitivePeerDependencies:
+            - supports-color
+
+    serve-static@2.2.0:
+        dependencies:
+            encodeurl: 2.0.0
+            escape-html: 1.0.3
+            parseurl: 1.3.3
+            send: 1.2.0
+        transitivePeerDependencies:
+            - supports-color
+
+    ses@1.14.0:
+        dependencies:
+            '@endo/cache-map': 1.1.0
+            '@endo/env-options': 1.1.11
+            '@endo/immutable-arraybuffer': 1.1.2
+
+    set-blocking@2.0.0: {}
+
+    setimmediate@1.0.5: {}
+
+    setprototypeof@1.2.0: {}
+
+    shebang-command@2.0.0:
+        dependencies:
+            shebang-regex: 3.0.0
+
+    shebang-regex@3.0.0: {}
+
+    side-channel-list@1.0.0:
+        dependencies:
+            es-errors: 1.3.0
+            object-inspect: 1.13.4
+
+    side-channel-map@1.0.1:
+        dependencies:
+            call-bound: 1.0.4
+            es-errors: 1.3.0
+            get-intrinsic: 1.3.0
+            object-inspect: 1.13.4
+
+    side-channel-weakmap@1.0.2:
+        dependencies:
+            call-bound: 1.0.4
+            es-errors: 1.3.0
+            get-intrinsic: 1.3.0
+            object-inspect: 1.13.4
+            side-channel-map: 1.0.1
+
+    side-channel@1.1.0:
+        dependencies:
+            es-errors: 1.3.0
+            object-inspect: 1.13.4
+            side-channel-list: 1.0.0
+            side-channel-map: 1.0.1
+            side-channel-weakmap: 1.0.2
+
+    siginfo@2.0.0: {}
+
+    signal-exit@3.0.7: {}
+
+    signal-exit@4.1.0: {}
+
+    simple-swizzle@0.2.2:
+        dependencies:
+            is-arrayish: 0.3.2
+
+    sinon@16.1.3:
+        dependencies:
+            '@sinonjs/commons': 3.0.1
+            '@sinonjs/fake-timers': 10.3.0
+            '@sinonjs/samsam': 8.0.2
+            diff: 5.2.0
+            nise: 5.1.9
+            supports-color: 7.2.0
+
+    sisteransi@1.0.5: {}
+
+    slash@3.0.0: {}
+
+    slice-ansi@4.0.0:
+        dependencies:
+            ansi-styles: 4.3.0
+            astral-regex: 2.0.0
+            is-fullwidth-code-point: 3.0.0
+
+    slice-ansi@7.1.0:
+        dependencies:
+            ansi-styles: 6.2.1
+            is-fullwidth-code-point: 5.0.0
+
+    smart-buffer@4.2.0: {}
+
+    smol-toml@1.3.4: {}
+
+    snake-case@3.0.4:
+        dependencies:
+            dot-case: 3.0.4
+            tslib: 2.8.1
+
+    socks-proxy-agent@8.0.5:
+        dependencies:
+            agent-base: 7.1.3
+            debug: 4.4.1(supports-color@8.1.1)
+            socks: 2.8.4
+        transitivePeerDependencies:
+            - supports-color
 
     socks@2.8.4:
         dependencies:
@@ -11914,11 +10853,10 @@
             buffer-from: 1.1.2
             source-map: 0.6.1
 
-    source-map@0.6.1: {}
-
-    source-map@0.7.6: {}
-
-<<<<<<< HEAD
+  source-map@0.6.1: {}
+
+  source-map@0.7.6: {}
+
     spawn-wrap@2.0.0:
         dependencies:
             foreground-child: 2.0.0
@@ -11927,18 +10865,6 @@
             rimraf: 3.0.2
             signal-exit: 3.0.7
             which: 2.0.2
-=======
-  source-map@0.7.6: {}
-
-  spawn-wrap@2.0.0:
-    dependencies:
-      foreground-child: 2.0.0
-      is-windows: 1.0.2
-      make-dir: 3.1.0
-      rimraf: 3.0.2
-      signal-exit: 3.0.7
-      which: 2.0.2
->>>>>>> 6cb1c4d4
 
     spdx-correct@3.2.0:
         dependencies:
