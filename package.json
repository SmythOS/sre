--- conflicted
+++ resolved
@@ -1,10 +1,6 @@
 {
     "name": "sre",
-<<<<<<< HEAD
-    "version": "0.3.0",
-=======
     "version": "0.3.1",
->>>>>>> aca77be4
     "description": "",
     "author": "Alaa-eddine KADDOURI",
     "license": "MIT",
