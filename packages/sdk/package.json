{
    "name": "@smythos/sdk",
<<<<<<< HEAD
    "version": "1.1.7",
=======
    "version": "1.1.9",
>>>>>>> 64f9c444
    "description": "SRE SDK",
    "keywords": [
        "smythos",
        "agentic AI",
        "smyth",
        "AI",
        "LLM",
        "RAG",
        "vector database",
        "vector search",
        "vector similarity",
        "vector similarity search",
        "image generation",
        "video generation",
        "MCP",
        "A2A",
        "sre",
        "sdk"
    ],
    "author": "Alaa-eddine KADDOURI",
    "license": "MIT",
    "main": "dist/index.js",
    "types": "dist/types/index.d.ts",
    "exports": {
        ".": {
            "import": "./dist/index.js",
            "types": "./dist/types/index.d.ts"
        }
    },
    "files": [
        "dist",
        "src",
        "README.md",
        "CHANGELOG.md"
    ],
    "type": "module",
    "engines": {
        "node": ">=18.0.0",
        "npm": ">=8.0.0"
    },
    "repository": {
        "type": "git",
        "url": "https://github.com/smythos/sre.git",
        "directory": "packages/sdk"
    },
    "bugs": {
        "url": "https://github.com/smythos/sre/issues"
    },
    "homepage": "https://github.com/SmythOS/sre/tree/main/packages/sdk#readme",
    "scripts": {
        "gen:components": "node scripts/generate-components.js",
        "gen:types": "node scripts/generate-types.js",
        "gen:barrel": "ctix build",
        "gen:all": "pnpm run gen:types && pnpm run gen:components && pnpm run gen:barrel",
        "build:types": "tsc --emitDeclarationOnly --declaration --outDir dist/types -p tsconfig.dts.json",
        "build:jsbundle": "cross-env BUILD=dev rollup -c",
        "build": "pnpm run gen:all && pnpm run build:jsbundle && pnpm run build:types",
        "gen:docs": "typedoc",
        "lint": "echo 'Lint script not implemented'",
        "knip": "knip"
    },
    "dependencies": {
        "@modelcontextprotocol/sdk": "^1.13.0",
        "@smythos/sre": "workspace:*",
        "@types/mime-types": "^3.0.1",
        "acorn": "^8.14.1",
        "chalk": "^5.4.1",
        "express": "^4.21.2",
        "mammoth": "^1.9.1",
        "mime-types": "^3.0.1",
        "pdfjs-dist": "^4.0.379"
    },
    "devDependencies": {
        "@rollup/plugin-json": "^6.1.0",
        "@rollup/pluginutils": "^5.1.0",
        "cross-env": "^7.0.3",
        "ctix": "^2.7.1",
        "esbuild": "^0.25.0",
        "knip": "^5.60.2",
        "rollup-plugin-esbuild": "^6.1.1",
        "rollup-plugin-sourcemaps": "^0.6.3",
        "rollup-plugin-terser": "^7.0.2",
        "rollup-plugin-typescript-paths": "^1.5.0",
        "typedoc": "^0.28.5",
        "typedoc-github-theme": "^0.3.0",
        "typescript": "^5.4.5"
    }
}<|MERGE_RESOLUTION|>--- conflicted
+++ resolved
@@ -1,10 +1,6 @@
 {
     "name": "@smythos/sdk",
-<<<<<<< HEAD
-    "version": "1.1.7",
-=======
     "version": "1.1.9",
->>>>>>> 64f9c444
     "description": "SRE SDK",
     "keywords": [
         "smythos",
