{
    "name": "@smythos/sdk",
<<<<<<< HEAD
    "version": "1.2.5",
=======
    "version": "1.3.0",
>>>>>>> 6cb1c4d4
    "description": "SRE SDK",
    "keywords": [
        "smythos",
        "agentic AI",
        "smyth",
        "AI",
        "LLM",
        "RAG",
        "vector database",
        "vector search",
        "vector similarity",
        "vector similarity search",
        "image generation",
        "video generation",
        "MCP",
        "A2A",
        "sre",
        "sdk"
    ],
    "author": "Alaa-eddine KADDOURI",
    "license": "MIT",
    "main": "dist/index.js",
    "types": "dist/types/index.d.ts",
    "exports": {
        ".": {
            "import": "./dist/index.js",
            "types": "./dist/types/index.d.ts"
        },
        "./core": {
            "import": "./dist/core.js",
            "types": "./dist/types/core.d.ts"
        }
    },
    "files": [
        "dist",
        "src",
        "README.md",
        "CHANGELOG.md"
    ],
    "type": "module",
    "engines": {
        "node": ">=18.0.0",
        "npm": ">=8.0.0"
    },
    "repository": {
        "type": "git",
        "url": "https://github.com/smythos/sre.git",
        "directory": "packages/sdk"
    },
    "bugs": {
        "url": "https://github.com/smythos/sre/issues"
    },
    "homepage": "https://github.com/SmythOS/sre/tree/main/packages/sdk#readme",
    "scripts": {
        "gen:components": "node scripts/generate-components.js",
        "gen:types": "node scripts/generate-types.js",
        "gen:barrel": "ctix build",
        "gen:all": "pnpm run gen:types && pnpm run gen:components && pnpm run gen:barrel",
        "build:types": "tsc --emitDeclarationOnly --declaration --outDir dist/types -p tsconfig.dts.json",
        "build:jsbundle": "cross-env BUILD=dev rollup -c",
        "build": "pnpm run gen:all && pnpm run build:jsbundle && pnpm run build:types",
        "gen:docs": "typedoc",
        "lint": "echo 'Lint script not implemented'",
        "knip": "knip"
    },
    "dependencies": {
        "@modelcontextprotocol/sdk": "^1.13.0",
        "@smythos/sre": "workspace:*",
        "@types/mime-types": "^3.0.1",
        "acorn": "^8.14.1",
        "chalk": "^5.4.1",
        "express": "^4.21.2",
        "mammoth": "^1.9.1",
        "mime-types": "^3.0.1",
        "pdfjs-dist": "^4.0.379"
    },
    "devDependencies": {
        "@rollup/plugin-json": "^6.1.0",
        "@rollup/pluginutils": "^5.1.0",
        "cross-env": "^7.0.3",
        "ctix": "^2.7.1",
        "esbuild": "^0.25.0",
        "knip": "^5.60.2",
        "rollup-plugin-esbuild": "^6.1.1",
        "rollup-plugin-sourcemaps": "^0.6.3",
        "rollup-plugin-terser": "^7.0.2",
        "rollup-plugin-typescript-paths": "^1.5.0",
        "typedoc": "^0.28.5",
        "typedoc-github-theme": "^0.3.0",
        "typescript": "^5.4.5"
    }
}<|MERGE_RESOLUTION|>--- conflicted
+++ resolved
@@ -1,10 +1,6 @@
 {
     "name": "@smythos/sdk",
-<<<<<<< HEAD
-    "version": "1.2.5",
-=======
     "version": "1.3.0",
->>>>>>> 6cb1c4d4
     "description": "SRE SDK",
     "keywords": [
         "smythos",
