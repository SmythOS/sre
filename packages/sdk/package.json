{
    "name": "@smythos/sdk",
<<<<<<< HEAD
    "version": "1.3.3",
=======
    "version": "1.3.4",
>>>>>>> 6728db18
    "description": "SRE SDK",
    "keywords": [
        "smythos",
        "agentic AI",
        "smyth",
        "AI",
        "LLM",
        "RAG",
        "vector database",
        "vector search",
        "vector similarity",
        "vector similarity search",
        "image generation",
        "video generation",
        "MCP",
        "A2A",
        "sre",
        "sdk"
    ],
    "author": "Alaa-eddine KADDOURI",
    "license": "MIT",
    "main": "dist/index.js",
    "types": "dist/types/index.d.ts",
    "exports": {
        ".": {
            "import": "./dist/index.js",
            "types": "./dist/types/index.d.ts"
        },
        "./core": {
            "import": "./dist/core.js",
            "types": "./dist/types/core.d.ts"
        }
    },
    "files": [
        "dist",
        "src",
        "README.md",
        "CHANGELOG.md"
    ],
    "type": "module",
    "engines": {
        "node": ">=18.0.0",
        "npm": ">=8.0.0"
    },
    "repository": {
        "type": "git",
        "url": "https://github.com/smythos/sre.git",
        "directory": "packages/sdk"
    },
    "bugs": {
        "url": "https://github.com/smythos/sre/issues"
    },
    "homepage": "https://github.com/SmythOS/sre/tree/main/packages/sdk#readme",
    "scripts": {
        "gen:components": "node scripts/generate-components.js",
        "gen:types": "node scripts/generate-types.js",
        "gen:barrel": "ctix build",
        "gen:all": "pnpm run gen:types && pnpm run gen:components && pnpm run gen:barrel",
        "build:types": "tsc --emitDeclarationOnly --declaration --outDir dist/types -p tsconfig.dts.json",
        "build:jsbundle": "cross-env BUILD=dev rollup -c",
        "build": "pnpm run gen:all && pnpm run build:jsbundle && pnpm run build:types",
        "gen:docs": "typedoc",
        "lint": "echo 'Lint script not implemented'",
        "knip": "knip"
    },
    "dependencies": {
        "@modelcontextprotocol/sdk": "^1.13.0",
        "@smythos/sre": "workspace:*",
        "@types/mime-types": "^3.0.1",
        "acorn": "^8.14.1",
        "chalk": "^5.4.1",
        "express": "^4.21.2",
        "mammoth": "^1.9.1",
        "mime-types": "^3.0.1",
        "pdfjs-dist": "^4.0.379"
    },
    "devDependencies": {
        "@rollup/plugin-json": "^6.1.0",
        "@rollup/pluginutils": "^5.1.0",
        "cross-env": "^7.0.3",
        "ctix": "^2.7.1",
        "esbuild": "^0.25.0",
        "knip": "^5.60.2",
        "rollup-plugin-esbuild": "^6.1.1",
        "rollup-plugin-sourcemaps": "^0.6.3",
        "rollup-plugin-terser": "^7.0.2",
        "rollup-plugin-typescript-paths": "^1.5.0",
        "typedoc": "^0.28.5",
        "typedoc-github-theme": "^0.3.0",
        "typescript": "^5.4.5"
    }
}<|MERGE_RESOLUTION|>--- conflicted
+++ resolved
@@ -1,10 +1,6 @@
 {
     "name": "@smythos/sdk",
-<<<<<<< HEAD
-    "version": "1.3.3",
-=======
     "version": "1.3.4",
->>>>>>> 6728db18
     "description": "SRE SDK",
     "keywords": [
         "smythos",
