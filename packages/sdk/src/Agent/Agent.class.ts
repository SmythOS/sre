--- conflicted
+++ resolved
@@ -314,17 +314,15 @@
         this._data.behavior = behavior;
     }
 
-<<<<<<< HEAD
+    public get modes() {
+        return this._modes;
+    }
+
+
     private _structure: any = {
         components: [],
         connections: [],
     };
-=======
-    public get modes() {
-        return this._modes;
-    }
-
->>>>>>> 6cb1c4d4
     /**
      * The agent internal structure
      * used for by internal operations to generate the agent data
