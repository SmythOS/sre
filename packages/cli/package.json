--- conflicted
+++ resolved
@@ -78,17 +78,10 @@
         }
     },
     "dependencies": {
-<<<<<<< HEAD
-        "@aws-sdk/client-bedrock-runtime": "^3.826.0",
-        "@aws-sdk/client-s3": "^3.826.0",
-        "@aws-sdk/client-secrets-manager": "^3.826.0",
-        "@modelcontextprotocol/sdk": "^1.12.1",
-=======
 
     },
     "devDependencies": {
         "@modelcontextprotocol/sdk": "^1.14.0",
->>>>>>> d48de742
         "@oclif/core": "^4.3.3",
         "@smythos/sdk": "workspace:*",
         "@smythos/sre": "workspace:*",
