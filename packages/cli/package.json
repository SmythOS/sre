--- conflicted
+++ resolved
@@ -81,13 +81,9 @@
             }
         }
     },
-<<<<<<< HEAD
     "dependencies": {
         "@smythos/sre": "workspace:*"
     },
-=======
-    "dependencies": {},
->>>>>>> c30e5fcb
     "devDependencies": {
         "@modelcontextprotocol/sdk": "^1.14.0",
         "@oclif/core": "^4.3.3",
