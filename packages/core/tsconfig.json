{
    "compilerOptions": {
        "outDir": "./dist",

        "module": "ESNext",
        "target": "ESNext",
        "moduleResolution": "node",
        "sourceMap": true,
        "preserveSymlinks": true,
        "baseUrl": "./src",
        "resolveJsonModule": true,
        "experimentalDecorators": true,
        "emitDecoratorMetadata": true,
        //"noImplicitAny": false,
        //"ignoreDeprecations": "5.0",
        //"suppressImplicitAnyIndexErrors": true,
        "paths": {
            //"@sre/index": ["index.ts"],
            "@sre/config": ["config.ts"],
            "@sre/constants": ["constants.ts"],
            "@sre/types/*": ["types/*"],

            "@sre/Core/*": ["Core/*"],

<<<<<<< HEAD
=======
            "pkce-challenge": ["./node_modules/pkce-challenge/dist/index.node.cjs"],

            "@sre/sdk": ["sdk/sdk.index.ts"],
            "@sre/sdk/*": ["sdk/*"],

>>>>>>> d48de742
            "@sre/utils/*": ["utils/*"],
            "@sre/utils": ["utils/index"],

            "@sre/helpers/*": ["helpers/*"],
            "@sre/helpers": ["helpers/index"],

            "@sre/services/*": ["services/*"],
            "@sre/services": ["services/index"],

            "@sre/IO/*": ["subsystems/IO/*"],
            "@sre/IO": ["subsystems/IO/index"],

            "@sre/ComputeManager/*": ["subsystems/ComputeManager/*"],
            "@sre/ComputeManager": ["subsystems/ComputeManager/index"],

            "@sre/AgentManager/*": ["subsystems/AgentManager/*"],
            "@sre/AgentManager": ["subsystems/AgentManager/index"],

            "@sre/LLMManager/*": ["subsystems/LLMManager/*"],
            "@sre/LLMManager": ["subsystems/LLMManager/index"],

            "@sre/MemoryManager/*": ["subsystems/MemoryManager/*"],
            "@sre/MemoryManager": ["subsystems/MemoryManager/index"],

            "@sre/Security/*": ["subsystems/Security/*"],
            "@sre/Security": ["subsystems/Security/index"],

            "@sre/Components/*": ["Components/*"],
            "@sre/Components": ["Components/index"]
        },
        //"types": ["node"],
        "allowSyntheticDefaultImports": true,
        "skipLibCheck": true,
        "esModuleInterop": true,
        "typeRoots": ["./node_modules/@types"]
    },
    "include": ["src/**/*.ts", "tests/**/*.ts", "src/subsystems/IO/VectorDB.service/connectors/MilvusVectorDB.class.ts"],

    "exclude": ["node_modules"]
}<|MERGE_RESOLUTION|>--- conflicted
+++ resolved
@@ -22,14 +22,11 @@
 
             "@sre/Core/*": ["Core/*"],
 
-<<<<<<< HEAD
-=======
             "pkce-challenge": ["./node_modules/pkce-challenge/dist/index.node.cjs"],
 
             "@sre/sdk": ["sdk/sdk.index.ts"],
             "@sre/sdk/*": ["sdk/*"],
 
->>>>>>> d48de742
             "@sre/utils/*": ["utils/*"],
             "@sre/utils": ["utils/index"],
 
