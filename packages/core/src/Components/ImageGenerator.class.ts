--- conflicted
+++ resolved
@@ -368,13 +368,8 @@
     return null;
 }
 
-<<<<<<< HEAD
 function isGPTModel(model: string) {
     return model?.replace(BUILT_IN_MODEL_PREFIX, '')?.startsWith(MODEL_FAMILY.GPT);
-=======
-async function isGPTModel(model: string): Promise<boolean> {
-    return model?.replace('smythos/', '')?.startsWith(MODEL_FAMILY.GPT);
->>>>>>> cdb912c5
 }
 
 async function isRunwareModel(model: string, agent: Agent): Promise<boolean> {
@@ -382,13 +377,8 @@
     return provider === PROVIDERS.RUNWARE || provider.toLowerCase() === PROVIDERS.RUNWARE.toLowerCase();
 }
 
-<<<<<<< HEAD
 function isDallEModel(model: string) {
     return model?.replace(BUILT_IN_MODEL_PREFIX, '')?.startsWith(MODEL_FAMILY.DALL_E);
-=======
-async function isDallEModel(model: string) {
-    return model?.replace('smythos/', '')?.startsWith(MODEL_FAMILY.DALL_E);
->>>>>>> cdb912c5
 }
 
 function parseFiles(input: any, config: any) {
