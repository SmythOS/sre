import Component from './Component.class';
import APIEndpoint from './APIEndpoint.class';
import APIOutput from './APIOutput.class';
import PromptGenerator from './PromptGenerator.class';
import APICall from './APICall.class';
import VisionLLM from './VisionLLM.class';
import FSleep from './FSleep.class';
import FHash from './FHash.class';
import FEncDec from './FEncDec.class';
import FTimestamp from './FTimestamp.class';
<<<<<<< HEAD
import DataSourceLookup from './DataSourceLookup.class';
import DataSourceIndexer from './DataSourceIndexer.class';
import DataSourceCleaner from './DataSourceCleaner.class';
=======
import JSONFilter from './JSONFilter.class';
import LogicAND from './LogicAND.class';
import LogicOR from './LogicOR.class';
import LogicXOR from './LogicXOR.class';
import LogicAtLeast from './LogicAtLeast.class';
import LogicAtMost from './LogicAtMost.class';
import AgentPlugin from './AgentPlugin.class';
>>>>>>> d36f2a9f

const components = {
    Component: new Component(),
    Note: new Component(), //this is a fake component
    APIEndpoint: new APIEndpoint(),
    APIOutput: new APIOutput(),
    PromptGenerator: new PromptGenerator(),
    LLMPrompt: new PromptGenerator(),
    APICall: new APICall(),
    VisionLLM: new VisionLLM(),
    FSleep: new FSleep(),
    FHash: new FHash(),
    FEncDec: new FEncDec(),
    // FSign: new FSign(), // TODO: Implement FSign
    FTimestamp: new FTimestamp(),
<<<<<<< HEAD
    DataSourceLookup: new DataSourceLookup(),
    DataSourceIndexer: new DataSourceIndexer(),
    DataSourceCleaner: new DataSourceCleaner(),
=======
    JSONFilter: new JSONFilter(),
    LogicAND: new LogicAND(),
    LogicOR: new LogicOR(),
    LogicXOR: new LogicXOR(),
    LogicAtLeast: new LogicAtLeast(),
    LogicAtMost: new LogicAtMost(),
    AgentPlugin: new AgentPlugin(),
>>>>>>> d36f2a9f
};

export default components;<|MERGE_RESOLUTION|>--- conflicted
+++ resolved
@@ -8,11 +8,9 @@
 import FHash from './FHash.class';
 import FEncDec from './FEncDec.class';
 import FTimestamp from './FTimestamp.class';
-<<<<<<< HEAD
 import DataSourceLookup from './DataSourceLookup.class';
 import DataSourceIndexer from './DataSourceIndexer.class';
 import DataSourceCleaner from './DataSourceCleaner.class';
-=======
 import JSONFilter from './JSONFilter.class';
 import LogicAND from './LogicAND.class';
 import LogicOR from './LogicOR.class';
@@ -20,7 +18,6 @@
 import LogicAtLeast from './LogicAtLeast.class';
 import LogicAtMost from './LogicAtMost.class';
 import AgentPlugin from './AgentPlugin.class';
->>>>>>> d36f2a9f
 
 const components = {
     Component: new Component(),
@@ -36,11 +33,9 @@
     FEncDec: new FEncDec(),
     // FSign: new FSign(), // TODO: Implement FSign
     FTimestamp: new FTimestamp(),
-<<<<<<< HEAD
     DataSourceLookup: new DataSourceLookup(),
     DataSourceIndexer: new DataSourceIndexer(),
     DataSourceCleaner: new DataSourceCleaner(),
-=======
     JSONFilter: new JSONFilter(),
     LogicAND: new LogicAND(),
     LogicOR: new LogicOR(),
@@ -48,7 +43,6 @@
     LogicAtLeast: new LogicAtLeast(),
     LogicAtMost: new LogicAtMost(),
     AgentPlugin: new AgentPlugin(),
->>>>>>> d36f2a9f
 };
 
 export default components;