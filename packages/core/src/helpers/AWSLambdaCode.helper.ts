--- conflicted
+++ resolved
@@ -2,33 +2,23 @@
 import { ConnectorService } from '@sre/Core/ConnectorsService';
 import { AccessCandidate } from '@sre/Security/AccessControl/AccessCandidate.class';
 import zl from 'zip-lib';
+import {
+    InvokeCommand,
+    Runtime,
+    LambdaClient,
+    UpdateFunctionCodeCommand,
+    CreateFunctionCommand,
+    GetFunctionCommand,
+    GetFunctionCommandOutput,
+    InvokeCommandOutput,
+} from '@aws-sdk/client-lambda';
+import { GetRoleCommand, CreateRoleCommand, IAMClient, GetRoleCommandOutput, CreateRoleCommandOutput } from '@aws-sdk/client-iam';
 import fs from 'fs';
 import { AWSConfig, AWSCredentials, AWSRegionConfig } from '@sre/types/AWS.types';
 import { VaultHelper } from '@sre/Security/Vault.service/Vault.helper';
 import { IAgent } from '@sre/types/Agent.types';
 import { SystemEvents } from '@sre/Core/SystemEvents';
-<<<<<<< HEAD
-
-import { LazyLoadFallback } from '@sre/utils/lazy-client';
-import type * as LambdaTypes from '@aws-sdk/client-lambda';
-
-let LambdaModule: typeof LambdaTypes | undefined;
-//#IFDEF STATIC AWS_LAMBDA_STATIC
-import * as _LambdaModule from '@aws-sdk/client-lambda';
-LambdaModule = _LambdaModule;
-//#ENDIF
-
-import type * as IAMTypes from '@aws-sdk/client-iam';
-let IAMModule: typeof IAMTypes | undefined;
-//#IFDEF STATIC AWS_IAM_STATIC
-import * as _IAMModule from '@aws-sdk/client-iam';
-IAMModule = _IAMModule;
-//#ENDIF
-
-//import { GetRoleCommand, CreateRoleCommand, IAMClient, GetRoleCommandOutput, CreateRoleCommandOutput } from '@aws-sdk/client-iam';
-=======
 import * as acorn from 'acorn';
->>>>>>> d9b004c9
 
 export const cachePrefix = 'serverless_code';
 export const cacheTTL = 60 * 60 * 24 * 16; // 16 days
@@ -38,13 +28,7 @@
     return `${agentId}-${componentId}`;
 }
 
-<<<<<<< HEAD
-export function generateCodeHash(code_body: string, code_imports: string, codeInputs: string[]) {
-    const importsHash = getSanitizeCodeHash(code_imports);
-=======
-
 export function generateCodeHash(code_body: string, codeInputs: string[]) {
->>>>>>> d9b004c9
     const bodyHash = getSanitizeCodeHash(code_body);
     const inputsHash = getSanitizeCodeHash(JSON.stringify(codeInputs));
     return `body-${bodyHash}__inputs-${inputsHash}`;
@@ -104,47 +88,10 @@
     await redisCache.user(AccessCandidate.agent(agentId)).set(`${cachePrefix}_${agentId}-${componentId}`, codeHash, null, null, cacheTTL);
 }
 
-<<<<<<< HEAD
-export function extractNpmImports(code: string) {
-    const importRegex = /import\s+(?:[\w*\s{},]*\s+from\s+)?['"]([^'"]+)['"]/g;
-    const requireRegex = /require\(['"]([^'"]+)['"]\)/g;
-    const dynamicImportRegex = /import\(['"]([^'"]+)['"]\)/g;
-
-    let libraries = new Set();
-    let match;
-
-    // Function to extract the main package name
-    function extractPackageName(modulePath: string) {
-        if (modulePath.startsWith('@')) {
-            // Handle scoped packages (e.g., @babel/core)
-            return modulePath.split('/').slice(0, 2).join('/');
-        }
-        return modulePath.split('/')[0]; // Extract the first part (main package)
-    }
-    // Match static ESM imports
-    while ((match = importRegex.exec(code)) !== null) {
-        libraries.add(extractPackageName(match[1]));
-    }
-    // Match CommonJS require() calls
-    while ((match = requireRegex.exec(code)) !== null) {
-        libraries.add(extractPackageName(match[1]));
-    }
-    // Match dynamic import() calls
-    while ((match = dynamicImportRegex.exec(code)) !== null) {
-        libraries.add(extractPackageName(match[1]));
-    }
-
-    return Array.from(libraries);
-}
-
-export function generateLambdaCode(code_imports: string, code_body: string, input_variables: string[]) {
-    const lambdaCode = `${code_imports}\nexport const handler = async (event, context) => {
-=======
 export function generateLambdaCode(code: string, parameters: string[]) {
     const lambdaCode = `
     ${code}
     export const handler = async (event, context) => {
->>>>>>> d9b004c9
       try {
         context.callbackWaitsForEmptyEventLoop = false;
         let startTime = Date.now();
@@ -178,11 +125,6 @@
 }
 
 export async function createOrUpdateLambdaFunction(functionName, zipFilePath, awsConfigs) {
-    const { LambdaClient, UpdateFunctionCodeCommand, CreateFunctionCommand } = await LazyLoadFallback<typeof LambdaTypes>(
-        LambdaModule,
-        '@aws-sdk/client-lambda'
-    );
-
     const client = new LambdaClient({
         region: awsConfigs.region,
         credentials: {
@@ -193,8 +135,6 @@
     const functionContent = fs.readFileSync(zipFilePath);
 
     try {
-        const { IAMClient, GetRoleCommand, CreateRoleCommand } = await LazyLoadFallback<typeof IAMTypes>(IAMModule, '@aws-sdk/client-iam');
-        const { Runtime } = await LazyLoadFallback<typeof LambdaTypes>(LambdaModule, '@aws-sdk/client-lambda');
         // Check if the function exists
         const exisitingFunction = await getDeployedFunction(functionName, awsConfigs);
         if (exisitingFunction) {
@@ -221,7 +161,7 @@
                     credentials: { accessKeyId: awsConfigs.accessKeyId, secretAccessKey: awsConfigs.secretAccessKey },
                 });
                 const getRoleCommand = new GetRoleCommand({ RoleName: `smyth-${functionName}-role` });
-                const roleResponse: IAMTypes.GetRoleCommandOutput = await iamClient.send(getRoleCommand);
+                const roleResponse: GetRoleCommandOutput = await iamClient.send(getRoleCommand);
                 roleArn = roleResponse.Role.Arn;
             } catch (error) {
                 if (error.name === 'NoSuchEntityException') {
@@ -234,7 +174,7 @@
                         RoleName: `smyth-${functionName}-role`,
                         AssumeRolePolicyDocument: getLambdaRolePolicy(),
                     });
-                    const roleResponse: IAMTypes.CreateRoleCommandOutput = await iamClient.send(createRoleCommand);
+                    const roleResponse: CreateRoleCommandOutput = await iamClient.send(createRoleCommand);
                     await waitForRoleDeploymentStatus(`smyth-${functionName}-role`, iamClient);
                     roleArn = roleResponse.Role.Arn;
                 } else {
@@ -267,9 +207,8 @@
 }
 
 export async function waitForRoleDeploymentStatus(roleName, client): Promise<boolean> {
-    return new Promise(async (resolve, reject) => {
+    return new Promise((resolve, reject) => {
         try {
-            const { GetRoleCommand } = await LazyLoadFallback<typeof IAMTypes>(IAMModule, '@aws-sdk/client-iam');
             let interval = setInterval(async () => {
                 const getRoleCommand = new GetRoleCommand({ RoleName: roleName });
                 const roleResponse = await client.send(getRoleCommand);
@@ -285,9 +224,8 @@
 }
 
 export async function verifyFunctionDeploymentStatus(functionName, client): Promise<boolean> {
-    return new Promise(async (resolve, reject) => {
+    return new Promise((resolve, reject) => {
         try {
-            const { GetFunctionCommand } = await LazyLoadFallback<typeof LambdaTypes>(LambdaModule, '@aws-sdk/client-lambda');
             let interval = setInterval(async () => {
                 const getFunctionCommand = new GetFunctionCommand({ FunctionName: functionName });
                 const lambdaResponse = await client.send(getFunctionCommand);
@@ -329,7 +267,6 @@
     awsCredentials: AWSCredentials & AWSRegionConfig
 ): Promise<any> {
     try {
-        const { LambdaClient, InvokeCommand } = await LazyLoadFallback<typeof LambdaTypes>(LambdaModule, '@aws-sdk/client-lambda');
         const client = new LambdaClient({
             region: awsCredentials.region as string,
             ...(awsCredentials.accessKeyId && {
@@ -346,7 +283,7 @@
             InvocationType: 'RequestResponse',
         });
 
-        const response: LambdaTypes.InvokeCommandOutput = await client.send(invokeCommand);
+        const response: InvokeCommandOutput = await client.send(invokeCommand);
         if (response.FunctionError) {
             throw new Error(new TextDecoder().decode(response.Payload));
         }
@@ -358,7 +295,6 @@
 
 export async function getDeployedFunction(functionName: string, awsConfigs: AWSCredentials & AWSRegionConfig) {
     try {
-        const { LambdaClient, GetFunctionCommand } = await LazyLoadFallback<typeof LambdaTypes>(LambdaModule, '@aws-sdk/client-lambda');
         const client = new LambdaClient({
             region: awsConfigs.region as string,
             credentials: {
@@ -367,7 +303,7 @@
             },
         });
         const getFunctionCommand = new GetFunctionCommand({ FunctionName: functionName });
-        const lambdaResponse: LambdaTypes.GetFunctionCommandOutput = await client.send(getFunctionCommand);
+        const lambdaResponse: GetFunctionCommandOutput = await client.send(getFunctionCommand);
         return {
             status: lambdaResponse.Configuration.LastUpdateStatus,
             functionName: lambdaResponse.Configuration.FunctionName,
@@ -428,9 +364,9 @@
 export function validateAsyncMainFunction(code: string): { isValid: boolean; error?: string; parameters?: string[]; dependencies?: string[] } {
     try {
         // Parse the code using acorn
-        const ast = acorn.parse(code, { 
+        const ast = acorn.parse(code, {
             ecmaVersion: 'latest',
-            sourceType: 'module'
+            sourceType: 'module',
         });
 
         // Extract library imports
@@ -456,11 +392,13 @@
             }
 
             // Handle CallExpression (require() calls)
-            if (node.type === 'CallExpression' && 
-                node.callee.type === 'Identifier' && 
+            if (
+                node.type === 'CallExpression' &&
+                node.callee.type === 'Identifier' &&
                 node.callee.name === 'require' &&
                 node.arguments.length > 0 &&
-                node.arguments[0].type === 'Literal') {
+                node.arguments[0].type === 'Literal'
+            ) {
                 const modulePath = node.arguments[0].value;
                 if (modulePath && !modulePath.startsWith('.') && !modulePath.startsWith('/')) {
                     libraries.add(extractPackageName(modulePath));
@@ -468,10 +406,12 @@
             }
 
             // Handle dynamic import() calls
-            if (node.type === 'CallExpression' && 
+            if (
+                node.type === 'CallExpression' &&
                 node.callee.type === 'Import' &&
                 node.arguments.length > 0 &&
-                node.arguments[0].type === 'Literal') {
+                node.arguments[0].type === 'Literal'
+            ) {
                 const modulePath = node.arguments[0].value;
                 if (modulePath && !modulePath.startsWith('.') && !modulePath.startsWith('/')) {
                     libraries.add(extractPackageName(modulePath));
@@ -542,26 +482,26 @@
         }
 
         if (!hasMain) {
-            return { 
-                isValid: false, 
+            return {
+                isValid: false,
                 error: 'No main function found at root level',
-                dependencies
+                dependencies,
             };
         }
 
         if (!hasAsyncMain) {
-            return { 
-                isValid: false, 
+            return {
+                isValid: false,
                 error: 'Main function exists but is not async',
-                dependencies
+                dependencies,
             };
         }
 
         return { isValid: true, parameters: mainParameters, dependencies };
     } catch (error) {
-        return { 
-            isValid: false, 
-            error: `Failed to parse code: ${error.message}` 
+        return {
+            isValid: false,
+            error: `Failed to parse code: ${error.message}`,
         };
     }
 }
@@ -591,6 +531,6 @@
      async function main(${codeInputs.join(', ')}) {
         ${code_body}
     }
-    `
+    `;
     return code;
-}
+}