--- conflicted
+++ resolved
@@ -408,19 +408,12 @@
         });
 
         eventEmitter.on('content', (content) => {
-<<<<<<< HEAD
-            if (toolHeaders['x-passthrough']) {
-                console.log('Passthrough skiped content ', content);
-                return;
-            }
-=======
             // if (toolHeaders['x-passthrough']) {
             //     console.log('Passthrough skiped content ', content);
             //     return;
             // }
->>>>>>> 619eabfb
             _content += content;
-            console.log('content', content);
+            //console.log('content', content);
             this.emit('content', content);
         });
 
@@ -527,14 +520,6 @@
                 const processedToolsData = await processWithConcurrencyLimit<ToolData>(toolProcessingTasks, concurrentToolCalls);
 
                 //if (!passThroughContent) {
-<<<<<<< HEAD
-                this._context.addToolMessage(llmMessage, processedToolsData, message_id);
-
-                if (passThroughContent) {
-                    toolHeaders['x-passthrough'] = 'true';
-                } else {
-                    delete toolHeaders['x-passthrough'];
-=======
 
                 if (!passThroughContent) {
                     this._context.addToolMessage(llmMessage, processedToolsData, message_id);
@@ -551,7 +536,6 @@
                         { internal: true }
                     );
                     //toolHeaders['x-passthrough'] = 'true';
->>>>>>> 619eabfb
                 }
 
                 this.streamPrompt(null, toolHeaders, concurrentToolCalls).then(resolve).catch(reject);
