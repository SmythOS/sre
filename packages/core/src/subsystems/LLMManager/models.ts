/******************************************************
 * ! DO NOT MODIFY THIS FILE INDEPENDENTLY
 * ! TO ENSURE CONSISTENCY, THIS FILE IS SYNCED WITH
 * ! THE FRONTEND AND BACKEND VERSIONS
 ******************************************************/

/**
 * * DEPRECATION NOTICE:
 * The following fields are being deprecated in favor of more semantic alternatives:
 *
 * - 'llm' -> 'provider'        : Use 'provider' to specify the LLM service provider
 * - 'alias' -> 'modelId'       : Use 'modelId' to specify the unique model identifier
 * - 'components' -> 'features' : Use 'features' to specify model capabilities
 *
 * * We will remove the 'legacy' and 'deprecated' models soon, for now we just hide them.
 */

export const models = {
  Echo: {
    llm: 'Echo',
  },

  // #region [SmythOS Models] ==============================================================

  // #region OpenAI ==========================

<<<<<<< HEAD
  'smythos/gpt-4o': {
    llm: 'OpenAI',

    label: 'GPT 4o',
    modelId: 'gpt-4o-2024-08-06',
=======
  'smythos/gpt-4o-mini': {
    llm: 'OpenAI',

    label: 'GPT 4o mini',
    modelId: 'gpt-4o-mini-2024-07-18',
>>>>>>> 4c23b4b9
    provider: 'OpenAI',
    features: ['text', 'image', 'tools'],
    tags: ['SmythOS'],
    tokens: 128_000,
<<<<<<< HEAD
    completionTokens: 16_384,
    enabled: true,
  },
  'smythos/gpt-4o-mini': {
    llm: 'OpenAI',

    label: 'GPT 4o mini',
    modelId: 'gpt-4o-mini-2024-07-18',
=======
    completionTokens: 16_383,
    enabled: true,
  },
  'smythos/gpt-4o': {
    llm: 'OpenAI',

    label: 'GPT 4o',
    modelId: 'gpt-4o-2024-08-06',
>>>>>>> 4c23b4b9
    provider: 'OpenAI',
    features: ['text', 'image', 'tools'],
    tags: ['SmythOS'],
    tokens: 128_000,
<<<<<<< HEAD
    completionTokens: 16_383,
=======
    completionTokens: 16_384,
>>>>>>> 4c23b4b9
    enabled: true,
  },
  'smythos/o1': {
    llm: 'OpenAI',

    label: 'GPT o1',
    modelId: 'o1-2024-12-17',
    provider: 'OpenAI',
    features: ['text'],
    tags: ['SmythOS'],
    tokens: 200_000,
    completionTokens: 100_000,
    enabled: true,
  },
  'smythos/o1-mini': {
    llm: 'OpenAI',

    label: 'GPT o1 mini',
    modelId: 'o1-mini-2024-09-12',
    provider: 'OpenAI',
    features: ['text'],
    tags: ['SmythOS'],
    tokens: 128_000,
    completionTokens: 65_536,
    enabled: true,
  },

  // #endregion OpenAI ==========================

  // #region Anthropic ==========================

  'smythos/claude-3.7-sonnet': {
    llm: 'Anthropic',

    label: 'Claude 3.7 Sonnet',
    modelId: 'claude-3-7-sonnet-20250219',
    provider: 'Anthropic',
    features: ['text', 'image', 'tools'],
    tags: ['New', 'SmythOS'],
    tokens: 200_000,
    completionTokens: 8_192,
    enabled: true,
  },
  'smythos/claude-3.7-sonnet-thinking': {
    llm: 'Anthropic',

    label: 'Claude 3.7 Sonnet Thinking',
    modelId: 'claude-3-7-sonnet-20250219',
    provider: 'Anthropic',
    features: ['text', 'image', 'tools'],
    tags: ['New', 'SmythOS'],
    tokens: 200_000,
    completionTokens: 8_192,
    enabled: true,
  },
  'smythos/claude-3.5-haiku': {
    llm: 'Anthropic',

    label: 'Claude 3.5 Haiku',
    modelId: 'claude-3-5-haiku-latest',
    provider: 'Anthropic',
    features: ['text', 'tools'],
    tags: ['SmythOS'],
    tokens: 200_000,
    completionTokens: 8_192,
    enabled: true,
  },

  // #endregion Anthropic ==========================

  // #region Google AI ==========================

  'smythos/gemini-2.0-flash': {
    llm: 'GoogleAI',

    label: 'Gemini 2.0 Flash Experimental',
    modelId: 'gemini-2.0-flash-exp',
    provider: 'GoogleAI',
    features: ['text', 'tools', 'image', 'audio', 'video', 'document'],
    tags: ['SmythOS'],
    tokens: 1_048_576,
    completionTokens: 8_192,
    enabled: true,
  },
  'smythos/gemini-1.5-pro': {
    llm: 'GoogleAI',

    label: 'Gemini 1.5 Pro',
    modelId: 'gemini-1.5-pro',
    provider: 'GoogleAI',
    features: ['text', 'tools', 'image', 'audio', 'video', 'document'],
    tags: ['SmythOS'],
    tokens: 2_097_152,
    completionTokens: 8_192,
    enabled: true,
  },

  // #endregion Google AI ==========================

  // #region Groq ==========================
  // ? We don't have the Groq API key, so we hide it for now.
  'smythos/groq-gemma2-9b': {
    llm: 'Groq',

    label: 'Google - Gemma 2 9B',
    modelId: 'gemma2-9b-it',
    provider: 'Groq',
    features: ['text'],
    tags: ['SmythOS'],
    tokens: 8_192,
    completionTokens: 8_192,
    enabled: false,
    hidden: true,
  },

  'smythos/llama-3.3-70b': {
    llm: 'Groq',

    label: 'Meta - Llama 3.3 70B',
    modelId: 'llama-3.3-70b-versatile',
    provider: 'Groq',
    features: ['text'],
    tags: ['SmythOS'],
    tokens: 128_000,
    completionTokens: 32_768,
    enabled: false,
    hidden: true,
  },

  // #endregion Groq ==========================

<<<<<<< HEAD
  // #region Perplexity ==========================
  'smythos/sonar': {
    llm: 'Perplexity',

    label: 'Sonar',
    modelId: 'sonar',
    provider: 'Perplexity',
    features: ['text'],
    tags: ['SmythOS'],
    tokens: 128_000,
    completionTokens: 128_000,
    enabled: true,

    baseURL: 'https://api.perplexity.ai/chat/completions',
  },
  'smythos/sonar-pro': {
    llm: 'Perplexity',

    label: 'Sonar Pro',
    modelId: 'sonar-pro',
    provider: 'Perplexity',
    features: ['text'],
    tags: ['SmythOS'],
    tokens: 200_000,
    completionTokens: 200_000,
    enabled: true,

    baseURL: 'https://api.perplexity.ai/chat/completions',
  },
  'smythos/sonar-reasoning-pro': {
    llm: 'Perplexity',

    label: 'Sonar Reasoning Pro',
    modelId: 'sonar-reasoning-pro',
    provider: 'Perplexity',
    features: ['text'],
    tags: ['SmythOS'],
    tokens: 128_000,
    completionTokens: 128_000,
    enabled: true,

    baseURL: 'https://api.perplexity.ai/chat/completions',
  },
  // #endregion Perplexity ==========================

=======
>>>>>>> 4c23b4b9
  // #endregion [SmythOS Models] ==============================================================

  // #region [User Models] ==============================================================

  // #region DeepSeek ==========================

  /******************************************************
   * NOTE: From Alexander: About the DeepSeek API implementation
   * We're not allowing our users to send their data to China
   * Instead we use Deepseek from Groq and Together.ai - companies in the West
   ******************************************************/

  'deepseek-v2.5': {
    llm: 'DeepSeek',

    label: 'DeepSeek Chat',
    modelId: 'deepseek-chat',
    provider: 'DeepSeek',
    features: ['text', 'image'],
    tags: ['Personal'],
    tokens: 0,
    completionTokens: 0,
    enabled: false,
    keyOptions: { tokens: 128_000, completionTokens: 8192, enabled: true },

    baseURL: 'https://api.deepseek.com/beta',
  },
  'deepseek-chat': {
    llm: 'DeepSeek',
    baseURL: 'https://api.deepseek.com/beta',
    tokens: 128000,
    completionTokens: 8192,
    enabled: false,
    keyOptions: { tokens: 128_000, completionTokens: 8192 },
  },

  // #endregion DeepSeek ==========================

  // #region OpenAI Models ==========================

  // #region GPT 4o
<<<<<<< HEAD
  'gpt-4o': {
    llm: 'OpenAI',
    alias: 'gpt-4o-2024-08-06',
=======
  'gpt-4o-mini': {
    llm: 'OpenAI',
    alias: 'gpt-4o-mini-2024-07-18',
>>>>>>> 4c23b4b9
    components: [
      'PromptGenerator',
      'LLMAssistant',
      'Classifier',
      'VisionLLM',
      'AgentPlugin',
      'Chatbot',
      'GPTPlugin',
      'GenAILLM',
    ],

<<<<<<< HEAD
    label: 'GPT 4o',
    modelId: 'gpt-4o-2024-08-06',
=======
    label: 'GPT 4o mini',
    modelId: 'gpt-4o-mini-2024-07-18',
>>>>>>> 4c23b4b9
    provider: 'OpenAI',
    features: ['text', 'tools', 'image'],
    tags: ['Personal'],
    tokens: 0,
    completionTokens: 0,
    enabled: false,
<<<<<<< HEAD
    keyOptions: { tokens: 128_000, completionTokens: 16_384, enabled: true },
  },
  'gpt-4o-2024-08-06': {
=======
    keyOptions: { tokens: 128_000, completionTokens: 16_383, enabled: true },
  },
  'gpt-4o-mini-2024-07-18': {
>>>>>>> 4c23b4b9
    llm: 'OpenAI',
    tokens: 2048,
    completionTokens: 2048,
    enabled: false,
<<<<<<< HEAD
    keyOptions: { tokens: 128000, completionTokens: 16384, enabled: true },
  },
  'gpt-4o-mini': {
    llm: 'OpenAI',
    alias: 'gpt-4o-mini-2024-07-18',
=======
    keyOptions: { tokens: 128000, completionTokens: 16383, enabled: true },
  },
  'gpt-4o': {
    llm: 'OpenAI',
    alias: 'gpt-4o-2024-08-06',
>>>>>>> 4c23b4b9
    components: [
      'PromptGenerator',
      'LLMAssistant',
      'Classifier',
      'VisionLLM',
      'AgentPlugin',
      'Chatbot',
      'GPTPlugin',
      'GenAILLM',
    ],

<<<<<<< HEAD
    label: 'GPT 4o mini',
    modelId: 'gpt-4o-mini-2024-07-18',
=======
    label: 'GPT 4o',
    modelId: 'gpt-4o-2024-08-06',
>>>>>>> 4c23b4b9
    provider: 'OpenAI',
    features: ['text', 'tools', 'image'],
    tags: ['Personal'],
    tokens: 0,
    completionTokens: 0,
    enabled: false,
<<<<<<< HEAD
    keyOptions: { tokens: 128_000, completionTokens: 16_383, enabled: true },
  },
  'gpt-4o-mini-2024-07-18': {
=======
    keyOptions: { tokens: 128_000, completionTokens: 16_384, enabled: true },
  },
  'gpt-4o-2024-08-06': {
>>>>>>> 4c23b4b9
    llm: 'OpenAI',
    tokens: 2048,
    completionTokens: 2048,
    enabled: false,
<<<<<<< HEAD
    keyOptions: { tokens: 128000, completionTokens: 16383, enabled: true },
=======
    keyOptions: { tokens: 128000, completionTokens: 16384, enabled: true },
>>>>>>> 4c23b4b9
  },
  // #endregion GPT 4o

  // #region o1 models
  'o3-mini': {
    llm: 'OpenAI',
    alias: 'o3-mini-2025-01-31',
    components: ['PromptGenerator', 'GenAILLM'],

    label: 'GPT o3 mini',
    modelId: 'o3-mini-2025-01-31',
    provider: 'OpenAI',
    features: ['text'],
    tags: ['New', 'Personal'],
    tokens: 0,
    completionTokens: 0,
    enabled: false,
    keyOptions: { tokens: 200_000, completionTokens: 100_000, enabled: true },
  },
  'o3-mini-2025-01-31': {
    llm: 'OpenAI',
    tokens: 2048,
    completionTokens: 2048,
    enabled: false,
    keyOptions: { tokens: 200_000, completionTokens: 100_000, enabled: true },
  },
  o1: {
    llm: 'OpenAI',
    alias: 'o1-2024-12-17',
    components: ['PromptGenerator', 'GenAILLM'],

    label: 'GPT o1',
    modelId: 'o1-2024-12-17',
    provider: 'OpenAI',
    features: ['text'],
    tags: ['New', 'Personal'],
    tokens: 0,
    completionTokens: 0,
    enabled: false,
    keyOptions: { tokens: 200_000, completionTokens: 100_000, enabled: true },
  },
  'o1-2024-12-17': {
    llm: 'OpenAI',
    tokens: 2048,
    completionTokens: 2048,
    enabled: false,
    keyOptions: { tokens: 200_000, completionTokens: 100_000, enabled: true },
  },
  'o1-mini': {
    llm: 'OpenAI',
    alias: 'o1-mini-2024-09-12',
    components: ['PromptGenerator', 'GenAILLM'],

    label: 'GPT o1 mini',
    modelId: 'o1-mini-2024-09-12',
    provider: 'OpenAI',
    features: ['text'],
    tags: ['Personal'],
    tokens: 0,
    completionTokens: 0,
    enabled: false,
    keyOptions: { tokens: 128_000, completionTokens: 65_536, enabled: true },
  },
  'o1-mini-2024-09-12': {
    llm: 'OpenAI',
    tokens: 2048,
    completionTokens: 2048,
    enabled: false,
    keyOptions: { tokens: 128_000, completionTokens: 65_536, enabled: true },
  },
  'o1-preview': {
    llm: 'OpenAI',
    alias: 'o1-preview-2024-09-12',
    components: ['PromptGenerator', 'GenAILLM'],

    label: 'GPT o1 Preview',
    modelId: 'o1-preview-2024-09-12',
    provider: 'OpenAI',
    features: ['text'],
    tags: ['New', 'Personal'],
    tokens: 0,
    completionTokens: 0,
    enabled: false,
    keyOptions: { tokens: 128_000, completionTokens: 32_768, enabled: true },
  },
  'o1-preview-2024-09-12': {
    llm: 'OpenAI',
    tokens: 2048,
    completionTokens: 2048,
    enabled: false,
    keyOptions: { tokens: 128_000, completionTokens: 32_768, enabled: true },
  },
  // #endregion o1 models

  // #region GPT-4-turbo
  'gpt-4-turbo-latest': {
    llm: 'OpenAI',
    alias: 'gpt-4-turbo-2024-04-09',
    components: ['PromptGenerator', 'LLMAssistant', 'Classifier'],

    label: 'GPT 4 Turbo Latest',
    modelId: 'gpt-4-turbo-2024-04-09',
    provider: 'OpenAI',
    features: ['text', 'tools'],
    tags: ['Personal', 'legacy'],
    tokens: 0,
    completionTokens: 0,
    enabled: false,
    keyOptions: { tokens: 128_000, completionTokens: 4096, enabled: true },
    hidden: true,
  },
  'gpt-4-turbo': {
    llm: 'OpenAI',
    alias: 'gpt-4-turbo-2024-04-09',
    components: [
      'PromptGenerator',
      'LLMAssistant',
      'VisionLLM',
      'GPTPlugin',
      'AgentPlugin',
      'Chatbot',
    ],

    label: 'GPT 4 Turbo',
    modelId: 'gpt-4-turbo-2024-04-09',
    provider: 'OpenAI',
    features: ['text', 'tools', 'image'],
    tags: ['Personal', 'legacy'],
    tokens: 0,
    completionTokens: 0,
    enabled: false,
    keyOptions: { tokens: 128_000, completionTokens: 4096, enabled: true },
    hidden: true,
  },
  'gpt-4-turbo-2024-04-09': {
    llm: 'OpenAI',
    tokens: 2048,
    completionTokens: 2048,
    enabled: false,
    keyOptions: { tokens: 128000, completionTokens: 4096, enabled: true },
  },
  // #endregion GPT-4-turbo

  // #region GPT-4
  'gpt-4-latest': {
    llm: 'OpenAI',
    alias: 'gpt-4-0613',
    components: ['PromptGenerator', 'LLMAssistant'],

    label: 'GPT 4 Latest',
    modelId: 'gpt-4-0613',
    provider: 'OpenAI',
    features: ['text', 'tools'],
    tags: ['Personal', 'legacy'],
    tokens: 0,
    completionTokens: 0,
    enabled: false,
    keyOptions: { tokens: 8192, completionTokens: 8192, enabled: true },
    hidden: true,
  },
  'gpt-4': {
    llm: 'OpenAI',
    components: [
      'PromptGenerator',
      'LLMAssistant',
      'Classifier',
      'GPTPlugin',
      'AgentPlugin',
      'Chatbot',
    ],

    label: 'GPT 4',
    modelId: 'gpt-4-0613',
    provider: 'OpenAI',
    features: ['text', 'tools'],
    tags: ['Personal', 'legacy'],
    tokens: 0,
    completionTokens: 0,
    enabled: false,
    keyOptions: { tokens: 8192, completionTokens: 8192, enabled: true },
    hidden: true,
  },
  'gpt-4-0613': {
    llm: 'OpenAI',
    tokens: 2048,
    completionTokens: 2048,
    enabled: false,
    hidden: true,
    keyOptions: { tokens: 8192, completionTokens: 8192, enabled: true },
  },
  // #endregion GPT-4

  // #region GPT-3.5
  'gpt-3.5-turbo-latest': {
    llm: 'OpenAI',
    alias: 'gpt-3.5-turbo-0125',
    components: [
      'PromptGenerator',
      'LLMAssistant',
      'Classifier',
      'GPTPlugin',
      'AgentPlugin',
      'Chatbot',
    ],

    label: 'GPT 3.5 Turbo Latest',
    modelId: 'gpt-3.5-turbo-0125',
    provider: 'OpenAI',
    features: ['text', 'tools'],
    tags: ['Personal', 'legacy'],
    tokens: 0,
    completionTokens: 0,
    enabled: false,
    keyOptions: { tokens: 16385, completionTokens: 4096, enabled: true },
    hidden: true,
  },
  'gpt-3.5-turbo': {
    llm: 'OpenAI',
    alias: 'gpt-3.5-turbo-0125',
    components: [
      'PromptGenerator',
      'LLMAssistant',
      'Classifier',
      'GPTPlugin',
      'AgentPlugin',
      'Chatbot',
    ],

    label: 'GPT 3.5 Turbo',
    modelId: 'gpt-3.5-turbo-0125',
    provider: 'OpenAI',
    features: ['text', 'tools'],
    tags: ['Personal', 'legacy'],
    tokens: 0,
    completionTokens: 0,
    enabled: false,
    keyOptions: { tokens: 16385, completionTokens: 4096, enabled: true },
    hidden: true,
  },
  'gpt-3.5-turbo-0125': {
    llm: 'OpenAI',
    tokens: 2048,
    completionTokens: 2048,
    enabled: false,
    keyOptions: { tokens: 16385, completionTokens: 4096, enabled: true },
  },
  // #endregion GPT-3.5

  // #endregion OpenAI Models ==========================

  // #region Anthropic Models ==========================
<<<<<<< HEAD
  'claude-3.7-sonnet': {
=======
'claude-3.7-sonnet': {
>>>>>>> 4c23b4b9
    llm: 'Anthropic',
    alias: 'claude-3-7-sonnet-20250219',
    components: [
      'PromptGenerator',
      'LLMAssistant',
      'Classifier',
      'VisionLLM',
      'AgentPlugin',
      'Chatbot',
      'GenAILLM',
    ],

    label: 'Claude 3.7 Sonnet',
    modelId: 'claude-3-7-sonnet-20250219',
    provider: 'Anthropic',
    features: ['text', 'tools', 'image'],
    tags: ['New', 'Personal'],
    tokens: 0,
    completionTokens: 0,
    enabled: false,
    keyOptions: { tokens: 200_000, completionTokens: 8192, enabled: true },
  },
  'claude-3.7-sonnet-thinking': {
    llm: 'Anthropic',
    alias: 'claude-3-7-sonnet-20250219',
    components: [
      'PromptGenerator',
      'LLMAssistant',
      'Classifier',
      'VisionLLM',
      'AgentPlugin',
      'Chatbot',
      'GenAILLM',
    ],

    label: 'Claude 3.7 Sonnet Thinking',
    modelId: 'claude-3-7-sonnet-20250219',
    provider: 'Anthropic',
    features: ['text', 'tools', 'image'],
    tags: ['New', 'Personal'],
    tokens: 0,
    completionTokens: 0,
    enabled: false,
    keyOptions: { tokens: 200_000, completionTokens: 8192, enabled: true },
  },
  'claude-3.5-haiku': {
    llm: 'Anthropic',
    alias: 'claude-3-5-haiku-latest',
    components: [
      'PromptGenerator',
      'LLMAssistant',
      'Classifier',
      'AgentPlugin',
      'Chatbot',
      'GenAILLM',
    ],

    label: 'Claude 3.5 Haiku',
    modelId: 'claude-3-5-haiku-latest',
    provider: 'Anthropic',
    features: ['text', 'tools'],
    tags: ['New', 'Personal'],
    tokens: 0,
    completionTokens: 0,
    enabled: false,
    keyOptions: { tokens: 200_000, completionTokens: 8192, enabled: true },
  },
  'claude-3-5-haiku-latest': {
    llm: 'Anthropic',
    tokens: 2048,
    completionTokens: 2048,
    enabled: false,
    keyOptions: { tokens: 200000, completionTokens: 8192, enabled: true },
  },
  'claude-3-5-sonnet-latest': {
    llm: 'Anthropic',
    components: [
      'PromptGenerator',
      'LLMAssistant',
      'Classifier',
      'VisionLLM',
      'AgentPlugin',
      'Chatbot',
      'GenAILLM',
    ],

    label: 'Claude 3.5 Sonnet Latest',
    modelId: 'claude-3-5-sonnet-latest',
    provider: 'Anthropic',
    features: ['text', 'tools', 'image'],
    tags: ['Personal'],
    tokens: 0,
    completionTokens: 0,
    enabled: false,
    keyOptions: { tokens: 200_000, completionTokens: 8192, enabled: true },
  },
  'claude-3.5-sonnet': {
    llm: 'Anthropic',
    alias: 'claude-3-5-sonnet-20240620',
    components: [
      'PromptGenerator',
      'LLMAssistant',
      'Classifier',
      'VisionLLM',
      'AgentPlugin',
      'Chatbot',
      'GenAILLM',
    ],

    label: 'Claude 3.5 Sonnet Stable',
    modelId: 'claude-3-5-sonnet-20240620',
    provider: 'Anthropic',
    features: ['text', 'tools', 'image'],
    tags: ['Personal'],
    tokens: 0,
    completionTokens: 0,
    enabled: false,
    keyOptions: { tokens: 200_000, completionTokens: 8192, enabled: true },
  },
  'claude-3-5-sonnet-20240620': {
    llm: 'Anthropic',
    tokens: 2048,
    completionTokens: 2048,
    enabled: false,
    keyOptions: { tokens: 200000, completionTokens: 8192, enabled: true },
  },
  'claude-3-opus': {
    llm: 'Anthropic',
    alias: 'claude-3-opus-20240229',
    components: [
      'PromptGenerator',
      'LLMAssistant',
      'Classifier',
      'VisionLLM',
      'AgentPlugin',
      'Chatbot',
      'GenAILLM',
    ],

    label: 'Claude 3 Opus',
    modelId: 'claude-3-opus-20240229',
    provider: 'Anthropic',
    features: ['text', 'tools', 'image'],
    tags: ['Personal'],
    tokens: 0,
    completionTokens: 0,
    enabled: false,
    keyOptions: { tokens: 200_000, completionTokens: 4096, enabled: true },
  },
  'claude-3-opus-20240229': {
    llm: 'Anthropic',
    tokens: 2048,
    completionTokens: 2048,
    enabled: false,
    keyOptions: { tokens: 200000, completionTokens: 4096, enabled: true },
  },
  'claude-3-sonnet': {
    llm: 'Anthropic',
    alias: 'claude-3-sonnet-20240229',
    components: [
      'PromptGenerator',
      'LLMAssistant',
      'Classifier',
      'VisionLLM',
      'AgentPlugin',
      'Chatbot',
    ],

    label: 'Claude 3 Sonnet',
    modelId: 'claude-3-sonnet-20240229',
    provider: 'Anthropic',
    features: ['text', 'tools', 'image'],
    tags: ['Personal', 'deprecated'],
    tokens: 0,
    completionTokens: 0,
    enabled: false,
    keyOptions: { tokens: 200_000, completionTokens: 4096, enabled: true },
    hidden: true,
  },
  'claude-3-sonnet-20240229': {
    llm: 'Anthropic',
    tokens: 2048,
    completionTokens: 2048,
    enabled: false,
    keyOptions: { tokens: 200000, completionTokens: 4096, enabled: true },
  },
  'claude-3-haiku': {
    llm: 'Anthropic',
    alias: 'claude-3-haiku-20240307',
    components: [
      'PromptGenerator',
      'LLMAssistant',
      'Classifier',
      'VisionLLM',
      'AgentPlugin',
      'Chatbot',
    ],

    label: 'Claude 3 Haiku',
    modelId: 'claude-3-haiku-20240307',
    provider: 'Anthropic',
    features: ['text', 'tools', 'image'],
    tags: ['Personal', 'legacy'],
    tokens: 0,
    completionTokens: 0,
    enabled: false,
    keyOptions: { tokens: 200_000, completionTokens: 4096, enabled: true },
    hidden: true,
  },
  'claude-3-haiku-20240307': {
    llm: 'Anthropic',
    tokens: 2048,
    completionTokens: 2048,
    enabled: false,
    keyOptions: { tokens: 200000, completionTokens: 4096, enabled: true },
  },
  'claude-2.1': {
    llm: 'Anthropic',
    components: ['PromptGenerator', 'LLMAssistant', 'Classifier'],

    label: 'Claude 2.1',
    modelId: 'claude-2.1',
    provider: 'Anthropic',
    features: ['text', 'image'],
    tags: ['Personal', 'legacy'],
    tokens: 0,
    completionTokens: 0,
    enabled: false,
    keyOptions: { tokens: 200_000, completionTokens: 4096, enabled: true },
    hidden: true,
  },
  'claude-instant-1.2': {
    llm: 'Anthropic',
    components: ['PromptGenerator', 'LLMAssistant', 'Classifier'],

    label: 'Claude Instant 1.2',
    modelId: 'claude-instant-1.2',
    provider: 'Anthropic',
    features: ['text', 'image'],
    tags: ['Personal', 'legacy'],
    tokens: 0,
    completionTokens: 0,
    enabled: false,
    keyOptions: { tokens: 100_000, completionTokens: 4096, enabled: true },
    hidden: true,
  },

  // #endregion Anthropic Models ==========================

  // #region Google AI Models ==========================

  // #region Gemini 2.0 flash
  'gemini-2.0-flash': {
    llm: 'GoogleAI',
    components: ['PromptGenerator', 'LLMAssistant', 'VisionLLM', 'MultimodalLLM', 'GenAILLM'],

    label: 'Gemini 2.0 Flash Experimental',
    modelId: 'gemini-2.0-flash-exp',
    provider: 'GoogleAI',
    features: ['text', 'tools', 'image', 'audio', 'video', 'document'],
    tags: ['Personal'],
    tokens: 0,
    completionTokens: 0,
    enabled: false,
    keyOptions: { tokens: 1_048_576, completionTokens: 8_192, enabled: true },
  },
  // #endregion Gemini 2.0 flash

  // #region Gemini 1.5 pro
  'gemini-1.5-pro-exp-0801': {
    llm: 'GoogleAI',
    components: ['PromptGenerator', 'LLMAssistant', 'VisionLLM', 'MultimodalLLM', 'GenAILLM'],

    label: 'Gemini 1.5 Pro Experimental',
    modelId: 'gemini-1.5-pro-exp-0801',
    provider: 'GoogleAI',
    features: ['text', 'tools', 'image', 'audio', 'video', 'document'],
    tags: ['Personal', 'legacy'],
    tokens: 0,
    completionTokens: 0,
    enabled: false,
    keyOptions: { tokens: 2_097_152, completionTokens: 8192, enabled: true },
    hidden: true,
  },
  'gemini-1.5-pro-latest-stable': {
    llm: 'GoogleAI',
    alias: 'gemini-1.5-pro',
    components: ['PromptGenerator', 'LLMAssistant', 'VisionLLM', 'MultimodalLLM', 'GenAILLM'],

    label: 'Gemini 1.5 Pro Latest Stable',
    modelId: 'gemini-1.5-pro',
    provider: 'GoogleAI',
    features: ['text', 'tools', 'image', 'audio', 'video', 'document'],
    tags: ['Personal'],
    tokens: 0,
    completionTokens: 0,
    enabled: false,
    keyOptions: { tokens: 2_097_152, completionTokens: 8192, enabled: true },
  },
  'gemini-1.5-pro-latest': {
    llm: 'GoogleAI',
    components: ['PromptGenerator', 'LLMAssistant', 'VisionLLM', 'MultimodalLLM'],

    label: 'Gemini 1.5 Pro',
    modelId: 'gemini-1.5-pro',
    provider: 'GoogleAI',
    tags: ['Personal', 'legacy'],
    tokens: 0,
    completionTokens: 0,
    enabled: false,
    keyOptions: { tokens: 2_097_152, completionTokens: 8_192, enabled: true },
    hidden: true,
  },
  'gemini-1.5-pro-stable': {
    llm: 'GoogleAI',
    alias: 'gemini-1.5-pro-001',
    components: ['PromptGenerator', 'LLMAssistant', 'VisionLLM', 'MultimodalLLM', 'GenAILLM'],

    label: 'Gemini 1.5 Pro Stable',
    modelId: 'gemini-1.5-pro',
    provider: 'GoogleAI',
    features: ['text', 'tools', 'image', 'audio', 'video', 'document'],
    tags: ['Personal'],
    tokens: 0,
    completionTokens: 0,
    enabled: false,
    keyOptions: { tokens: 2_097_152, completionTokens: 8192, enabled: true },
  },
  'gemini-1.5-pro': {
    llm: 'GoogleAI',
    tokens: 2048,
    completionTokens: 2048,
    enabled: false,
    keyOptions: { tokens: 2097152, completionTokens: 8192, enabled: true },
  },
  'gemini-1.5-pro-001': {
    llm: 'GoogleAI',
    tokens: 2048,
    completionTokens: 2048,
    enabled: false,
    keyOptions: { tokens: 2097152, completionTokens: 8192, enabled: true },
  },
  // #endregion Gemini 1.5 pro

  // #region Gemini 1.5 flash
  'gemini-1.5-flash-latest': {
    llm: 'GoogleAI',
    components: ['PromptGenerator', 'LLMAssistant', 'VisionLLM', 'MultimodalLLM'],

    label: 'Gemini 1.5 Flash Latest',
    modelId: 'gemini-1.5-flash-latest',
    provider: 'GoogleAI',
    features: ['text', 'image', 'audio', 'video', 'document'],
    tags: ['Personal', 'legacy'],
    tokens: 0,
    completionTokens: 0,
    enabled: false,
    keyOptions: { tokens: 1_048_576, completionTokens: 8192, enabled: true },
    hidden: true,
  },
  'gemini-1.5-flash-latest-stable': {
    llm: 'GoogleAI',
    alias: 'gemini-1.5-flash',
    components: ['PromptGenerator', 'LLMAssistant', 'VisionLLM', 'MultimodalLLM'],

    label: 'Gemini 1.5 Flash Latest Stable',
    modelId: 'gemini-1.5-flash',
    provider: 'GoogleAI',
    features: ['text', 'image', 'audio', 'video', 'document'],
    tags: ['Personal', 'legacy'],
    tokens: 0,
    completionTokens: 0,
    enabled: false,
    keyOptions: { tokens: 1_048_576, completionTokens: 8192, enabled: true },
    hidden: true,
  },
  'gemini-1.5-flash-stable': {
    llm: 'GoogleAI',
    alias: 'gemini-1.5-flash-001',
    components: ['PromptGenerator', 'LLMAssistant', 'VisionLLM', 'MultimodalLLM', 'GenAILLM'],

    label: 'Gemini 1.5 Flash Stable',
    modelId: 'gemini-1.5-flash-001',
    provider: 'GoogleAI',
    features: ['text', 'image', 'audio', 'video', 'document'],
    tags: ['Personal'],
    tokens: 0,
    completionTokens: 0,
    enabled: false,
    keyOptions: { tokens: 1_048_576, completionTokens: 8192, enabled: true },
  },
  'gemini-1.5-flash': {
    llm: 'GoogleAI',
    tokens: 2048,
    completionTokens: 2048,
    enabled: false,
    keyOptions: { tokens: 1048576, completionTokens: 8192, enabled: true },
  },
  'gemini-1.5-flash-001': {
    llm: 'GoogleAI',
    tokens: 2048,
    completionTokens: 2048,
    enabled: false,
    keyOptions: { tokens: 1048576, completionTokens: 8192, enabled: true },
  },
  // #endregion Gemini 1.5 flash

  // #region Gemini 1.0 pro
  'gemini-1.0-pro-latest': {
    llm: 'GoogleAI',
    components: ['PromptGenerator', 'LLMAssistant'],

    label: 'Gemini 1.0 Pro Latest',
    modelId: 'gemini-1.0-pro-latest',
    provider: 'GoogleAI',
    features: ['text'],
    tags: ['Personal', 'legacy'],
    tokens: 0,
    completionTokens: 0,
    enabled: false,
    keyOptions: { tokens: 30_720, completionTokens: 8192, enabled: true },
    hidden: true,
  },
  'gemini-1.0-pro-latest-stable': {
    llm: 'GoogleAI',
    alias: 'gemini-1.0-pro',
    components: ['PromptGenerator', 'LLMAssistant'],

    label: 'Gemini 1.0 Pro Latest Stable',
    modelId: 'gemini-1.0-pro',
    provider: 'GoogleAI',
    features: ['text'],
    tags: ['Personal', 'legacy'],
    tokens: 0,
    completionTokens: 0,
    enabled: false,
    keyOptions: { tokens: 30_720, completionTokens: 8192, enabled: true },
    hidden: true,
  },
  'gemini-1.0-pro-stable': {
    llm: 'GoogleAI',
    alias: 'gemini-1.0-pro-001',
    components: ['PromptGenerator', 'LLMAssistant'],

    label: 'Gemini 1.0 Pro Stable',
    modelId: 'gemini-1.0-pro-001',
    provider: 'GoogleAI',
    features: ['text'],
    tags: ['Personal', 'legacy'],
    tokens: 0,
    completionTokens: 0,
    enabled: false,
    keyOptions: { tokens: 30_720, completionTokens: 8192, enabled: true },
    hidden: true,
  },
  'gemini-1.0-pro': {
    llm: 'GoogleAI',
    tokens: 2048,
    completionTokens: 2048,
    enabled: false,
    keyOptions: { tokens: 30_720, completionTokens: 8192, enabled: true },
  },
  'gemini-1.0-pro-001': {
    llm: 'GoogleAI',
    tokens: 2048,
    completionTokens: 2048,
    enabled: false,
    keyOptions: { tokens: 30_720, completionTokens: 8192, enabled: true },
  },
  // #endregion Gemini 1.0 pro

  // #region Gemini Pro Vision
  'gemini-pro-vision': {
    llm: 'GoogleAI',
    components: ['VisionLLM'],

    label: 'Gemini Pro Vision',
    modelId: 'gemini-pro-vision',
    provider: 'GoogleAI',
    features: ['image'],
    tags: ['Personal', 'legacy'],
    tokens: 0,
    completionTokens: 0,
    enabled: false,
    keyOptions: { tokens: 12_288, completionTokens: 4096, enabled: true },
    hidden: true,
  },
  // #endregion Gemini Pro Vision

  // #endregion Google AI Models ==========================

  // #region Groq Models ==========================

  // #region Groq - Production Models
  'llama-3.3-70b': {
    llm: 'Groq',
    components: ['PromptGenerator', 'LLMAssistant', 'GenAILLM'],

    label: 'Meta - Llama 3.3 70B',
    modelId: 'llama-3.3-70b-versatile',
    provider: 'Groq',
    features: ['text'],
    tags: ['New', 'Personal', 'Groq'],
    tokens: 0,
    completionTokens: 0,
    enabled: false,
    keyOptions: { tokens: 128_000, completionTokens: 32_768, enabled: true },
  },
  'groq-llama3-70b': {
    llm: 'Groq',
    alias: 'llama3-70b-8192',
    components: ['PromptGenerator', 'LLMAssistant', 'GenAILLM'],

    label: 'Meta - Llama 3 70B',
    modelId: 'llama3-70b-8192',
    provider: 'Groq',
    features: ['text'],
    tags: ['New', 'Personal', 'Groq'],
    tokens: 0,
    completionTokens: 0,
    enabled: false,
    keyOptions: { tokens: 8192, completionTokens: 8192, enabled: true },
  },
  'llama3-70b-8192': {
    llm: 'Groq',
    tokens: 2048,
    completionTokens: 2048,
    enabled: false,
    keyOptions: { tokens: 8192, completionTokens: 8192, enabled: true },
  },
  'groq-llama-3.1-8b-instant': {
    llm: 'Groq',
    alias: 'llama-3.1-8b-instant',
    components: ['PromptGenerator', 'LLMAssistant', 'GenAILLM'],

    label: 'Meta - Llama 3.1 8B',
    modelId: 'llama-3.1-8b-instant',
    provider: 'Groq',
    features: ['text'],
    tags: ['New', 'Personal', 'Groq'],
    tokens: 0,
    completionTokens: 0,
    enabled: false,
    keyOptions: { tokens: 128_000, completionTokens: 8192, enabled: true },
  },
  'llama-3.1-8b-instant': {
    llm: 'Groq',
    tokens: 8000,
    completionTokens: 8000,
    enabled: false,
    keyOptions: { tokens: 131072, completionTokens: 8192, enabled: true },
  },
  'llama-guard-3-8b': {
    llm: 'Groq',
    components: ['PromptGenerator', 'LLMAssistant', 'GenAILLM'],

    label: 'Meta - Llama Guard 3 8B',
    modelId: 'llama-guard-3-8b',
    provider: 'Groq',
    features: ['text'],
    tags: ['New', 'Personal', 'Groq'],
    tokens: 0,
    completionTokens: 0,
    enabled: false,
    keyOptions: { tokens: 8192, completionTokens: 8192, enabled: true },
  },
  'groq-llama3-8b': {
    llm: 'Groq',
    alias: 'llama3-8b-8192',
    components: ['PromptGenerator', 'LLMAssistant', 'GenAILLM'],

    label: 'Meta - Llama 3 8B',
    modelId: 'llama3-8b-8192',
    provider: 'Groq',
    features: ['text'],
    tags: ['New', 'Personal', 'Groq'],
    tokens: 0,
    completionTokens: 0,
    enabled: false,
    keyOptions: { tokens: 8192, completionTokens: 8192, enabled: true },
  },
  'llama3-8b-8192': {
    llm: 'Groq',
    tokens: 2048,
    completionTokens: 2048,
    enabled: false,
    keyOptions: { tokens: 8192, completionTokens: 8192, enabled: true },
  },
  'groq-gemma2-9b': {
    llm: 'Groq',
    alias: 'gemma2-9b-it',
    components: ['PromptGenerator', 'LLMAssistant', 'GenAILLM'],

    label: 'Google - Gemma 2 9B',
    modelId: 'gemma2-9b-it',
    provider: 'Groq',
    features: ['text'],
    tags: ['Personal', 'Groq'],
    tokens: 0,
    completionTokens: 0,
    enabled: false,
    keyOptions: { tokens: 8192, completionTokens: 8192, enabled: true },
  },
  'gemma2-9b-it': {
    llm: 'Groq',
    tokens: 2048,
    completionTokens: 2048,
    enabled: false,
    keyOptions: { tokens: 8192, completionTokens: 8192, enabled: true },
  },
  'groq-mixtral-8x7b': {
    llm: 'Groq',
    alias: 'mixtral-8x7b-32768',
    components: ['PromptGenerator', 'LLMAssistant', 'GenAILLM'],

    label: 'Mistral - Mixtral 8x7b',
    modelId: 'mixtral-8x7b-32768',
    provider: 'Groq',
    features: ['text'],
    tags: ['Personal', 'Groq'],
    tokens: 0,
    completionTokens: 0,
    enabled: false,
    keyOptions: { tokens: 32_768, completionTokens: 32_768, enabled: true },
  },
  'mixtral-8x7b-32768': {
    llm: 'Groq',
    tokens: 2048,
    completionTokens: 2048,
    enabled: false,
    keyOptions: { tokens: 32768, completionTokens: 32768, enabled: true },
  },
  // #endregion Groq - Production Models

  // #region Groq - Preview Models
  'deepseek-r1-distill-llama-70b': {
    llm: 'Groq',

    label: 'DeepSeek - R1 Distill Llama 70b Preview',
    modelId: 'deepseek-r1-distill-llama-70b',
    provider: 'Groq',
    features: ['text'],
    tags: ['New', 'Personal', 'Groq'],
    tokens: 0,
    completionTokens: 0,
    enabled: false,
    keyOptions: { tokens: 128_000, completionTokens: 8192, enabled: true },
  },
  'llama-3.3-70b-specdec': {
    llm: 'Groq',

    label: 'Meta - Llama 3.3 70B SpecDec Preview',
    modelId: 'llama-3.3-70b-specdec',
    provider: 'Groq',
    features: ['text'],
    tags: ['New', 'Personal', 'Groq'],
    tokens: 0,
    completionTokens: 0,
    enabled: false,
    keyOptions: { tokens: 8192, completionTokens: 8192, enabled: true },
  },
  'llama-3.2-1b-preview': {
    llm: 'Groq',
    components: ['PromptGenerator', 'LLMAssistant', 'GenAILLM'],

    label: 'Meta - Llama 3.2 1B Preview',
    modelId: 'llama-3.2-1b-preview',
    provider: 'Groq',
    features: ['text'],
    tags: ['New', 'Personal', 'Groq'],
    tokens: 0,
    completionTokens: 0,
    enabled: false,
    keyOptions: { tokens: 128_000, completionTokens: 8192, enabled: true },
  },
  'llama-3.2-3b-preview': {
    llm: 'Groq',
    components: ['PromptGenerator', 'LLMAssistant', 'GenAILLM'],

    label: 'Meta - Llama 3.2 3B Preview',
    modelId: 'llama-3.2-3b-preview',
    provider: 'Groq',
    features: ['text'],
    tags: ['New', 'Personal', 'Groq'],
    tokens: 0,
    completionTokens: 0,
    enabled: false,
    keyOptions: { tokens: 128_000, completionTokens: 8192, enabled: true },
  },
  'llama-3.2-11b-vision-preview': {
    llm: 'Groq',
    components: ['PromptGenerator', 'LLMAssistant', 'VisionLLM', 'GenAILLM'],

    label: 'Meta - Llama 3.2 11B Vision Preview',
    modelId: 'llama-3.2-11b-vision-preview',
    provider: 'Groq',
    features: ['text', 'image'],
    tags: ['New', 'Personal', 'Groq'],
    tokens: 0,
    completionTokens: 0,
    enabled: false,
    keyOptions: { tokens: 128_000, completionTokens: 8192, enabled: true },
  },
  'llama-3.2-90b-vision-preview': {
    llm: 'Groq',

    label: 'Meta - Llama 3.2 90b Vision Preview',
    modelId: 'llama-3.2-90b-vision-preview',
    provider: 'Groq',
    features: ['text', 'image'],
    tags: ['New', 'Personal', 'Groq'],
    tokens: 0,
    completionTokens: 0,
    enabled: false,
    keyOptions: { tokens: 128_000, completionTokens: 8192, enabled: true },
  },
  // #endregion Groq - Preview Models

  // #endregion Groq Models ==========================

  // #region Together AI Models ==========================

  // #region Together AI - DeepSeek
  'deepseek-ai/DeepSeek-R1': {
    llm: 'TogetherAI',

    label: 'DeepSeek - R1',
    modelId: 'deepseek-ai/DeepSeek-R1',
    provider: 'TogetherAI',
    features: ['text'],
    tags: ['New', 'Personal', 'TogetherAI'],
    tokens: 0,
    completionTokens: 0,
    enabled: false,
    keyOptions: { tokens: 163_840, completionTokens: 32_768, enabled: true },

    baseURL: 'https://api.together.xyz/v1',
  },
  'deepseek-ai/DeepSeek-V3': {
    llm: 'TogetherAI',

    label: 'DeepSeek - V3',
    modelId: 'deepseek-ai/DeepSeek-V3',
    provider: 'TogetherAI',
    features: ['text'],
    tags: ['New', 'Personal', 'TogetherAI'],
    tokens: 0,
    completionTokens: 0,
    enabled: false,
    keyOptions: { tokens: 131_072, completionTokens: 8192, enabled: true },

    baseURL: 'https://api.together.xyz/v1',
  },
  'deepseek-ai/deepseek-llm-67b-chat': {
    llm: 'TogetherAI',
    components: ['PromptGenerator', 'LLMAssistant', 'GenAILLM'],

    label: 'DeepSeek - Llama 67B Chat',
    modelId: 'deepseek-ai/deepseek-llm-67b-chat',
    provider: 'TogetherAI',
    features: ['text'],
    tags: ['Personal', 'TogetherAI'],
    tokens: 0,
    completionTokens: 0,
    enabled: false,
    keyOptions: { tokens: 4096, completionTokens: 4096, enabled: true },

    baseURL: 'https://api.together.xyz/v1',
  },
  // #endregion Together AI - DeepSeek

  // #region Together AI - Meta
  'meta-llama/Llama-3.3-70B-Instruct-Turbo': {
    llm: 'TogetherAI',

    label: 'Meta - Llama 3.3 70B Instruct Turbo',
    modelId: 'meta-llama/Llama-3.3-70B-Instruct-Turbo',
    provider: 'TogetherAI',
    features: ['text', 'tools'],
    tags: ['New', 'Personal', 'TogetherAI'],
    tokens: 0,
    completionTokens: 0,
    enabled: false,
    keyOptions: { tokens: 131_072, completionTokens: 32_768, enabled: true },

    baseURL: 'https://api.together.xyz/v1',
  },
  'meta-llama/Meta-Llama-3.1-8B-Instruct-Turbo': {
    llm: 'TogetherAI',
    components: ['LLMAssistant', 'PromptGenerator', 'GenAILLM'],

    label: 'Meta - Llama 3.1 8B Instruct Turbo',
    modelId: 'meta-llama/Meta-Llama-3.1-8B-Instruct-Turbo',
    provider: 'TogetherAI',
    features: ['text', 'tools'],
    tags: ['Personal', 'TogetherAI'],
    tokens: 0,
    completionTokens: 0,
    enabled: false,
    keyOptions: { tokens: 131_072, completionTokens: 32_768, enabled: true },

    baseURL: 'https://api.together.xyz/v1',
  },
  'meta-llama/Meta-Llama-3.1-70B-Instruct-Turbo': {
    llm: 'TogetherAI',
    components: ['LLMAssistant', 'PromptGenerator', 'GenAILLM'],

    label: 'Meta - Llama 3.1 70B Instruct Turbo',
    modelId: 'meta-llama/Meta-Llama-3.1-70B-Instruct-Turbo',
    provider: 'TogetherAI',
    features: ['text', 'tools'],
    tags: ['Personal', 'TogetherAI'],
    tokens: 0,
    completionTokens: 0,
    enabled: false,
    keyOptions: { tokens: 131_072, completionTokens: 32_768, enabled: true },

    baseURL: 'https://api.together.xyz/v1',
  },
  'meta-llama/Meta-Llama-3.1-405B-Instruct-Turbo': {
    llm: 'TogetherAI',
    components: ['LLMAssistant', 'PromptGenerator', 'GenAILLM'],

    label: 'Meta - Llama 3.1 405B Instruct Turbo',
    modelId: 'meta-llama/Meta-Llama-3.1-405B-Instruct-Turbo',
    provider: 'TogetherAI',
    features: ['text', 'tools'],
    tags: ['Personal', 'TogetherAI'],
    tokens: 0,
    completionTokens: 0,
    enabled: false,
    keyOptions: { tokens: 130_815, completionTokens: 32_768, enabled: true },

    baseURL: 'https://api.together.xyz/v1',
  },
  'meta-llama/Meta-Llama-3-8B-Instruct-Turbo': {
    llm: 'TogetherAI',
    components: ['LLMAssistant', 'PromptGenerator', 'GenAILLM'],

    label: 'Meta - Llama 3 8B Instruct Turbo',
    modelId: 'meta-llama/Meta-Llama-3-8B-Instruct-Turbo',
    provider: 'TogetherAI',
    features: ['text'],
    tags: ['Personal', 'TogetherAI'],
    tokens: 0,
    completionTokens: 0,
    enabled: false,
    keyOptions: { tokens: 8192, completionTokens: 8192, enabled: true },

    baseURL: 'https://api.together.xyz/v1',
  },
  'meta-llama/Meta-Llama-3-70B-Instruct-Turbo': {
    llm: 'TogetherAI',
    components: ['LLMAssistant', 'PromptGenerator', 'GenAILLM'],

    label: 'Meta - Llama 3 70B Instruct Turbo',
    modelId: 'meta-llama/Meta-Llama-3-70B-Instruct-Turbo',
    provider: 'TogetherAI',
    features: ['text'],
    tags: ['Personal', 'TogetherAI'],
    tokens: 0,
    completionTokens: 0,
    enabled: false,
    keyOptions: { tokens: 8192, completionTokens: 8192, enabled: true },

    baseURL: 'https://api.together.xyz/v1',
  },
  'meta-llama/Llama-3.2-3B-Instruct-Turbo': {
    llm: 'TogetherAI',

    label: 'Meta - Llama 3.2 3B Instruct Turbo',
    modelId: 'meta-llama/Llama-3.2-3B-Instruct-Turbo',
    provider: 'TogetherAI',
    features: ['text'],
    tags: ['Personal', 'TogetherAI'],
    tokens: 0,
    completionTokens: 0,
    enabled: false,
    keyOptions: { tokens: 131_072, completionTokens: 32_768, enabled: true },

    baseURL: 'https://api.together.xyz/v1',
  },
  'meta-llama/Meta-Llama-3-8B-Instruct-Lite': {
    llm: 'TogetherAI',
    components: ['LLMAssistant', 'PromptGenerator', 'GenAILLM'],

    label: 'Meta - Llama 3 8B Instruct Lite',
    modelId: 'meta-llama/Meta-Llama-3-8B-Instruct-Lite',
    provider: 'TogetherAI',
    features: ['text'],
    tags: ['Personal', 'TogetherAI'],
    tokens: 0,
    completionTokens: 0,
    enabled: false,
    keyOptions: { tokens: 8192, completionTokens: 8192, enabled: true },

    baseURL: 'https://api.together.xyz/v1',
  },
  'meta-llama/Meta-Llama-3-70B-Instruct-Lite': {
    llm: 'TogetherAI',
    components: ['LLMAssistant', 'PromptGenerator', 'GenAILLM'],

    label: 'Meta - Llama 3 70B Instruct Lite',
    modelId: 'meta-llama/Meta-Llama-3-70B-Instruct-Lite',
    provider: 'TogetherAI',
    features: ['text'],
    tags: ['Personal', 'TogetherAI'],
    tokens: 0,
    completionTokens: 0,
    enabled: false,
    keyOptions: { tokens: 8192, completionTokens: 8192, enabled: true },

    baseURL: 'https://api.together.xyz/v1',
  },
  'meta-llama/Llama-3-8b-chat-hf': {
    llm: 'TogetherAI',
    components: ['PromptGenerator', 'LLMAssistant', 'GenAILLM'],

    label: 'Meta - Llama 3 8B Chat',
    modelId: 'meta-llama/Llama-3-8b-chat-hf',
    provider: 'TogetherAI',
    features: ['text'],
    tags: ['Personal', 'TogetherAI'],
    tokens: 0,
    completionTokens: 0,
    enabled: false,
    keyOptions: { tokens: 8192, completionTokens: 8192, enabled: true },

    baseURL: 'https://api.together.xyz/v1',
  },
  'meta-llama/Llama-3-70b-chat-hf': {
    llm: 'TogetherAI',
    components: ['PromptGenerator', 'LLMAssistant', 'GenAILLM'],

    label: 'Meta - Llama 3 70B Chat',
    modelId: 'meta-llama/Llama-3-70b-chat-hf',
    provider: 'TogetherAI',
    features: ['text'],
    tags: ['Personal', 'TogetherAI'],
    tokens: 0,
    completionTokens: 0,
    enabled: false,
    keyOptions: { tokens: 8192, completionTokens: 8192, enabled: true },

    baseURL: 'https://api.together.xyz/v1',
  },
  'meta-llama/Llama-2-13b-chat-hf': {
    llm: 'TogetherAI',
    components: ['LLMAssistant'], // * Excluded from 'PromptGenerator' (has introductory text with JSON response)

    label: 'Meta - Llama 2 13B Chat',
    modelId: 'meta-llama/Llama-2-13b-chat-hf',
    provider: 'TogetherAI',
    features: ['text'],
    tags: ['Personal', 'TogetherAI'],
    tokens: 0,
    completionTokens: 0,
    enabled: false,
    keyOptions: { tokens: 4096, completionTokens: 4096, enabled: true },

    baseURL: 'https://api.together.xyz/v1',
  },
  'meta-llama/Llama-Vision-Free': {
    llm: 'TogetherAI',
    components: ['LLMAssistant', 'PromptGenerator', 'VisionLLM', 'GenAILLM'],

    label: 'Meta - Llama Vision Free',
    modelId: 'meta-llama/Llama-Vision-Free',
    provider: 'TogetherAI',
    features: ['text', 'image'],
    tags: ['Personal', 'TogetherAI'],
    tokens: 0,
    completionTokens: 0,
    enabled: false,
    keyOptions: { tokens: 131072, completionTokens: 131072, enabled: true },

    baseURL: 'https://api.together.xyz/v1',
  },
  'meta-llama/Llama-3.2-11B-Vision-Instruct-Turbo': {
    llm: 'TogetherAI',
    components: ['LLMAssistant', 'PromptGenerator', 'VisionLLM', 'GenAILLM'],

    label: 'Meta - Llama 3.2 11B Vision Instruct Turbo',
    modelId: 'meta-llama/Llama-3.2-11B-Vision-Instruct-Turbo',
    provider: 'TogetherAI',
    features: ['text', 'image'],
    tags: ['Personal', 'TogetherAI'],
    tokens: 0,
    completionTokens: 0,
    enabled: false,
    keyOptions: { tokens: 131072, completionTokens: 131072, enabled: true },

    baseURL: 'https://api.together.xyz/v1',
  },
  'meta-llama/Llama-3.2-90B-Vision-Instruct-Turbo': {
    llm: 'TogetherAI',
    components: ['LLMAssistant', 'PromptGenerator', 'VisionLLM', 'GenAILLM'],

    label: 'Meta - Llama 3.2 90B Vision Instruct Turbo',
    modelId: 'meta-llama/Llama-3.2-90B-Vision-Instruct-Turbo',
    provider: 'TogetherAI',
    features: ['text', 'image'],
    tags: ['Personal', 'TogetherAI'],
    tokens: 0,
    completionTokens: 0,
    enabled: false,
    keyOptions: { tokens: 131072, completionTokens: 131072, enabled: true },

    baseURL: 'https://api.together.xyz/v1',
  },
  // #endregion Together AI - Meta

  // #region Together AI - Google
  'google/gemma-2-27b-it': {
    llm: 'TogetherAI',
    components: ['PromptGenerator', 'LLMAssistant', 'GenAILLM'],

    label: 'Google - Gemma 2 27B',
    modelId: 'google/gemma-2-27b-it',
    provider: 'TogetherAI',
    features: ['text'],
    tags: ['Personal', 'TogetherAI'],
    tokens: 0,
    completionTokens: 0,
    enabled: false,
    keyOptions: { tokens: 8192, completionTokens: 8192, enabled: true },

    baseURL: 'https://api.together.xyz/v1',
  },
  'google/gemma-2-9b-it': {
    llm: 'TogetherAI',
    components: ['PromptGenerator', 'LLMAssistant', 'GenAILLM'],

    label: 'Google - Gemma 2 9B',
    modelId: 'google/gemma-2-9b-it',
    provider: 'TogetherAI',
    features: ['text'],
    tags: ['Personal', 'TogetherAI'],
    tokens: 0,
    completionTokens: 0,
    enabled: false,
    keyOptions: { tokens: 8192, completionTokens: 8192, enabled: true },

    baseURL: 'https://api.together.xyz/v1',
  },
  'google/gemma-2b-it': {
    llm: 'TogetherAI',
    components: ['PromptGenerator', 'LLMAssistant', 'GenAILLM'],

    label: 'Google - Gemma 2 2B',
    modelId: 'google/gemma-2b-it',
    provider: 'TogetherAI',
    features: ['text'],
    tags: ['Personal', 'TogetherAI'],
    tokens: 0,
    completionTokens: 0,
    enabled: false,
    keyOptions: { tokens: 8192, completionTokens: 8192, enabled: true },

    baseURL: 'https://api.together.xyz/v1',
  },
  // #endregion Together AI - Google

  // #region Together AI - Mistral
  'mistralai/Mistral-7B-Instruct-v0.3': {
    llm: 'TogetherAI',
    components: ['PromptGenerator', 'LLMAssistant', 'Classifier', 'GenAILLM'],

    label: 'Mistral - 7B Instruct v0.3',
    modelId: 'mistralai/Mistral-7B-Instruct-v0.3',
    provider: 'TogetherAI',
    features: ['text'],
    tags: ['Personal', 'TogetherAI'],
    tokens: 0,
    completionTokens: 0,
    enabled: false,
    keyOptions: { tokens: 32_768, completionTokens: 32_768, enabled: true },

    baseURL: 'https://api.together.xyz/v1',
  },
  'mistralai/Mistral-7B-Instruct-v0.2': {
    llm: 'TogetherAI',
    components: ['PromptGenerator', 'LLMAssistant', 'GenAILLM'],

    label: 'Mistral - 7B Instruct v0.2',
    modelId: 'mistralai/Mistral-7B-Instruct-v0.2',
    provider: 'TogetherAI',
    features: ['text'],
    tags: ['Personal', 'TogetherAI'],
    tokens: 0,
    completionTokens: 0,
    enabled: false,
    keyOptions: { tokens: 32_768, completionTokens: 32_768, enabled: true },

    baseURL: 'https://api.together.xyz/v1',
  },
  'mistralai/Mistral-7B-Instruct-v0.1': {
    llm: 'TogetherAI',
    components: ['PromptGenerator', 'LLMAssistant', 'GenAILLM'],

    label: 'Mistral - 7B Instruct v0.1',
    modelId: 'mistralai/Mistral-7B-Instruct-v0.1',
    provider: 'TogetherAI',
    features: ['text', 'tools'],
    tags: ['Personal', 'TogetherAI'],
    tokens: 0,
    completionTokens: 0,
    enabled: false,
    keyOptions: { tokens: 8192, completionTokens: 8192, enabled: true },

    baseURL: 'https://api.together.xyz/v1',
  },
  'mistralai/Mixtral-8x7B-Instruct-v0.1': {
    llm: 'TogetherAI',
    components: ['PromptGenerator', 'LLMAssistant', 'Classifier', 'GenAILLM'],

    label: 'Mistral - 8x7B Instruct v0.1',
    modelId: 'mistralai/Mixtral-8x7B-Instruct-v0.1',
    provider: 'TogetherAI',
    features: ['text', 'tools'],
    tags: ['Personal', 'TogetherAI'],
    tokens: 0,
    completionTokens: 0,
    enabled: false,
    keyOptions: { tokens: 32_768, completionTokens: 32_768, enabled: true },

    baseURL: 'https://api.together.xyz/v1',
  },
  'mistralai/Mixtral-8x22B-Instruct-v0.1': {
    llm: 'TogetherAI',
    components: ['PromptGenerator', 'LLMAssistant', 'GenAILLM'],

    label: 'Mistral - 8x22B Instruct v0.1',
    modelId: 'mistralai/Mixtral-8x22B-Instruct-v0.1',
    provider: 'TogetherAI',
    features: ['text'],
    tags: ['Personal', 'TogetherAI'],
    tokens: 0,
    completionTokens: 0,
    enabled: false,
    keyOptions: { tokens: 65_536, completionTokens: 65_536, enabled: true },

    baseURL: 'https://api.together.xyz/v1',
  },
  // #endregion Together AI - Mistral

  // #region Together AI - Qwen
  'Qwen/Qwen2.5-Coder-32B-Instruct': {
    llm: 'TogetherAI',

    label: 'Qwen - 2.5 Coder 32B',
    modelId: 'Qwen/Qwen2.5-Coder-32B-Instruct',
    provider: 'TogetherAI',
    features: ['text'],
    tags: ['New', 'Personal', 'TogetherAI'],
    tokens: 0,
    completionTokens: 0,
    enabled: false,
    keyOptions: { tokens: 32_768, completionTokens: 32_768, enabled: true },

    baseURL: 'https://api.together.xyz/v1',
  },
  'Qwen/QwQ-32B-Preview': {
    llm: 'TogetherAI',

    label: 'Qwen - QwQ 32B Preview',
    modelId: 'Qwen/QwQ-32B-Preview',
    provider: 'TogetherAI',
    features: ['text'],
    tags: ['New', 'Personal', 'TogetherAI'],
    tokens: 0,
    completionTokens: 0,
    enabled: false,
    keyOptions: { tokens: 32_768, completionTokens: 32_768, enabled: true },

    baseURL: 'https://api.together.xyz/v1',
  },
  'Qwen/Qwen2.5-7B-Instruct-Turbo': {
    llm: 'TogetherAI',

    label: 'Qwen - 2.5 7B Instruct Turbo',
    modelId: 'Qwen/Qwen2.5-7B-Instruct-Turbo',
    provider: 'TogetherAI',
    features: ['text', 'tools'],
    tags: ['New', 'Personal', 'TogetherAI'],
    tokens: 0,
    completionTokens: 0,
    enabled: false,
    keyOptions: { tokens: 32_768, completionTokens: 32_768, enabled: true },

    baseURL: 'https://api.together.xyz/v1',
  },
  'Qwen/Qwen2.5-72B-Instruct-Turbo': {
    llm: 'TogetherAI',

    label: 'Qwen - 2.5 72B Instruct Turbo',
    modelId: 'Qwen/Qwen2.5-72B-Instruct-Turbo',
    provider: 'TogetherAI',
    features: ['text', 'tools'],
    tags: ['New', 'Personal', 'TogetherAI'],
    tokens: 0,
    completionTokens: 0,
    enabled: false,
    keyOptions: { tokens: 32_768, completionTokens: 32_768, enabled: true },

    baseURL: 'https://api.together.xyz/v1',
  },
  'Qwen/Qwen2-72B-Instruct': {
    llm: 'TogetherAI',

    label: 'Qwen - 2 72B Instruct',
    modelId: 'Qwen/Qwen2-72B-Instruct',
    provider: 'TogetherAI',
    features: ['text'],
    tags: ['New', 'Personal', 'TogetherAI'],
    tokens: 0,
    completionTokens: 0,
    enabled: false,
    keyOptions: { tokens: 32_768, completionTokens: 32_768, enabled: true },

    baseURL: 'https://api.together.xyz/v1',
  },
  'Qwen/Qwen2-VL-72B-Instruct': {
    llm: 'TogetherAI',

    label: 'Qwen - 2 VL 72B Instruct',
    modelId: 'Qwen/Qwen2-VL-72B-Instruct',
    provider: 'TogetherAI',
    features: ['text'],
    tags: ['New', 'Personal', 'TogetherAI'],
    tokens: 0,
    completionTokens: 0,
    enabled: false,
    keyOptions: { tokens: 32_768, completionTokens: 32_768, enabled: true },

    baseURL: 'https://api.together.xyz/v1',
  },
  // #endregion Together AI - Qwen

  // #region Together AI - Nvidia
  'nvidia/Llama-3.1-Nemotron-70B-Instruct-HF': {
    llm: 'TogetherAI',

    label: 'Nvidia - Llama 3.1 Nemotron 70B',
    modelId: 'nvidia/Llama-3.1-Nemotron-70B-Instruct-HF',
    provider: 'TogetherAI',
    features: ['text'],
    tags: ['New', 'Personal', 'TogetherAI'],
    tokens: 0,
    completionTokens: 0,
    enabled: false,
    keyOptions: { tokens: 32_768, completionTokens: 32_768, enabled: true },

    baseURL: 'https://api.together.xyz/v1',
  },
  // #endregion Together AI - Nvidia

  // #region Together AI - Microsoft
  'microsoft/WizardLM-2-8x22B': {
    llm: 'TogetherAI',
    components: ['PromptGenerator', 'LLMAssistant', 'GenAILLM'],

    label: 'Microsoft - WizardLM 2 8x22B',
    modelId: 'microsoft/WizardLM-2-8x22B',
    provider: 'TogetherAI',
    features: ['text'],
    tags: ['Personal', 'TogetherAI'],
    tokens: 0,
    completionTokens: 0,
    enabled: false,
    keyOptions: { tokens: 65_536, completionTokens: 65_536, enabled: true },

    baseURL: 'https://api.together.xyz/v1',
  },
  // #endregion Together AI - Microsoft

  // #region Together AI - databricks
  'databricks/dbrx-instruct': {
    llm: 'TogetherAI',
    components: ['PromptGenerator', 'LLMAssistant', 'GenAILLM'],

    label: 'Databricks - DBRX Instruct',
    modelId: 'databricks/dbrx-instruct',
    provider: 'TogetherAI',
    features: ['text'],
    tags: ['Personal', 'TogetherAI'],
    tokens: 0,
    completionTokens: 0,
    enabled: false,
    keyOptions: { tokens: 32_768, completionTokens: 32_768, enabled: true },

    baseURL: 'https://api.together.xyz/v1',
  },
  // #endregion Together AI - databricks

  // #region Together AI - NousResearch
  'NousResearch/Nous-Hermes-2-Mixtral-8x7B-DPO': {
    llm: 'TogetherAI',
    components: ['PromptGenerator', 'LLMAssistant', 'GenAILLM'],

    label: 'NousResearch - Hermes 2 Mixtral 8x7B DPO',
    modelId: 'NousResearch/Nous-Hermes-2-Mixtral-8x7B-DPO',
    provider: 'TogetherAI',
    features: ['text'],
    tags: ['Personal', 'TogetherAI'],
    tokens: 0,
    completionTokens: 0,
    enabled: false,
    keyOptions: { tokens: 32_768, completionTokens: 32_768, enabled: true },

    baseURL: 'https://api.together.xyz/v1',
  },
  // #endregion Together AI - NousResearch

  // #region Together AI - Upstage
  'upstage/SOLAR-10.7B-Instruct-v1.0': {
    llm: 'TogetherAI',
    components: ['PromptGenerator', 'LLMAssistant', 'GenAILLM'],

    label: 'Upstage - SOLAR 10.7B Instruct v1.0',
    modelId: 'upstage/SOLAR-10.7B-Instruct-v1.0',
    provider: 'TogetherAI',
    features: ['text'],
    tags: ['Personal', 'TogetherAI'],
    tokens: 0,
    completionTokens: 0,
    enabled: false,
    keyOptions: { tokens: 4096, completionTokens: 4096, enabled: true },

    baseURL: 'https://api.together.xyz/v1',
  },
  // #endregion Together AI - Upstage

  // #region Together AI - Gryphe
  'Gryphe/MythoMax-L2-13b': {
    llm: 'TogetherAI',
    components: ['PromptGenerator', 'LLMAssistant', 'GenAILLM'],

    label: 'Gryphe - MythoMax L2 13B',
    modelId: 'Gryphe/MythoMax-L2-13b',
    provider: 'TogetherAI',
    features: ['text'],
    tags: ['Personal', 'TogetherAI'],
    tokens: 0,
    completionTokens: 0,
    enabled: false,
    keyOptions: { tokens: 4096, completionTokens: 4096, enabled: true },

    baseURL: 'https://api.together.xyz/v1',
  },
  // #endregion Together AI - Gryphe

  // #endregion Together AI Models ==========================

  // We do not get the exact token information for Dalle models, so use the maximum possible values
  // #region Image Generation Models ============================

  // #region OpenAI Models DALL-E
  'dall-e-3': {
    label: 'DALL·E 3',
    modelId: 'dall-e-3',
    provider: 'OpenAI',
    features: ['image-generation'],
    tags: ['Deprecated'],
    enabled: true,
  },
  'dall-e-2': {
    label: 'DALL·E 2',
    modelId: 'dall-e-2',
    provider: 'OpenAI',
    features: ['image-generation'],
    tags: ['Deprecated'],
    enabled: true,
  },
  // #endregion OpenAI Models DALL-E

  // #region Runware Models
<<<<<<< HEAD
  'smythos/flux.1-schnell': {
    label: 'FLUX.1 (Schnell)',
    modelId: 'runware:100@1',
    provider: 'Runware',
    features: [
      'image-generation', // Legacy
      'text-to-image',
      'image-to-image',
    ],
    tags: ['SmythOS'],
    enabled: true,
  },
  'smythos/flux.1-dev': {
    label: 'FLUX.1 (Dev)',
    modelId: 'runware:101@1',
    provider: 'Runware',
    features: [
      'image-generation', // Legacy
      'text-to-image',
      'image-to-image',
    ],
    tags: ['SmythOS'],
    enabled: true,
  },
  // #region Full face detection models
  'smythos/face_yolov8n': {
    label: 'Face YOLOv8n',
    modelId: 'runware:35@1',
    provider: 'Runware',
    features: ['image-inpainting'],
    tags: ['SmythOS', 'Full face detection'],
    enabled: true,
  },
  'smythos/face_yolov8s': {
    label: 'Face YOLOv8s',
    modelId: 'runware:35@2',
    provider: 'Runware',
    features: ['image-inpainting'],
    tags: ['SmythOS', 'Full face detection'],
    enabled: true,
  },
  'smythos/mediapipe_face_full': {
    label: 'MediaPipe Face Full',
    modelId: 'runware:35@6',
    provider: 'Runware',
    features: ['image-inpainting'],
    tags: ['SmythOS', 'Full face detection'],
    enabled: true,
  },
  'smythos/mediapipe_face_short': {
    label: 'MediaPipe Face Short',
    modelId: 'runware:35@7',
    provider: 'Runware',
    features: ['image-inpainting'],
    tags: ['SmythOS', 'Full face detection'],
    enabled: true,
  },
  'smythos/mediapipe_face_mesh': {
    label: 'MediaPipe Face Mesh',
    modelId: 'runware:35@8',
    provider: 'Runware',
    features: ['image-inpainting'],
    tags: ['SmythOS', 'Full face detection'],
    enabled: true,
  },
  // #endregion Full face detection models

  // #region Facial features models
  'smythos/mediapipe_face_mesh_eyes_only': {
    label: 'MediaPipe Face Mesh Eyes Only',
    modelId: 'runware:35@9',
    provider: 'Runware',
    features: ['image-inpainting'],
    tags: ['SmythOS', 'Facial features'],
    enabled: true,
  },
  'smythos/eyes_mesh_mediapipe': {
    label: 'Eyes Mesh MediaPipe',
    modelId: 'runware:35@15',
    provider: 'Runware',
    features: ['image-inpainting'],
    tags: ['SmythOS', 'Facial features'],
    enabled: true,
  },
  'smythos/nose_mesh_mediapipe': {
    label: 'Nose Mesh MediaPipe',
    modelId: 'runware:35@13',
    provider: 'Runware',
    features: ['image-inpainting'],
    tags: ['SmythOS', 'Facial features'],
    enabled: true,
  },
  'smythos/lips_mesh_mediapipe': {
    label: 'Lips Mesh MediaPipe',
    modelId: 'runware:35@14',
    provider: 'Runware',
    features: ['image-inpainting'],
    tags: ['SmythOS', 'Facial features'],
    enabled: true,
  },
  'smythos/eyes_lips_mesh': {
    label: 'Eyes & Lips Mesh',
    modelId: 'runware:35@10',
    provider: 'Runware',
    features: ['image-inpainting'],
    tags: ['SmythOS', 'Facial features'],
    enabled: true,
  },
  'smythos/nose_eyes_mesh': {
    label: 'Nose & Eyes Mesh',
    modelId: 'runware:35@11',
    provider: 'Runware',
    features: ['image-inpainting'],
    tags: ['SmythOS', 'Facial features'],
    enabled: true,
  },
  'smythos/nose_lips_mesh': {
    label: 'Nose & Lips Mesh',
    modelId: 'runware:35@12',
    provider: 'Runware',
    features: ['image-inpainting'],
    tags: ['SmythOS', 'Facial features'],
    enabled: true,
  },
  // #endregion Facial features models

  // #region Other body parts models
  'smythos/hand_yolov8n': {
    label: 'Hand YOLOv8n',
    modelId: 'runware:35@3',
    provider: 'Runware',
    features: ['image-inpainting'],
    tags: ['SmythOS', 'Other body parts'],
    enabled: true,
  },
  'smythos/person_yolov8n-seg': {
    label: 'Person YOLOv8n-seg',
    modelId: 'runware:35@4',
    provider: 'Runware',
    features: ['image-inpainting'],
    tags: ['SmythOS', 'Other body parts'],
    enabled: true,
  },
  'smythos/person_yolov8s-seg': {
    label: 'Person YOLOv8s-seg',
    modelId: 'runware:35@5',
    provider: 'Runware',
    features: ['image-inpainting'],
    tags: ['SmythOS', 'Other body parts'],
    enabled: true,
  },
  // #endregion Runware Models

  // #region Retrocompatible Runware Models
  // TODO: Will be removed a few days later
=======
>>>>>>> 4c23b4b9
  'flux.1-schnell': {
    label: 'FLUX.1 (Schnell)',
    modelId: 'runware:100@1',
    provider: 'Runware',
    features: ['image-generation'],
<<<<<<< HEAD
    tags: ['SmythOS'],
    enabled: false,
=======
    enabled: true,
>>>>>>> 4c23b4b9
  },
  'flux.1-dev': {
    label: 'FLUX.1 (Dev)',
    modelId: 'runware:101@1',
    provider: 'Runware',
    features: ['image-generation'],
<<<<<<< HEAD
    tags: ['SmythOS'],
    enabled: false,
  },
  // #endregion Retrocompatible Runware Models
=======
    enabled: true,
  },
  // #endregion Runware Models
>>>>>>> 4c23b4b9

  // #endregion Image Generation Models ============================

  // xAI models
  grok: {
    llm: 'xAI',

    label: 'Grok',
    modelId: 'grok-2-latest',
    provider: 'xAI',
    features: ['text', 'tools'],
    tags: ['Personal', 'xAI'],
    tokens: 0,
    completionTokens: 0,
    enabled: false,
    keyOptions: { tokens: 131_072, completionTokens: 8192, enabled: true },

    baseURL: 'https://api.x.ai/v1',
  },
  'grok-2-vision': {
    llm: 'xAI',

    label: 'Grok Vision',
    modelId: 'grok-2-vision-latest',
    provider: 'xAI',
    features: ['image'],
    tags: ['New', 'Personal', 'xAI'],
    tokens: 0,
    completionTokens: 0,
    enabled: false,
    hidden: true,
    keyOptions: { tokens: 32_768, completionTokens: 32_768, enabled: true },

    baseURL: 'https://api.x.ai/v1',
  },

  // #endregion [User Models] ==============================================================
};

/******************************************************
 * ! DO NOT MODIFY THIS FILE INDEPENDENTLY
 * ! TO ENSURE CONSISTENCY, THIS FILE IS SYNCED WITH
 * ! THE FRONTEND AND BACKEND VERSIONS
 ******************************************************/<|MERGE_RESOLUTION|>--- conflicted
+++ resolved
@@ -1,7 +1,7 @@
 /******************************************************
  * ! DO NOT MODIFY THIS FILE INDEPENDENTLY
  * ! TO ENSURE CONSISTENCY, THIS FILE IS SYNCED WITH
- * ! THE FRONTEND AND BACKEND VERSIONS
+ * ! THE APP AND SRE VERSIONS
  ******************************************************/
 
 /**
@@ -24,24 +24,15 @@
 
   // #region OpenAI ==========================
 
-<<<<<<< HEAD
   'smythos/gpt-4o': {
     llm: 'OpenAI',
 
     label: 'GPT 4o',
     modelId: 'gpt-4o-2024-08-06',
-=======
-  'smythos/gpt-4o-mini': {
-    llm: 'OpenAI',
-
-    label: 'GPT 4o mini',
-    modelId: 'gpt-4o-mini-2024-07-18',
->>>>>>> 4c23b4b9
     provider: 'OpenAI',
     features: ['text', 'image', 'tools'],
     tags: ['SmythOS'],
     tokens: 128_000,
-<<<<<<< HEAD
     completionTokens: 16_384,
     enabled: true,
   },
@@ -50,25 +41,11 @@
 
     label: 'GPT 4o mini',
     modelId: 'gpt-4o-mini-2024-07-18',
-=======
-    completionTokens: 16_383,
-    enabled: true,
-  },
-  'smythos/gpt-4o': {
-    llm: 'OpenAI',
-
-    label: 'GPT 4o',
-    modelId: 'gpt-4o-2024-08-06',
->>>>>>> 4c23b4b9
     provider: 'OpenAI',
     features: ['text', 'image', 'tools'],
     tags: ['SmythOS'],
     tokens: 128_000,
-<<<<<<< HEAD
     completionTokens: 16_383,
-=======
-    completionTokens: 16_384,
->>>>>>> 4c23b4b9
     enabled: true,
   },
   'smythos/o1': {
@@ -200,7 +177,6 @@
 
   // #endregion Groq ==========================
 
-<<<<<<< HEAD
   // #region Perplexity ==========================
   'smythos/sonar': {
     llm: 'Perplexity',
@@ -246,8 +222,6 @@
   },
   // #endregion Perplexity ==========================
 
-=======
->>>>>>> 4c23b4b9
   // #endregion [SmythOS Models] ==============================================================
 
   // #region [User Models] ==============================================================
@@ -289,15 +263,9 @@
   // #region OpenAI Models ==========================
 
   // #region GPT 4o
-<<<<<<< HEAD
   'gpt-4o': {
     llm: 'OpenAI',
     alias: 'gpt-4o-2024-08-06',
-=======
-  'gpt-4o-mini': {
-    llm: 'OpenAI',
-    alias: 'gpt-4o-mini-2024-07-18',
->>>>>>> 4c23b4b9
     components: [
       'PromptGenerator',
       'LLMAssistant',
@@ -309,45 +277,26 @@
       'GenAILLM',
     ],
 
-<<<<<<< HEAD
     label: 'GPT 4o',
     modelId: 'gpt-4o-2024-08-06',
-=======
-    label: 'GPT 4o mini',
-    modelId: 'gpt-4o-mini-2024-07-18',
->>>>>>> 4c23b4b9
     provider: 'OpenAI',
     features: ['text', 'tools', 'image'],
     tags: ['Personal'],
     tokens: 0,
     completionTokens: 0,
     enabled: false,
-<<<<<<< HEAD
     keyOptions: { tokens: 128_000, completionTokens: 16_384, enabled: true },
   },
   'gpt-4o-2024-08-06': {
-=======
-    keyOptions: { tokens: 128_000, completionTokens: 16_383, enabled: true },
-  },
-  'gpt-4o-mini-2024-07-18': {
->>>>>>> 4c23b4b9
-    llm: 'OpenAI',
-    tokens: 2048,
-    completionTokens: 2048,
-    enabled: false,
-<<<<<<< HEAD
+    llm: 'OpenAI',
+    tokens: 2048,
+    completionTokens: 2048,
+    enabled: false,
     keyOptions: { tokens: 128000, completionTokens: 16384, enabled: true },
   },
   'gpt-4o-mini': {
     llm: 'OpenAI',
     alias: 'gpt-4o-mini-2024-07-18',
-=======
-    keyOptions: { tokens: 128000, completionTokens: 16383, enabled: true },
-  },
-  'gpt-4o': {
-    llm: 'OpenAI',
-    alias: 'gpt-4o-2024-08-06',
->>>>>>> 4c23b4b9
     components: [
       'PromptGenerator',
       'LLMAssistant',
@@ -359,37 +308,22 @@
       'GenAILLM',
     ],
 
-<<<<<<< HEAD
     label: 'GPT 4o mini',
     modelId: 'gpt-4o-mini-2024-07-18',
-=======
-    label: 'GPT 4o',
-    modelId: 'gpt-4o-2024-08-06',
->>>>>>> 4c23b4b9
     provider: 'OpenAI',
     features: ['text', 'tools', 'image'],
     tags: ['Personal'],
     tokens: 0,
     completionTokens: 0,
     enabled: false,
-<<<<<<< HEAD
     keyOptions: { tokens: 128_000, completionTokens: 16_383, enabled: true },
   },
   'gpt-4o-mini-2024-07-18': {
-=======
-    keyOptions: { tokens: 128_000, completionTokens: 16_384, enabled: true },
-  },
-  'gpt-4o-2024-08-06': {
->>>>>>> 4c23b4b9
-    llm: 'OpenAI',
-    tokens: 2048,
-    completionTokens: 2048,
-    enabled: false,
-<<<<<<< HEAD
+    llm: 'OpenAI',
+    tokens: 2048,
+    completionTokens: 2048,
+    enabled: false,
     keyOptions: { tokens: 128000, completionTokens: 16383, enabled: true },
-=======
-    keyOptions: { tokens: 128000, completionTokens: 16384, enabled: true },
->>>>>>> 4c23b4b9
   },
   // #endregion GPT 4o
 
@@ -641,11 +575,7 @@
   // #endregion OpenAI Models ==========================
 
   // #region Anthropic Models ==========================
-<<<<<<< HEAD
-  'claude-3.7-sonnet': {
-=======
 'claude-3.7-sonnet': {
->>>>>>> 4c23b4b9
     llm: 'Anthropic',
     alias: 'claude-3-7-sonnet-20250219',
     components: [
@@ -2023,7 +1953,6 @@
   // #endregion OpenAI Models DALL-E
 
   // #region Runware Models
-<<<<<<< HEAD
   'smythos/flux.1-schnell': {
     label: 'FLUX.1 (Schnell)',
     modelId: 'runware:100@1',
@@ -2179,35 +2108,23 @@
 
   // #region Retrocompatible Runware Models
   // TODO: Will be removed a few days later
-=======
->>>>>>> 4c23b4b9
   'flux.1-schnell': {
     label: 'FLUX.1 (Schnell)',
     modelId: 'runware:100@1',
     provider: 'Runware',
     features: ['image-generation'],
-<<<<<<< HEAD
     tags: ['SmythOS'],
     enabled: false,
-=======
-    enabled: true,
->>>>>>> 4c23b4b9
   },
   'flux.1-dev': {
     label: 'FLUX.1 (Dev)',
     modelId: 'runware:101@1',
     provider: 'Runware',
     features: ['image-generation'],
-<<<<<<< HEAD
     tags: ['SmythOS'],
     enabled: false,
   },
   // #endregion Retrocompatible Runware Models
-=======
-    enabled: true,
-  },
-  // #endregion Runware Models
->>>>>>> 4c23b4b9
 
   // #endregion Image Generation Models ============================
 
@@ -2250,5 +2167,5 @@
 /******************************************************
  * ! DO NOT MODIFY THIS FILE INDEPENDENTLY
  * ! TO ENSURE CONSISTENCY, THIS FILE IS SYNCED WITH
- * ! THE FRONTEND AND BACKEND VERSIONS
+ * ! THE APP AND SRE VERSIONS
  ******************************************************/