import os from 'os';
import path from 'path';
import EventEmitter from 'events';
import fs from 'fs';

import { GoogleGenerativeAI, ModelParams, GenerationConfig, GenerateContentRequest, UsageMetadata } from '@google/generative-ai';
import { GoogleAIFileManager, FileState } from '@google/generative-ai/server';

import Agent from '@sre/AgentManager/Agent.class';
import { TOOL_USE_DEFAULT_MODEL, JSON_RESPONSE_INSTRUCTION } from '@sre/constants';
import { Logger } from '@sre/helpers/Log.helper';
import { BinaryInput } from '@sre/helpers/BinaryInput.helper';
import { AccessCandidate } from '@sre/Security/AccessControl/AccessCandidate.class';
import { AccessRequest } from '@sre/Security/AccessControl/AccessRequest.class';
import { uid } from '@sre/utils';

import { processWithConcurrencyLimit } from '@sre/utils';

import { TLLMMessageBlock, ToolData, TLLMMessageRole, TLLMToolResultMessageBlock, APIKeySource } from '@sre/types/LLM.types';
import { LLMHelper } from '@sre/LLMManager/LLM.helper';
import { LLMRegistry } from '@sre/LLMManager/LLMRegistry.class';
import SystemEvents from '@sre/Core/SystemEvents';
import { SUPPORTED_MIME_TYPES_MAP } from '@sre/constants';

import { ImagesResponse, LLMChatResponse, LLMConnector } from '../LLMConnector';

const console = Logger('GoogleAIConnector');

const DEFAULT_MODEL = 'gemini-1.5-pro';

const MODELS_SUPPORT_SYSTEM_INSTRUCTION = [
    'gemini-1.5-pro-exp-0801',
    'gemini-1.5-pro-latest',
    'gemini-1.5-pro-latest',
    'gemini-1.5-pro',
    'gemini-1.5-pro-001',
    'gemini-1.5-flash-latest',
    'gemini-1.5-flash-001',
    'gemini-1.5-flash',
];
const MODELS_SUPPORT_JSON_RESPONSE = MODELS_SUPPORT_SYSTEM_INSTRUCTION;

// Supported file MIME types for Google AI's Gemini models
const VALID_MIME_TYPES = [
    ...SUPPORTED_MIME_TYPES_MAP.GoogleAI.image,
    ...SUPPORTED_MIME_TYPES_MAP.GoogleAI.audio,
    ...SUPPORTED_MIME_TYPES_MAP.GoogleAI.video,
    ...SUPPORTED_MIME_TYPES_MAP.GoogleAI.document,
];

export class GoogleAIConnector extends LLMConnector {
    public name = 'LLM:GoogleAI';

    private validMimeTypes = {
        all: VALID_MIME_TYPES,
        image: SUPPORTED_MIME_TYPES_MAP.GoogleAI.image,
    };

    protected async chatRequest(acRequest: AccessRequest, params, agent: string | Agent): Promise<LLMChatResponse> {
        let prompt = '';

        const model = params?.model || DEFAULT_MODEL;

        const apiKey = params?.credentials?.apiKey;

        let messages = params?.messages || [];

        const agentId = agent instanceof Agent ? agent.id : agent;

        //#region Separate system message and add JSON response instruction if needed
        let systemInstruction = '';
        const { systemMessage, otherMessages } = LLMHelper.separateSystemMessages(messages);

        if ('content' in systemMessage) {
            systemInstruction = systemMessage.content as string;
        }

        messages = otherMessages;

        const responseFormat = params?.responseFormat || '';
        let responseMimeType = '';

        if (responseFormat === 'json') {
            systemInstruction += JSON_RESPONSE_INSTRUCTION;

            if (MODELS_SUPPORT_JSON_RESPONSE.includes(model)) {
                responseMimeType = 'application/json';
            }
        }

        if (messages?.length > 0) {
            // Concatenate messages with prompt and remove messages from params as it's not supported
            prompt += messages.map((message) => message?.parts?.[0]?.text || '').join('\n');
        }

        // if the the model does not support system instruction, we will add it to the prompt
        if (!MODELS_SUPPORT_SYSTEM_INSTRUCTION.includes(model)) {
            prompt = `${prompt}\n${systemInstruction}`;
        }
        //#endregion Separate system message and add JSON response instruction if needed

        if (!prompt) throw new Error('Prompt is required!');

        // TODO: implement claude specific token counting to validate token limit
        // this.validateTokenLimit(params);

        const modelParams: ModelParams = {
            model,
        };

        const generationConfig: GenerationConfig = {};

        if (params.maxTokens !== undefined) generationConfig.maxOutputTokens = params.maxTokens;
        if (params.temperature !== undefined) generationConfig.temperature = params.temperature;
        if (params.topP !== undefined) generationConfig.topP = params.topP;
        if (params.topK !== undefined) generationConfig.topK = params.topK;
        if (params.stopSequences?.length) generationConfig.stopSequences = params.stopSequences;

        if (systemInstruction) modelParams.systemInstruction = systemInstruction;
        if (responseMimeType) generationConfig.responseMimeType = responseMimeType;

        if (Object.keys(generationConfig).length > 0) {
            modelParams.generationConfig = generationConfig;
        }

        try {
            const genAI = new GoogleGenerativeAI(apiKey);
            const $model = genAI.getGenerativeModel(modelParams);

            const { totalTokens: promptTokens } = await $model.countTokens(prompt);

            // * the function will throw an error if the token limit is exceeded
            await LLMRegistry.validateTokensLimit({
                model,
                promptTokens,
                completionTokens: params?.maxTokens,
                hasAPIKey: !!apiKey,
            });

            const result = await $model.generateContent(prompt);
            const response = await result?.response;
            const content = response?.text();
            const finishReason = response.candidates[0].finishReason;
            const usage = response?.usageMetadata;
            this.reportUsage(usage, {
                model,
                modelEntryName: params.modelEntryName,
                keySource: params.credentials.isUserKey ? APIKeySource.User : APIKeySource.Smyth,
                agentId,
                teamId: params.teamId,
            });

            return { content, finishReason };
        } catch (error) {
            throw error;
        }
    }

    protected async visionRequest(acRequest: AccessRequest, prompt, params, agent: string | Agent) {
        const model = params?.model || 'gemini-pro-vision';
        const apiKey = params?.credentials?.apiKey;
        const fileSources = params?.fileSources || []; // Assign fileSource from the original parameters to avoid overwriting the original constructor
        const agentId = agent instanceof Agent ? agent.id : agent;
        let _prompt = prompt;

        const validFiles = this.getValidFileSources(fileSources, 'image');

        const fileUploadingTasks = validFiles.map((fileSource) => async () => {
            try {
                const uploadedFile = await this.uploadFile({ fileSource, apiKey, agentId });

                return { url: uploadedFile.url, mimetype: fileSource.mimetype };
            } catch {
                return null;
            }
        });
        try {
            const uploadedFiles = await processWithConcurrencyLimit(fileUploadingTasks);

            // We throw error when there are no valid uploaded files,
            if (!uploadedFiles || uploadedFiles?.length === 0) {
                throw new Error(`There is an issue during upload file in Google AI Server!`);
            }

            const imageData = this.getFileData(uploadedFiles);

            //#region Separate system message and add JSON response instruction if needed
            let systemInstruction = '';

            const responseFormat = params?.responseFormat || '';
            let responseMimeType = '';

            if (responseFormat === 'json') {
                systemInstruction += JSON_RESPONSE_INSTRUCTION;

                if (MODELS_SUPPORT_JSON_RESPONSE.includes(model)) {
                    responseMimeType = 'application/json';
                }
            }

            // if the the model does not support system instruction, we will add it to the prompt
            if (!MODELS_SUPPORT_SYSTEM_INSTRUCTION.includes(model)) {
                _prompt = `${_prompt}\n${systemInstruction}`;
            }
            //#endregion Separate system message and add JSON response instruction if needed

            // Adjust input structure handling for multiple image files to accommodate variations.
            const promptWithFiles = imageData.length === 1 ? [...imageData, { text: _prompt }] : [_prompt, ...imageData];

            const modelParams: ModelParams = {
                model,
            };

            const generationConfig: GenerationConfig = {};

            if (params.maxTokens !== undefined) generationConfig.maxOutputTokens = params.maxTokens;
            if (params.temperature !== undefined) generationConfig.temperature = params.temperature;
            if (params.topP !== undefined) generationConfig.topP = params.topP;
            if (params.topK !== undefined) generationConfig.topK = params.topK;
            if (params.stopSequences?.length) generationConfig.stopSequences = params.stopSequences;
            if (responseMimeType) generationConfig.responseMimeType = responseMimeType;

            if (Object.keys(generationConfig).length > 0) {
                modelParams.generationConfig = generationConfig;
            }

            const genAI = new GoogleGenerativeAI(apiKey);
            const $model = genAI.getGenerativeModel(modelParams);

            // Check token limit
            const { totalTokens: promptTokens } = await $model.countTokens(promptWithFiles);

            // * the function will throw an error if the token limit is exceeded
            await LLMRegistry.validateTokensLimit({
                model,
                promptTokens,
                completionTokens: params?.maxTokens,
                hasAPIKey: !!apiKey,
            });

            const result = await $model.generateContent(promptWithFiles);
            const response = await result?.response;
            const content = response?.text();
            const finishReason = response.candidates[0].finishReason;
            const usage = response?.usageMetadata;
            this.reportUsage(usage, {
                model,
                modelEntryName: params.modelEntryName,
                keySource: params.credentials.isUserKey ? APIKeySource.User : APIKeySource.Smyth,
                agentId,
                teamId: params.teamId,
            });

            return { content, finishReason };
        } catch (error) {
            throw error;
        }
    }

    protected async multimodalRequest(acRequest: AccessRequest, prompt, params, agent: string | Agent) {
        const model = params?.model || DEFAULT_MODEL;
        const apiKey = params?.credentials?.apiKey;
        const fileSources = params?.fileSources || []; // Assign fileSource from the original parameters to avoid overwriting the original constructor
        const agentId = agent instanceof Agent ? agent.id : agent;
        let _prompt = prompt;

        // If user provide mix of valid and invalid files, we will only process the valid files
        const validFiles = this.getValidFileSources(fileSources, 'all');

        const hasVideo = validFiles.some((file) => file?.mimetype?.includes('video'));

        // GoogleAI only supports one video file at a time
        if (hasVideo && validFiles.length > 1) {
            throw new Error('Only one video file is supported at a time.');
        }

        const fileUploadingTasks = validFiles.map((fileSource) => async () => {
            try {
                const uploadedFile = await this.uploadFile({ fileSource, apiKey, agentId });

                return { url: uploadedFile.url, mimetype: fileSource.mimetype };
            } catch {
                return null;
            }
        });

        const uploadedFiles = await processWithConcurrencyLimit(fileUploadingTasks);

        // We throw error when there are no valid uploaded files,
        if (uploadedFiles && uploadedFiles?.length === 0) {
            throw new Error(`There is an issue during upload file in Google AI Server!`);
        }

        const fileData = this.getFileData(uploadedFiles);

        //#region Separate system message and add JSON response instruction if needed
        let systemInstruction = '';

        const responseFormat = params?.responseFormat || '';
        let responseMimeType = '';

        if (responseFormat === 'json') {
            systemInstruction += JSON_RESPONSE_INSTRUCTION;

            if (MODELS_SUPPORT_JSON_RESPONSE.includes(model)) {
                responseMimeType = 'application/json';
            }
        }

        // if the the model does not support system instruction, we will add it to the prompt
        if (!MODELS_SUPPORT_SYSTEM_INSTRUCTION.includes(model)) {
            _prompt = `${_prompt}\n${systemInstruction}`;
        }
        //#endregion Separate system message and add JSON response instruction if needed

        // Adjust input structure handling for multiple image files to accommodate variations.
        const promptWithFiles = fileData.length === 1 ? [...fileData, { text: _prompt }] : [_prompt, ...fileData];

        const modelParams: ModelParams = {
            model,
        };

        const generationConfig: GenerationConfig = {};

        if (params.maxTokens !== undefined) generationConfig.maxOutputTokens = params.maxTokens;
        if (params.temperature !== undefined) generationConfig.temperature = params.temperature;
        if (params.topP !== undefined) generationConfig.topP = params.topP;
        if (params.topK !== undefined) generationConfig.topK = params.topK;
        if (params.stopSequences?.length) generationConfig.stopSequences = params.stopSequences;
        if (responseMimeType) generationConfig.responseMimeType = responseMimeType;

        if (Object.keys(generationConfig).length > 0) {
            modelParams.generationConfig = generationConfig;
        }

        try {
            const genAI = new GoogleGenerativeAI(apiKey);
            const $model = genAI.getGenerativeModel(modelParams);

            // Check token limit
            const { totalTokens: promptTokens } = await $model.countTokens(promptWithFiles);

            // * the function will throw an error if the token limit is exceeded
            await LLMRegistry.validateTokensLimit({
                model,
                promptTokens,
                completionTokens: params?.maxTokens,
                hasAPIKey: !!apiKey,
            });

            const result = await $model.generateContent(promptWithFiles);

            const response = await result?.response;
            const content = response?.text();
            const finishReason = response.candidates[0].finishReason;
            const usage = response?.usageMetadata;
            this.reportUsage(usage, {
                model,
                modelEntryName: params.modelEntryName,
                keySource: params.credentials.isUserKey ? APIKeySource.User : APIKeySource.Smyth,
                agentId,
                teamId: params.teamId,
            });

            return { content, finishReason };
        } catch (error) {
            throw error;
        }
    }

    protected async toolRequest(acRequest: AccessRequest, params, agent: string | Agent): Promise<any> {
        const agentId = agent instanceof Agent ? agent.id : agent;

        try {
            let systemInstruction = '';
            let formattedMessages;

            const messages = params?.messages || [];

            const hasSystemMessage = LLMHelper.hasSystemMessage(messages);

            if (hasSystemMessage) {
                const separateMessages = LLMHelper.separateSystemMessages(messages);
                const systemMessageContent = (separateMessages.systemMessage as TLLMMessageBlock)?.content;
                systemInstruction = typeof systemMessageContent === 'string' ? systemMessageContent : '';
                formattedMessages = separateMessages.otherMessages;
            } else {
                formattedMessages = messages;
            }

            const apiKey = params?.credentials?.apiKey;

            const generationConfig: GenerationConfig = {};

            if (params?.maxTokens) generationConfig.maxOutputTokens = params.maxTokens;

            const modelParams: ModelParams = {
                model: params.model,
            };

            if (Object.keys(generationConfig).length > 0) {
                modelParams.generationConfig = generationConfig;
            }

            const genAI = new GoogleGenerativeAI(apiKey);
            const $model = genAI.getGenerativeModel(modelParams);

            const toolsPrompt: GenerateContentRequest = {
                contents: formattedMessages,
            };

            if (systemInstruction) {
                toolsPrompt.systemInstruction = systemInstruction;
            }

            if (params?.toolsConfig?.tools) toolsPrompt.tools = params?.toolsConfig?.tools;
            if (params?.toolsConfig?.tool_choice)
                toolsPrompt.toolConfig = {
                    functionCallingConfig: { mode: params?.toolsConfig?.tool_choice || 'auto' },
                };

            const result = await $model.generateContent(toolsPrompt);

            const response = await result.response;
            const content = response.text();
            const usage = response?.usageMetadata;
            this.reportUsage(usage, {
                model: params.model,
                modelEntryName: params.modelEntryName,
                keySource: params.credentials.isUserKey ? APIKeySource.User : APIKeySource.Smyth,
                agentId,
                teamId: params.teamId,
            });

            const toolCalls = response.candidates[0]?.content?.parts?.filter((part) => part.functionCall);

            let toolsData: ToolData[] = [];
            let useTool = false;

            if (toolCalls && toolCalls.length > 0) {
                toolsData = toolCalls.map((toolCall, index) => ({
                    index,
                    id: `tool-${index}`,
                    type: 'function',
                    name: toolCall.functionCall.name,
                    arguments: JSON.stringify(toolCall.functionCall.args),
                    role: TLLMMessageRole.Assistant,
                }));
                useTool = true;
            }

            return {
                data: { useTool, message: { content }, content, toolsData },
            };
        } catch (error: any) {
            throw error;
        }
    }

    protected async imageGenRequest(acRequest: AccessRequest, prompt, params: any, agent: string | Agent): Promise<ImagesResponse> {
        throw new Error('Image generation request is not supported for GoogleAI.');
    }

    // ! DEPRECATED: will be removed
    protected async streamToolRequest(
        acRequest: AccessRequest,
        { model = TOOL_USE_DEFAULT_MODEL, messages, toolsConfig: { tools, tool_choice }, apiKey = '' }
    ): Promise<any> {
        throw new Error('streamToolRequest() is Deprecated!');
    }

    protected async streamRequest(acRequest: AccessRequest, params, agent: string | Agent): Promise<EventEmitter> {
        const emitter = new EventEmitter();
        const apiKey = params?.credentials?.apiKey;

        let systemInstruction = '';
        let formattedMessages;
        const messages = params?.messages || [];

        const agentId = agent instanceof Agent ? agent.id : agent;

        const hasSystemMessage = LLMHelper.hasSystemMessage(messages);
        if (hasSystemMessage) {
            const separateMessages = LLMHelper.separateSystemMessages(messages);
            const systemMessageContent = (separateMessages.systemMessage as TLLMMessageBlock)?.content;
            systemInstruction = typeof systemMessageContent === 'string' ? systemMessageContent : '';
            formattedMessages = separateMessages.otherMessages;
        } else {
            formattedMessages = messages;
        }

        const generationConfig: GenerationConfig = {};

        if (params?.maxTokens) generationConfig.maxOutputTokens = params.maxTokens;

        const modelParams: ModelParams = {
            model: params.model,
        };

        if (Object.keys(generationConfig).length > 0) {
            modelParams.generationConfig = generationConfig;
        }

        const genAI = new GoogleGenerativeAI(apiKey);
        const $model = genAI.getGenerativeModel(modelParams);

        const toolsPrompt: GenerateContentRequest = {
            contents: formattedMessages,
        };

        if (systemInstruction) {
            toolsPrompt.systemInstruction = systemInstruction;
        }

        if (params?.toolsConfig?.tools) toolsPrompt.tools = params?.toolsConfig?.tools;
        if (params?.toolsConfig?.tool_choice)
            toolsPrompt.toolConfig = {
                functionCallingConfig: { mode: params?.toolsConfig?.tool_choice || 'auto' },
            };

        try {
            const result = await $model.generateContentStream(toolsPrompt);

            let toolsData: ToolData[] = [];
            let usage: UsageMetadata;

            // Process stream asynchronously while as we need to return emitter immediately
            (async () => {
                for await (const chunk of result.stream) {
                    const chunkText = chunk.text();
                    emitter.emit('content', chunkText);

                    if (chunk.candidates[0]?.content?.parts) {
                        const toolCalls = chunk.candidates[0].content.parts.filter((part) => part.functionCall);
                        if (toolCalls.length > 0) {
                            toolsData = toolCalls.map((toolCall, index) => ({
                                index,
                                id: `tool-${index}`,
                                type: 'function',
                                name: toolCall.functionCall.name,
                                arguments: JSON.stringify(toolCall.functionCall.args),
                                role: TLLMMessageRole.Assistant,
                            }));
                            emitter.emit('toolsData', toolsData);
                        }
                    }

                    // the same usage is sent on each emit. IMPORTANT: google does not send usage for each chunk but
                    // rather just sends the same usage for the entire request.
                    // notice that the output tokens are only sent in the last chunk usage metadata.
                    // so we will just update a var to hold the latest usage and report it when the stream ends.
                    // e.g emit1: { input_tokens: 500, output_tokens: undefined } -> same input_tokens
                    // e.g emit2: { input_tokens: 500, output_tokens: undefined } -> same input_tokens
                    // e.g emit3: { input_tokens: 500, output_tokens: 10 } -> same input_tokens, new output_tokens in the last chunk
                    if (chunk?.usageMetadata) {
                        usage = chunk.usageMetadata;
                    }
                }

                if (usage) {
                    this.reportUsage(usage, {
                        model: params.model,
<<<<<<< HEAD
                        keySource: params.credentials.isUserKey ? APIKeySource.User : APIKeySource.Smyth,
=======
                        modelEntryName: params.modelEntryName,
                        keySource: params.credentials.isUserKey ? APIKeySource.User : APIKeySource.Smyth,
                        agentId,
                        teamId: params.teamId,
>>>>>>> 4b20ab18
                    });
                }

                setTimeout(() => {
                    emitter.emit('end', toolsData);
                }, 100);
            })();

            return emitter;
        } catch (error: any) {
            throw error;
        }
    }

    protected async multimodalStreamRequest(acRequest: AccessRequest, prompt, params, agent: string | Agent) {
        const emitter = new EventEmitter();
        const model = params?.model || DEFAULT_MODEL;
        const apiKey = params?.credentials?.apiKey;
        const fileSources = params?.fileSources || []; // Assign fileSource from the original parameters to avoid overwriting the original constructor
        const agentId = agent instanceof Agent ? agent.id : agent;
        let _prompt = prompt;

        // If user provide mix of valid and invalid files, we will only process the valid files
        const validFiles = this.getValidFileSources(fileSources, 'all');

        const hasVideo = validFiles.some((file) => file?.mimetype?.includes('video'));

        // GoogleAI only supports one video file at a time
        if (hasVideo && validFiles.length > 1) {
            throw new Error('Only one video file is supported at a time.');
        }

        const fileUploadingTasks = validFiles.map((fileSource) => async () => {
            try {
                const uploadedFile = await this.uploadFile({ fileSource, apiKey, agentId });

                return { url: uploadedFile.url, mimetype: fileSource.mimetype };
            } catch {
                return null;
            }
        });

        const uploadedFiles = await processWithConcurrencyLimit(fileUploadingTasks);

        // We throw error when there are no valid uploaded files,
        if (uploadedFiles && uploadedFiles?.length === 0) {
            throw new Error(`There is an issue during upload file in Google AI Server!`);
        }

        const fileData = this.getFileData(uploadedFiles);

        //#region Separate system message and add JSON response instruction if needed
        let systemInstruction = '';

        const responseFormat = params?.responseFormat || '';
        let responseMimeType = '';

        if (responseFormat === 'json') {
            systemInstruction += JSON_RESPONSE_INSTRUCTION;

            if (MODELS_SUPPORT_JSON_RESPONSE.includes(model)) {
                responseMimeType = 'application/json';
            }
        }

        // if the the model does not support system instruction, we will add it to the prompt
        if (!MODELS_SUPPORT_SYSTEM_INSTRUCTION.includes(model)) {
            _prompt = `${_prompt}\n${systemInstruction}`;
        }
        //#endregion Separate system message and add JSON response instruction if needed

        // Adjust input structure handling for multiple image files to accommodate variations.
        const promptWithFiles = fileData.length === 1 ? [...fileData, { text: _prompt }] : [_prompt, ...fileData];

        const modelParams: ModelParams = {
            model,
        };

        const generationConfig: GenerationConfig = {};

        if (params.maxTokens !== undefined) generationConfig.maxOutputTokens = params.maxTokens;
        if (params.temperature !== undefined) generationConfig.temperature = params.temperature;
        if (params.topP !== undefined) generationConfig.topP = params.topP;
        if (params.topK !== undefined) generationConfig.topK = params.topK;
        if (params.stopSequences?.length) generationConfig.stopSequences = params.stopSequences;
        if (responseMimeType) generationConfig.responseMimeType = responseMimeType;

        if (Object.keys(generationConfig).length > 0) {
            modelParams.generationConfig = generationConfig;
        }

        try {
            const genAI = new GoogleGenerativeAI(apiKey);
            const $model = genAI.getGenerativeModel(modelParams);

            // Check token limit
            const { totalTokens: promptTokens } = await $model.countTokens(promptWithFiles);

            // * the function will throw an error if the token limit is exceeded
            await LLMRegistry.validateTokensLimit({
                model,
                promptTokens,
                completionTokens: params?.maxTokens,
                hasAPIKey: !!apiKey,
            });

            const result = await $model.generateContentStream(promptWithFiles);

            let toolsData: ToolData[] = [];
            let usage: UsageMetadata;
            // Process stream asynchronously while as we need to return emitter immediately
            (async () => {
                for await (const chunk of result.stream) {
                    const chunkText = chunk.text();
                    emitter.emit('content', chunkText);

                    if (chunk.candidates[0]?.content?.parts) {
                        const toolCalls = chunk.candidates[0].content.parts.filter((part) => part.functionCall);
                        if (toolCalls.length > 0) {
                            toolsData = toolCalls.map((toolCall, index) => ({
                                index,
                                id: `tool-${index}`,
                                type: 'function',
                                name: toolCall.functionCall.name,
                                arguments: JSON.stringify(toolCall.functionCall.args),
                                role: TLLMMessageRole.Assistant,
                            }));
                            emitter.emit('toolsData', toolsData);
                        }
                    }

                    // the same usage is sent on each emit. IMPORTANT: google does not send usage for each chunk but
                    // rather just sends the same usage for the entire request.
                    // notice that the output tokens are only sent in the last chunk usage metadata.
                    // so we will just update a var to hold the latest usage and report it when the stream ends.
                    // e.g emit1: { input_tokens: 500, output_tokens: undefined } -> same input_tokens
                    // e.g emit2: { input_tokens: 500, output_tokens: undefined } -> same input_tokens
                    // e.g emit3: { input_tokens: 500, output_tokens: 10 } -> same input_tokens, new output_tokens in the last chunk
                    if (chunk?.usageMetadata) {
                        usage = chunk.usageMetadata;
                    }
                }

                if (usage) {
                    this.reportUsage(usage, {
                        model,
                        modelEntryName: params.modelEntryName,
                        keySource: params.credentials.isUserKey ? APIKeySource.User : APIKeySource.Smyth,
                        agentId,
                        teamId: params.teamId,
                    });
                }

                setTimeout(() => {
                    emitter.emit('end', toolsData);
                }, 100);
            })();

            return emitter;
        } catch (error) {
            throw error;
        }
    }

    public formatToolsConfig({ toolDefinitions, toolChoice = 'auto' }) {
        const tools = toolDefinitions.map((tool) => {
            const { name, description, properties, requiredFields } = tool;

            // Ensure the function name is valid
            const validName = this.sanitizeFunctionName(name);

            // Ensure properties are non-empty for OBJECT type
            const validProperties = properties && Object.keys(properties).length > 0 ? properties : { dummy: { type: 'string' } };

            return {
                functionDeclarations: [
                    {
                        name: validName,
                        description: description || '',
                        parameters: {
                            type: 'OBJECT',
                            properties: validProperties,
                            required: requiredFields || [],
                        },
                    },
                ],
            };
        });

        return {
            tools,
            toolChoice: {
                type: toolChoice,
            },
        };
    }

    public transformToolMessageBlocks({
        messageBlock,
        toolsData,
    }: {
        messageBlock: TLLMMessageBlock;
        toolsData: ToolData[];
    }): TLLMToolResultMessageBlock[] {
        const messageBlocks: TLLMToolResultMessageBlock[] = [];

        if (messageBlock) {
            const content = [];
            if (typeof messageBlock.content === 'string') {
                content.push({ text: messageBlock.content });
            } else if (Array.isArray(messageBlock.content)) {
                content.push(...messageBlock.content);
            }

            if (messageBlock.parts) {
                const functionCalls = messageBlock.parts.filter((part) => part.functionCall);
                if (functionCalls.length > 0) {
                    content.push(
                        ...functionCalls.map((call) => ({
                            functionCall: {
                                name: call.functionCall.name,
                                args: JSON.parse(call.functionCall.args),
                            },
                        }))
                    );
                }
            }

            messageBlocks.push({
                role: messageBlock.role,
                parts: content,
            });
        }

        const transformedToolsData = toolsData.map(
            (toolData): TLLMToolResultMessageBlock => ({
                role: TLLMMessageRole.Function,
                parts: [
                    {
                        functionResponse: {
                            name: toolData.name,
                            response: {
                                name: toolData.name,
                                content: typeof toolData.result === 'string' ? toolData.result : JSON.stringify(toolData.result),
                            },
                        },
                    },
                ],
            })
        );

        return [...messageBlocks, ...transformedToolsData];
    }

    // Add this helper method to sanitize function names
    private sanitizeFunctionName(name: string): string {
        // Check if name is undefined or null
        if (name == null) {
            return '_unnamed_function';
        }

        // Remove any characters that are not alphanumeric, underscore, dot, or dash
        let sanitized = name.replace(/[^a-zA-Z0-9_.-]/g, '');

        // Ensure the name starts with a letter or underscore
        if (!/^[a-zA-Z_]/.test(sanitized)) {
            sanitized = '_' + sanitized;
        }

        // If sanitized is empty after removing invalid characters, use a default name
        if (sanitized === '') {
            sanitized = '_unnamed_function';
        }

        // Truncate to 64 characters if longer
        sanitized = sanitized.slice(0, 64);

        return sanitized;
    }

    private async uploadFile({
        fileSource,
        apiKey,
        agentId,
    }: {
        fileSource: BinaryInput;
        apiKey: string;
        agentId: string;
    }): Promise<{ url: string }> {
        try {
            if (!apiKey || !fileSource?.mimetype) {
                throw new Error('Missing required parameters to save file for Google AI!');
            }

            // Create a temporary directory
            const tempDir = os.tmpdir();
            const fileName = uid();
            const tempFilePath = path.join(tempDir, fileName);

            const bufferData = await fileSource.readData(AccessCandidate.agent(agentId));

            // Write buffer data to temp file
            await fs.promises.writeFile(tempFilePath, new Uint8Array(bufferData));

            // Upload the file to the Google File Manager
            const fileManager = new GoogleAIFileManager(apiKey);

            const uploadResponse = await fileManager.uploadFile(tempFilePath, {
                mimeType: fileSource.mimetype,
                displayName: fileName,
            });

            const name = uploadResponse.file.name;

            // Poll getFile() on a set interval (10 seconds here) to check file state.
            let uploadedFile = await fileManager.getFile(name);
            while (uploadedFile.state === FileState.PROCESSING) {
                process.stdout.write('.');
                // Sleep for 10 seconds
                await new Promise((resolve) => setTimeout(resolve, 10_000));
                // Fetch the file from the API again
                uploadedFile = await fileManager.getFile(name);
            }

            if (uploadedFile.state === FileState.FAILED) {
                throw new Error('File processing failed.');
            }

            // Clean up temp file
            await fs.promises.unlink(tempFilePath);

            return {
                url: uploadResponse.file.uri || '',
            };
        } catch (error) {
            throw new Error(`Error uploading file for Google AI: ${error.message}`);
        }
    }

    public getConsistentMessages(messages: TLLMMessageBlock[]): TLLMMessageBlock[] {
        const _messages = LLMHelper.removeDuplicateUserMessages(messages);

        return _messages.map((message) => {
            const _message = { ...message };
            let textContent = '';

            // Map roles to valid Google AI roles
            switch (_message.role) {
                case TLLMMessageRole.Assistant:
                case TLLMMessageRole.System:
                    _message.role = TLLMMessageRole.Model;
                    break;
                case TLLMMessageRole.User:
                    // User role is already valid
                    break;
                default:
                    _message.role = TLLMMessageRole.User; // Default to user for unknown roles
            }

            if (_message?.parts) {
                textContent = _message.parts.map((textBlock) => textBlock?.text || '').join(' ');
            } else if (Array.isArray(_message?.content)) {
                textContent = _message.content.map((textBlock) => textBlock?.text || '').join(' ');
            } else if (_message?.content) {
                textContent = _message.content as string;
            }

            _message.parts = [{ text: textContent }];

            delete _message.content; // Remove content to avoid error

            return _message;
        });
    }

    private getValidFileSources(fileSources: BinaryInput[], type: 'image' | 'all') {
        const validSources = [];

        for (let fileSource of fileSources) {
            if (this.validMimeTypes[type].includes(fileSource?.mimetype)) {
                validSources.push(fileSource);
            }
        }

        if (validSources?.length === 0) {
            throw new Error(`Unsupported file(s). Please make sure your file is one of the following types: ${this.validMimeTypes[type].join(', ')}`);
        }

        return validSources;
    }

    private getFileData(
        fileSources: {
            url: string;
            mimetype: string;
        }[]
    ): {
        fileData: {
            mimeType: string;
            fileUri: string;
        };
    }[] {
        try {
            const imageData = [];

            for (let fileSource of fileSources) {
                imageData.push({
                    fileData: {
                        mimeType: fileSource.mimetype,
                        fileUri: fileSource.url,
                    },
                });
            }

            return imageData;
        } catch (error) {
            throw error;
        }
    }

<<<<<<< HEAD
    protected reportUsage(usage: UsageMetadata, metadata: { model: string; keySource: APIKeySource }) {
=======
    protected reportUsage(
        usage: UsageMetadata,
        metadata: { model: string; modelEntryName: string; keySource: APIKeySource; agentId: string; teamId: string }
    ) {

        const modelEntryName = metadata.modelEntryName;
        const inputTokens = usage.promptTokenCount;
        let tier = 'tier-1';

        if(['gemini-1.5-pro'].includes(modelEntryName) && inputTokens > 128_000) {
            tier = 'tier-2';
        }

>>>>>>> 4b20ab18
        SystemEvents.emit('USAGE:LLM', {
            input_tokens: usage.promptTokenCount,
            output_tokens: usage.candidatesTokenCount,
            input_tokens_cache_read: usage.cachedContentTokenCount || 0,
            input_tokens_cache_write: 0,
<<<<<<< HEAD
            llm_provider: 'GoogleAI',
=======
            llm_provider: metadata.modelEntryName,
>>>>>>> 4b20ab18
            model: metadata.model,
            keySource: metadata.keySource,
            agentId: metadata.agentId,
            teamId: metadata.teamId,
            tier,
        });
    }
}<|MERGE_RESOLUTION|>--- conflicted
+++ resolved
@@ -560,14 +560,10 @@
                 if (usage) {
                     this.reportUsage(usage, {
                         model: params.model,
-<<<<<<< HEAD
-                        keySource: params.credentials.isUserKey ? APIKeySource.User : APIKeySource.Smyth,
-=======
                         modelEntryName: params.modelEntryName,
                         keySource: params.credentials.isUserKey ? APIKeySource.User : APIKeySource.Smyth,
                         agentId,
                         teamId: params.teamId,
->>>>>>> 4b20ab18
                     });
                 }
 
@@ -988,9 +984,6 @@
         }
     }
 
-<<<<<<< HEAD
-    protected reportUsage(usage: UsageMetadata, metadata: { model: string; keySource: APIKeySource }) {
-=======
     protected reportUsage(
         usage: UsageMetadata,
         metadata: { model: string; modelEntryName: string; keySource: APIKeySource; agentId: string; teamId: string }
@@ -1004,17 +997,12 @@
             tier = 'tier-2';
         }
 
->>>>>>> 4b20ab18
         SystemEvents.emit('USAGE:LLM', {
             input_tokens: usage.promptTokenCount,
             output_tokens: usage.candidatesTokenCount,
             input_tokens_cache_read: usage.cachedContentTokenCount || 0,
             input_tokens_cache_write: 0,
-<<<<<<< HEAD
-            llm_provider: 'GoogleAI',
-=======
             llm_provider: metadata.modelEntryName,
->>>>>>> 4b20ab18
             model: metadata.model,
             keySource: metadata.keySource,
             agentId: metadata.agentId,
