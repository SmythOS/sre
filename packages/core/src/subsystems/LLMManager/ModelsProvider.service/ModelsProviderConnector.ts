import { ConnectorService } from '@sre/Core/ConnectorsService';
import { AccessCandidate } from '@sre/Security/AccessControl/AccessCandidate.class';
import { AccessRequest } from '@sre/Security/AccessControl/AccessRequest.class';
import { ACL } from '@sre/Security/AccessControl/ACL.class';
import { SecureConnector } from '@sre/Security/SecureConnector.class';
import { IAccessCandidate } from '@sre/types/ACL.types';
import { TCustomLLMModel, TLLMCredentials, TLLMModel, TLLMModelsList, TLLMProvider } from '@sre/types/LLM.types';
import { customModels } from '../custom-models';
import { LocalCache } from '@sre/helpers/LocalCache.helper';

export interface IModelsProviderRequest {
    getModels(): Promise<any>;
<<<<<<< HEAD
    getMaxContextTokens(model: string, hasAPIKey?: boolean): Promise<number>;
=======
    addModels(models: TLLMModelsList): Promise<void>;
>>>>>>> 284986b7
    getModelInfo(model: string | TLLMModel | TCustomLLMModel, hasAPIKey?: boolean): Promise<TLLMModel>;
    getModelId(model: string | TLLMModel | TCustomLLMModel): Promise<string>;
    getProvider(model: string | TLLMModel | TCustomLLMModel): Promise<string>;
    isStandardLLM(model: string | TLLMModel | TCustomLLMModel): Promise<boolean>;
    adjustMaxCompletionTokens(model: string | TLLMModel | TCustomLLMModel, maxCompletionTokens: number, hasAPIKey?: boolean): Promise<number>;
    getMaxContextTokens(model: string | TLLMModel | TCustomLLMModel, hasAPIKey?: boolean): Promise<number>;
    getMaxCompletionTokens(model: string, hasAPIKey?: boolean): Promise<number>;
    validateTokensLimit({
        model,
        promptTokens,
        completionTokens,
        hasAPIKey,
    }: {
        model: string | TLLMModel | TCustomLLMModel;
        promptTokens: number;
        completionTokens: number;
        hasAPIKey?: boolean;
    }): Promise<void>;
}

export abstract class ModelsProviderConnector extends SecureConnector {
    private static localCache = new LocalCache();
    public abstract getResourceACL(resourceId: string, candidate: IAccessCandidate): Promise<ACL>;
    public abstract getModels(acRequest: AccessRequest): Promise<TLLMModelsList>;
    public abstract addModels(acRequest: AccessRequest, models: TLLMModelsList): Promise<void>;

    public requester(candidate: AccessCandidate): IModelsProviderRequest {
        const cacheKey = `ModelsProviderConnector:${candidate.toString()}`;
        if (ModelsProviderConnector.localCache.has(cacheKey)) {
            //update the TTL every time the requester is called
            return ModelsProviderConnector.localCache.get(cacheKey, 60 * 60 * 1000) as IModelsProviderRequest;
        }

        let teamModels = null;
        let customModels = null;

        const loadTeamModels = async () => {
            if (!teamModels) {
                try {
                    const builtinmodels = await this.getModels(candidate.readRequest);
                    customModels = await this.getCustomModels(candidate);
                    teamModels = { ...builtinmodels, ...customModels };
                } catch (error) {
                    return null;
                }
            }
            return teamModels;
        };
        loadTeamModels();

        const instance: IModelsProviderRequest = {
            getModels: async () => {
                return await loadTeamModels();
            },
            addModels: async (models: TLLMModelsList) => {
                return await this.addModels(candidate.readRequest, models);
            },
            getModelInfo: async (model: string | TLLMModel | TCustomLLMModel, hasAPIKey: boolean = false) => {
                const teamModels = typeof model === 'string' ? await loadTeamModels() : {};
                const modelInfo = await this.getModelInfo(candidate.readRequest, teamModels, model, hasAPIKey);
                return modelInfo;
            },

            getModelId: async (model: string | TLLMModel | TCustomLLMModel) => {
                const teamModels = typeof model === 'string' ? await loadTeamModels() : {};
                return this.getModelId(candidate.readRequest, teamModels, model);
            },
            getProvider: async (model: string | TLLMModel | TCustomLLMModel) => {
                const teamModels = typeof model === 'string' ? await loadTeamModels() : {};
                return this.getProvider(candidate.readRequest, teamModels, model);
            },
            isStandardLLM: async (model: string | TLLMModel | TCustomLLMModel) => {
                const teamModels = typeof model === 'string' ? await loadTeamModels() : {};
                const modelInfo = await this.getModelInfo(candidate.readRequest, teamModels, model);
                return !modelInfo.isCustomLLM;
            },
            adjustMaxCompletionTokens: async (
                model: string | TLLMModel | TCustomLLMModel,
                maxCompletionTokens: number,
                hasAPIKey: boolean = false,
            ) => {
                const teamModels = typeof model === 'string' ? await loadTeamModels() : {};
                const modelInfo = await this.getModelInfo(candidate.readRequest, teamModels, model, hasAPIKey);
                return Math.min(maxCompletionTokens, modelInfo?.completionTokens || modelInfo?.tokens);
            },
            getMaxContextTokens: async (model: string | TLLMModel | TCustomLLMModel, hasAPIKey: boolean = false) => {
                const teamModels = typeof model === 'string' ? await loadTeamModels() : {};
                const modelInfo = await this.getModelInfo(candidate.readRequest, teamModels, model, hasAPIKey);
                return modelInfo?.tokens;
            },
            getMaxCompletionTokens: async (model: string | TLLMModel | TCustomLLMModel, hasAPIKey: boolean = false) => {
                const teamModels = typeof model === 'string' ? await loadTeamModels() : {};
                const modelInfo = await this.getModelInfo(candidate.readRequest, teamModels, model, hasAPIKey);
                return modelInfo?.completionTokens || modelInfo?.tokens;
            },
            validateTokensLimit: async ({
                model,
                promptTokens,
                completionTokens,
                hasAPIKey,
            }: {
                model: string | TLLMModel | TCustomLLMModel;
                promptTokens: number;
                completionTokens: number;
                hasAPIKey: boolean;
            }) => {
                const teamModels = typeof model === 'string' ? await loadTeamModels() : {};
                const modelInfo = await this.getModelInfo(candidate.readRequest, teamModels, model, hasAPIKey);
                const allowedContextTokens = modelInfo?.tokens;
                const totalTokens = promptTokens + completionTokens;

                const teamAPIKeyExceededMessage = `This models' maximum content length is ${allowedContextTokens} tokens. (This is the sum of your prompt with all variables and the maximum output tokens you've set in Advanced Settings) However, you requested approx ${totalTokens} tokens (${promptTokens} in the prompt, ${completionTokens} in the output). Please reduce the length of either the input prompt or the Maximum output tokens.`;
                const noAPIKeyExceededMessage = `Input exceeds max tokens limit of ${allowedContextTokens}. Please add your API key and select Personal tagged models to unlock full length.`;

                if (totalTokens > allowedContextTokens) {
                    throw new Error(hasAPIKey ? teamAPIKeyExceededMessage : noAPIKeyExceededMessage);
                }
            },
        };
        ModelsProviderConnector.localCache.set(cacheKey, instance, 60 * 60 * 1000); // cache for 1 hour
        return instance;
    }

    protected async getModelInfo(
        acRequest: AccessRequest,
        models: TLLMModelsList,
        model: string | TLLMModel | TCustomLLMModel,
        hasAPIKey: boolean = false,
    ): Promise<TLLMModel> {
        //model can be passed directly, in which case we do not need to look it up in the models list
        if (typeof model === 'object' && model.modelId) {
            return model;
        }

        //model can be passed as a string, in which case we need to look it up in the models list

        const modelId = await this.getModelId(acRequest, models, model);
        const alias = models?.[model as string]?.alias;
        const aliasModelInfo = models?.[alias];

        const modelInfo = models?.[model as string];

        const aliasKeyOptions = aliasModelInfo && hasAPIKey ? aliasModelInfo?.keyOptions : null;

        const modelKeyOptions = modelInfo?.keyOptions || aliasKeyOptions;

        return { ...aliasModelInfo, ...modelInfo, ...aliasKeyOptions, ...modelKeyOptions, modelId };
    }

    protected async getModelId(acRequest: AccessRequest, models: TLLMModelsList, model: string | TLLMModel | TCustomLLMModel): Promise<string> {
        //model can be passed directly, in which case we do not need to look it up in the models list
        if (typeof model === 'object' && model.modelId) {
            return model.modelId;
        }

        //model can be passed as a string, in which case we need to look it up in the models list
        const modelId = models?.[model as string]?.modelId || (model as string);
        const alias = models?.[model as string]?.alias;
        if (alias) {
            const aliasModelId = models?.[alias]?.modelId || alias || (model as string);
            return aliasModelId;
        }

        return modelId;
    }

    // public static async validateTokensLimit({
    //     model,
    //     promptTokens,
    //     completionTokens,
    //     hasAPIKey = false,
    // }: {
    //     model: string;
    //     promptTokens: number;
    //     completionTokens: number;
    //     hasAPIKey?: boolean;
    // }): Promise<void> {

    //     const allowedContextTokens = this.getMaxContextTokens(model, hasAPIKey);
    //     const totalTokens = promptTokens + completionTokens;

    //     const teamAPIKeyExceededMessage = `This models' maximum content length is ${allowedContextTokens} tokens. (This is the sum of your prompt with all variables and the maximum output tokens you've set in Advanced Settings) However, you requested approx ${totalTokens} tokens (${promptTokens} in the prompt, ${completionTokens} in the output). Please reduce the length of either the input prompt or the Maximum output tokens.`;
    //     const noAPIKeyExceededMessage = `Input exceeds max tokens limit of ${allowedContextTokens}. Please add your API key to unlock full length.`;

    //     if (totalTokens > allowedContextTokens) {
    //         throw new Error(hasAPIKey ? teamAPIKeyExceededMessage : noAPIKeyExceededMessage);
    //     }
    // }

    protected async getProvider(acRequest: AccessRequest, models: TLLMModelsList, model: string | TLLMModel | TCustomLLMModel): Promise<string> {
        //model can be passed directly, in which case we do not need to look it up in the models list
        if (typeof model === 'object' && model.provider) {
            return model.provider;
        }

        //model can be passed as a string, in which case we need to look it up in the models list

        const modelId = await this.getModelId(acRequest, models, model);

        return models?.[modelId]?.provider || models?.[model as string]?.provider || models?.[modelId]?.llm || models?.[model as string]?.llm;
    }
    protected async getCustomModels(candidate: IAccessCandidate): Promise<Record<string, any>> {
        const models = {};
        const settingsKey = 'custom-llm';

        try {
            const accountConnector = ConnectorService.getAccountConnector();
            const team = await accountConnector.requester(candidate as AccessCandidate).getTeam();

            const teamSettings = await accountConnector.team(team).getTeamSetting(settingsKey);
            const savedCustomModelsData = JSON.parse(teamSettings || '{}') as Record<string, any>;

            for (const [entryId, entry] of Object.entries(savedCustomModelsData)) {
                const foundationModel = entry.settings.foundationModel;
                const customModel = entry.settings.customModel;
                const supportsSystemPrompt = customModels[foundationModel]?.supportsSystemPrompt || entry.settings.supportsSystemPrompt;
                const customModelData = customModels[foundationModel] || {};

                let credentials = null;
                switch (entry.provider) {
                    case TLLMProvider.Bedrock:
                        credentials = TLLMCredentials.BedrockVault;
                        break;
                    case TLLMProvider.VertexAI:
                        credentials = TLLMCredentials.VertexAIVault;
                        break;
                    default:
                        credentials = TLLMCredentials.Internal;
                        break;
                }
                models[entry.name] = {
                    label: entry.name,
                    modelId: customModel || foundationModel,
                    provider: entry.provider,
                    features: entry.features?.map((feature) => {
                        switch (feature) {
                            case 'text-completion':
                                return 'text';
                            case 'tool-use':
                                return 'tools';
                            default:
                                return feature;
                        }
                    }),
                    tags: Array.isArray(entry?.tags) ? ['Enterprise', ...entry?.tags] : ['Enterprise'],
                    tokens: customModelData?.tokens ?? 100000,
                    completionTokens: customModelData?.completionTokens ?? 4096,
                    enabled: true,

                    id: entryId,
                    name: entry.name,
                    alias: foundationModel,
                    llm: entry.provider,
                    components: customModelData?.components ?? [],
                    isCustomLLM: true,
                    supportsSystemPrompt,
                    settings: entry.settings,
                    credentials,
                };
            }

            return models;
        } catch (error) {
            return {};
        }
    }
}<|MERGE_RESOLUTION|>--- conflicted
+++ resolved
@@ -10,11 +10,7 @@
 
 export interface IModelsProviderRequest {
     getModels(): Promise<any>;
-<<<<<<< HEAD
-    getMaxContextTokens(model: string, hasAPIKey?: boolean): Promise<number>;
-=======
     addModels(models: TLLMModelsList): Promise<void>;
->>>>>>> 284986b7
     getModelInfo(model: string | TLLMModel | TCustomLLMModel, hasAPIKey?: boolean): Promise<TLLMModel>;
     getModelId(model: string | TLLMModel | TCustomLLMModel): Promise<string>;
     getProvider(model: string | TLLMModel | TCustomLLMModel): Promise<string>;
