--- conflicted
+++ resolved
@@ -10,22 +10,13 @@
 
 export interface IModelsProviderRequest {
     getModels(): Promise<any>;
-<<<<<<< HEAD
-    getModelInfo(model: string, hasAPIKey?: boolean): Promise<TLLMModel>;
-    getModelId(model: string): Promise<string>;
-    getProvider(model: string): Promise<string>;
-    isStandardLLM(model: string): Promise<boolean>;
-    adjustMaxCompletionTokens(model: string, maxCompletionTokens: number, hasAPIKey?: boolean): Promise<number>;
     getMaxContextTokens(model: string, hasAPIKey?: boolean): Promise<number>;
-=======
     getModelInfo(model: string | TLLMModel | TCustomLLMModel, hasAPIKey?: boolean): Promise<TLLMModel>;
     getModelId(model: string | TLLMModel | TCustomLLMModel): Promise<string>;
     getProvider(model: string | TLLMModel | TCustomLLMModel): Promise<string>;
     isStandardLLM(model: string | TLLMModel | TCustomLLMModel): Promise<boolean>;
     adjustMaxCompletionTokens(model: string | TLLMModel | TCustomLLMModel, maxCompletionTokens: number, hasAPIKey?: boolean): Promise<number>;
-    adjustMaxThinkingTokens(maxTokens: number, maxThinkingTokens: number, hasAPIKey?: boolean): Promise<number>;
     getMaxContextTokens(model: string | TLLMModel | TCustomLLMModel, hasAPIKey?: boolean): Promise<number>;
->>>>>>> c76371d5
     getMaxCompletionTokens(model: string, hasAPIKey?: boolean): Promise<number>;
     validateTokensLimit({
         model,
@@ -101,16 +92,8 @@
                 const modelInfo = await this.getModelInfo(candidate.readRequest, teamModels, model, hasAPIKey);
                 return Math.min(maxCompletionTokens, modelInfo?.completionTokens || modelInfo?.tokens);
             },
-<<<<<<< HEAD
-            getMaxContextTokens: async (model: string, hasAPIKey: boolean = false) => {
-=======
-            adjustMaxThinkingTokens: async (maxTokens: number, maxThinkingTokens: number, hasAPIKey: boolean = false) => {
-                const validMaxThinkingTokens = Math.min(maxTokens * 0.8, maxThinkingTokens);
-                return Math.min(validMaxThinkingTokens, maxThinkingTokens);
-            },
             getMaxContextTokens: async (model: string | TLLMModel | TCustomLLMModel, hasAPIKey: boolean = false) => {
                 const teamModels = typeof model === 'string' ? await loadTeamModels() : {};
->>>>>>> c76371d5
                 const modelInfo = await this.getModelInfo(candidate.readRequest, teamModels, model, hasAPIKey);
                 return modelInfo?.tokens;
             },
