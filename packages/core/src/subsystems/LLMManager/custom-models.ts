//! ***IMPORTANT***
// * WE HAVE SAME FILE IN THREE PLACE, SO ANY CHANGES SHOULD BE SYNCED
// * - /smyth-builder-ui/src/shared/custom-models.ts
// * - /smyth-builder-server/src/services/LLMHelper/custom-models.ts
// * - /smyth-runtime/src/subsystems/LLMManager/custom-models.ts
//! ***IMPORTANT***
/**
 * Custom model configurations for various AI providers.
 * This template is useful for maintaining up-to-date model aliases and token information,
 * even though we store custom model data in the database.
 */

export const customModels = {
  /**************************************************
   * AWS Bedrock Models
   **************************************************/

  /*
  Context token information sourced from the AWS Bedrock Console:
  https://us-east-1.console.aws.amazon.com/bedrock/home?region=us-east-1#/overview
  
  Completion token information sourced from the AWS Bedrock Text Playground:
  https://us-east-1.console.aws.amazon.com/bedrock/home?region=us-east-1#/text-playground

  Supported model features information sourced from - https://docs.aws.amazon.com/bedrock/latest/userguide/conversation-inference-supported-models-features.html
  */

  //#region AI21 Labs Models
  'ai21.jamba-1-5-mini-v1:0': {
    llm: 'Bedrock',
    label: 'AI21 Labs - Jamba 1.5 Mini',
    tokens: 256000,
    completionTokens: 4096,
    supportsSystemPrompt: true,
    supportsStreamingToolUse: false,
<<<<<<< HEAD
    components: ['PromptGenerator', 'LLMAssistant', 'AgentPlugin', 'Chatbot'],
=======
    components: ['PromptGenerator', 'LLMAssistant', 'AgentPlugin'],
>>>>>>> db9e1ee1
    tags: ['new'],
  },
  'ai21.jamba-1-5-large-v1:0': {
    llm: 'Bedrock',
    label: 'AI21 Labs - Jamba 1.5 Large',
    tokens: 256000,
    completionTokens: 4096,
    supportsSystemPrompt: true,
    supportsStreamingToolUse: false,
<<<<<<< HEAD
    components: ['PromptGenerator', 'LLMAssistant', 'AgentPlugin', 'Chatbot'],
=======
    components: ['PromptGenerator', 'LLMAssistant', 'AgentPlugin'],
>>>>>>> db9e1ee1
    tags: ['new'],
  },
  'ai21.jamba-instruct-v1:0': {
    llm: 'Bedrock',
    label: 'AI21 Labs - Jamba-Instruct',
    tokens: 256000,
    completionTokens: 4096,
    supportsSystemPrompt: true,
    supportsStreamingToolUse: false,
    components: ['PromptGenerator', 'LLMAssistant'],
  },
  'ai21.j2-ultra-v1': {
    llm: 'Bedrock',
    label: 'AI21 Labs - Jurassic-2 Ultra',
    tokens: 8191,
    completionTokens: 8191,
    supportsSystemPrompt: false,
    supportsStreamingToolUse: false,
    components: ['PromptGenerator'],
  },
  'ai21.j2-mid-v1': {
    llm: 'Bedrock',
    label: 'AI21 Labs - Jurassic-2 Mid',
    tokens: 8191,
    completionTokens: 8191,
    supportsSystemPrompt: false,
    supportsStreamingToolUse: false,
    components: ['PromptGenerator'],
  },
  //#endregion AI21 Labs Models

  //#region Amazon Models
  'amazon.titan-text-premier-v1:0': {
    llm: 'Bedrock',
    label: 'Amazon - Titan Text Premier',
    tokens: 32000,
    completionTokens: 3000,
    supportsSystemPrompt: false,
    supportsStreamingToolUse: false,
    components: ['PromptGenerator'],
  },
  'amazon.titan-text-express-v1': {
    llm: 'Bedrock',
    label: 'Amazon - Titan Text G1 - Express',
    tokens: 8192,
    completionTokens: 4096,
    supportsSystemPrompt: false,
    supportsStreamingToolUse: false,
    components: ['PromptGenerator'],
  },
  'amazon.titan-text-lite-v1': {
    llm: 'Bedrock',
    label: 'Amazon - Titan Text G1 - Lite',
    tokens: 4096,
    completionTokens: 4096,
    supportsSystemPrompt: false,
    supportsStreamingToolUse: false,
    components: ['PromptGenerator'],
  },
  // 'Amazon - Titan Embeddings G1 - Text': { alias: 'amazon.titan-embed-text-v1' }, // Converse API doesn't support
  // 'Amazon - Titan Embedding Text v2': { alias: 'amazon.titan-embed-text-v2:0' }, // Converse API doesn't support
  // 'Amazon - Titan Multimodal Embeddings G1': { alias: 'amazon.titan-embed-image-v1' }, // Converse API doesn't support
  // 'Amazon - Titan Image Generator G1 V1': { alias: 'amazon.titan-image-generator-v1' }, // Converse API doesn't support
  // 'Amazon - Titan Image Generator G1 V2': { alias: 'amazon.titan-image-generator-v2:0' }, // Converse API doesn't support

  //#endregion Amazon Models

  //#region Anthropic Models
  // * NOTE: It's required to submit business info to get access for Anthropic models
  // * @Ref of Anthropic tokens and completionTokens - https://docs.anthropic.com/en/docs/about-claude/models
  'us.anthropic.claude-3-5-haiku-20241022-v1:0': {
    llm: 'Bedrock',
    label: 'Anthropic - Claude 3.5 Haiku',
    tokens: 200000,
    completionTokens: 8192,
    supportsSystemPrompt: true,
    supportsStreamingToolUse: true,
    components: ['PromptGenerator', 'LLMAssistant', 'AgentPlugin', 'Chatbot'],
    tags: ['v1:0', 'new'],
  },
  'us.anthropic.claude-3-5-sonnet-20241022-v2:0': {
    llm: 'Bedrock',
    label: 'Anthropic - Claude 3.5 Sonnet',
    tokens: 200000,
    completionTokens: 8192,
    supportsSystemPrompt: true,
    supportsStreamingToolUse: true,
    components: ['PromptGenerator', 'LLMAssistant', 'AgentPlugin', 'Chatbot'],
    tags: ['v2:0', 'new'],
  },
  'anthropic.claude-3-5-sonnet-20240620-v1:0': {
    llm: 'Bedrock',
    label: 'Anthropic - Claude 3.5 Sonnet',
    tokens: 200000,
    completionTokens: 8192,
    supportsSystemPrompt: true,
    supportsStreamingToolUse: true,
    components: ['PromptGenerator', 'LLMAssistant', 'AgentPlugin', 'Chatbot'],
    tags: ['v1:0'],
  },
  'anthropic.claude-3-sonnet-20240229-v1:0': {
    llm: 'Bedrock',
    label: 'Anthropic - Claude 3 Sonnet',
    tokens: 200000,
    completionTokens: 4096,
    supportsSystemPrompt: true,
    supportsStreamingToolUse: true,
    components: ['PromptGenerator', 'LLMAssistant', 'AgentPlugin', 'Chatbot'],
    tags: ['v1:0'],
  },
  'anthropic.claude-3-haiku-20240307-v1:0': {
    llm: 'Bedrock',
    label: 'Anthropic - Claude 3 Haiku',
    tokens: 200000,
    completionTokens: 4096,
    supportsSystemPrompt: true,
    supportsStreamingToolUse: true,
    components: ['PromptGenerator', 'LLMAssistant', 'AgentPlugin', 'Chatbot'],
    tags: ['v1:0'],
  },
  'anthropic.claude-3-opus-20240229-v1:0': {
    llm: 'Bedrock',
    label: 'Anthropic - Claude 3 Opus',
    tokens: 200000,
    completionTokens: 4096,
    supportsSystemPrompt: true,
    supportsStreamingToolUse: true,
    components: ['PromptGenerator', 'LLMAssistant', 'AgentPlugin', 'Chatbot'],
    tags: ['v1:0'],
  },
  'anthropic.claude-v2:1': {
    llm: 'Bedrock',
    label: 'Anthropic - Claude 2.1',
    tokens: 200000,
    completionTokens: 4096,
    supportsSystemPrompt: true,
    supportsStreamingToolUse: false,
    components: ['PromptGenerator', 'LLMAssistant'],
    tags: ['v2:1'],
  },
  'anthropic.claude-v2': {
    llm: 'Bedrock',
    label: 'Anthropic - Claude 2.0',
    tokens: 100000,
    completionTokens: 4096,
    supportsSystemPrompt: true,
    supportsStreamingToolUse: false,
    components: ['PromptGenerator', 'LLMAssistant'],
  },
  'anthropic.claude-instant-v1': {
    llm: 'Bedrock',
    label: 'Anthropic - Claude Instant',
    tokens: 100000,
    completionTokens: 4096,
    supportsSystemPrompt: true,
    supportsStreamingToolUse: false,
    components: ['PromptGenerator', 'LLMAssistant'],
  },
  //#endregion Anthropic Models

  //#region Cohere Models
  'cohere.command-r-plus-v1:0': {
    llm: 'Bedrock',
    label: 'Cohere - Command R+',
    tokens: 128000,
    completionTokens: 4000, // Found 4000 Max tokens in the Playground
    supportsSystemPrompt: true,
    supportsStreamingToolUse: true,
    components: ['PromptGenerator', 'LLMAssistant', 'AgentPlugin', 'Chatbot'],
  },
  'cohere.command-r-v1:0': {
    llm: 'Bedrock',
    label: 'Cohere - Command R',
    tokens: 128000,
    completionTokens: 4000, // Found 4000 Max tokens in the Playground
    supportsSystemPrompt: true,
    supportsStreamingToolUse: true,
    components: ['PromptGenerator', 'LLMAssistant', 'AgentPlugin', 'Chatbot'],
  },
  'cohere.command-text-v14': {
    llm: 'Bedrock',
    label: 'Cohere - Command',
    tokens: 4000, // Found 4k
    completionTokens: 4000, // Found 4000 Max tokens in the Playground
    supportsSystemPrompt: false,
    supportsStreamingToolUse: false,
    components: ['PromptGenerator'],
  },
  'cohere.command-light-text-v14': {
    llm: 'Bedrock',
    label: 'Cohere - Command Light',
    tokens: 4000, // 4k tokens
    completionTokens: 4000, // Found 4000 Max tokens in the Playground
    supportsSystemPrompt: false,
    supportsStreamingToolUse: false,
    components: ['PromptGenerator'],
  },
  // 'Cohere - Embed English': { alias: 'cohere.embed-english-v3' }, // Converse API doesn't support
  // 'Cohere - Embed Multilingual': { alias: 'cohere.embed-multilingual-v3' }, // Converse API doesn't support
  //#endregion Cohere Models

  //#region Meta Models

  // 'Meta - Llama 2 Chat 13B' : { alias: 'meta.llama2-13b-chat-v1' } // Don't have access to the model
  // 'Meta - Llama 2 Chat 70B' : { alias: 'meta.llama2-70b-chat-v1' } // Don't have access to the model
  'us.meta.llama3-2-1b-instruct-v1:0': {
    llm: 'Bedrock',
    label: 'Meta - Llama 3.2 1B Instruct',
    tokens: 200000,
    completionTokens: 2048,
    supportsSystemPrompt: true,
    supportsStreamingToolUse: false,
    components: ['PromptGenerator', 'LLMAssistant'],
    tags: ['new'],
  },
  'us.meta.llama3-2-3b-instruct-v1:0': {
    llm: 'Bedrock',
    label: 'Meta - Llama 3.2 3B Instruct',
    tokens: 200000,
    completionTokens: 2048,
    supportsSystemPrompt: true,
    supportsStreamingToolUse: false,
    components: ['PromptGenerator', 'LLMAssistant'],
    tags: ['new'],
  },
  'meta.llama3-8b-instruct-v1:0': {
    llm: 'Bedrock',
    label: 'Meta - Llama 3 8B Instruct',
    tokens: 8192,
    completionTokens: 2048,
    supportsSystemPrompt: true,
    supportsStreamingToolUse: false,
    components: ['PromptGenerator', 'LLMAssistant'],
  },
  'meta.llama3-70b-instruct-v1:0': {
    llm: 'Bedrock',
    label: 'Meta - Llama 3 70B Instruct',
    tokens: 8192,
    completionTokens: 2048,
    supportsSystemPrompt: true,
    supportsStreamingToolUse: false,
    components: ['PromptGenerator', 'LLMAssistant'],
  },
  // 'Meta - Llama 3.1 8B Instruct': { alias: 'meta.llama3-1-8b-instruct-v1:0' }, // The provided model identifier is invalid.
  // 'Meta - Llama 3.1 70B Instruct': { alias: 'meta.llama3-1-70b-instruct-v1:0' }, // The provided model identifier is invalid.
  // 'Meta - Llama 3.1 405B Instruct': { alias: 'meta.llama3-1-405b-instruct-v1:0' }, // The provided model identifier is invalid.

  //#endregion Meta Models

  //#region Mistral Models
  'mistral.mistral-7b-instruct-v0:2': {
    llm: 'Bedrock',
    label: 'Mistral AI - Mistral 7B Instruct',
    tokens: 32000,
    completionTokens: 8192,
    supportsSystemPrompt: false,
    supportsStreamingToolUse: false,
    components: ['PromptGenerator'],
  },
  'mistral.mixtral-8x7b-instruct-v0:1': {
    llm: 'Bedrock',
    label: 'Mistral AI - Mixtral 8X7B Instruct',
    tokens: 32000,
    completionTokens: 4096,
    supportsSystemPrompt: false,
    supportsStreamingToolUse: false,
    components: ['PromptGenerator'],
  },
  'mistral.mistral-large-2402-v1:0': {
    llm: 'Bedrock',
    label: 'Mistral AI - Mistral Large',
    tokens: 32000,
    completionTokens: 8192,
    supportsSystemPrompt: true,
    supportsStreamingToolUse: false,
    components: ['PromptGenerator', 'LLMAssistant'],
  },
  // 'Mistral AI - Mistral Large 2 (24.07)' : { alias: 'mistral.mistral-large-2407-v1:0' } // The provided model identifier is invalid.
  'mistral.mistral-small-2402-v1:0': {
    llm: 'Bedrock',
    label: 'Mistral AI - Mistral Small',
    tokens: 32000,
    completionTokens: 8192,
    supportsSystemPrompt: true,
    supportsStreamingToolUse: false,
    components: ['PromptGenerator', 'LLMAssistant'],
  },
  //#endregion Mistral Models

  //#region Stability Models
  // 'Stability AI - Stable Diffusion XL 0.x' : { alias: 'stability.stable-diffusion-xl-v0' } // Converse API doesn't support
  // 'Stability AI - Stable Diffusion XL 1.x' : { alias: 'stability.stable-diffusion-xl-v1' } // Converse API doesn't support
  //#endregion Stability Models

  /**************************************************
   * Vertex AI Models
   **************************************************/

  /*
  Context token information sourced from :
  Vertex AI documentation - https://cloud.google.com/vertex-ai/generative-ai/docs/learn/models
  Anthropic - https://docs.anthropic.com/en/docs/about-claude/models
  
  Completion token information sourced from:
  Vertex AI Text Playground - https://console.cloud.google.com/vertex-ai/generative/language/create/text?model=text-bison@001&authuser=1&project=opt-smythos-vertexia-432522
  */

  'gemini-1.5-flash': {
    llm: 'VertexAI',
    label: 'Gemini 1.5 Flash',
    supportsSystemPrompt: true,
    tokens: 1048576,
    completionTokens: 8192,
    components: ['PromptGenerator', 'LLMAssistant'],
  },
  'gemini-1.5-pro': {
    llm: 'VertexAI',
    label: 'Gemini 1.5 Pro',
    supportsSystemPrompt: true,
    tokens: 2097152,
    completionTokens: 8192,
    components: ['PromptGenerator', 'LLMAssistant'],
  },
  'gemini-1.0-pro': {
    llm: 'VertexAI',
    label: 'Gemini 1.0 Pro',
    supportsSystemPrompt: true,
    tokens: 32760,
    completionTokens: 8192,
    components: ['PromptGenerator', 'LLMAssistant'],
  },
  'claude-3-5-haiku': {
    llm: 'VertexAI',
    label: 'Claude 3.5 Haiku',
    supportsSystemPrompt: true,
    tokens: 200000,
    completionTokens: 8192,
    tags: ['new'],
    components: ['PromptGenerator', 'LLMAssistant'],
  },
  'claude-3-5-sonnet-v2': {
    llm: 'VertexAI',
    label: 'Claude 3.5 Sonnet',
    supportsSystemPrompt: true,
    tokens: 200000,
    completionTokens: 8192,
    tags: ['v2', 'new'],
    components: ['PromptGenerator', 'LLMAssistant'],
  },
  'claude-3-5-sonnet': {
    llm: 'VertexAI',
    label: 'Claude 3.5 Sonnet',
    supportsSystemPrompt: true,
    tokens: 200000,
    completionTokens: 8192,
    tags: ['v1'],
    components: ['PromptGenerator', 'LLMAssistant'],
  },
  'claude-3-sonnet': {
    llm: 'VertexAI',
    label: 'Claude 3 Sonnet',
    supportsSystemPrompt: true,
    tokens: 200000,
    completionTokens: 4096,
    components: ['PromptGenerator', 'LLMAssistant'],
  },
  'claude-3-opus': {
    llm: 'VertexAI',
    label: 'Claude 3 Opus',
    supportsSystemPrompt: true,
    tokens: 200000,
    completionTokens: 4096,
    components: ['PromptGenerator', 'LLMAssistant'],
  },
  'claude-3-haiku': {
    llm: 'VertexAI',
    label: 'Claude 3 Haiku',
    supportsSystemPrompt: true,
    tokens: 200000,
    completionTokens: 4096,
    components: ['PromptGenerator', 'LLMAssistant'],
  },
  gemma2: {
    llm: 'VertexAI',
    label: 'Gemma 2',
    supportsSystemPrompt: true,
    tokens: 8192, // @Ref https://huggingface.co/blog/gemma2
    completionTokens: 4096, // @Ref - https://console.cloud.google.com/vertex-ai/publishers/google/model-garden/gemma2?authuser=1&project=opt-smythos-vertexia-432522
    components: ['PromptGenerator', 'LLMAssistant'],
  },
  gemma: {
    llm: 'VertexAI',
    label: 'Gemma',
    supportsSystemPrompt: true,
    tokens: 8192, // @Ref https://huggingface.co/blog/gemma2
    completionTokens: 4096, // @Ref - https://console.cloud.google.com/vertex-ai/publishers/google/model-garden/gemma?authuser=1&project=opt-smythos-vertexia-432522
    components: ['PromptGenerator', 'LLMAssistant'],
  },
  codegemma: {
    llm: 'VertexAI',
    label: 'CodeGemma',
    supportsSystemPrompt: true,
    tokens: 8192, // @Ref - https://huggingface.co/google/gemma-7b-it/discussions/73
    completionTokens: 4096, // @Ref - https://console.cloud.google.com/vertex-ai/publishers/google/model-garden/codegemma?authuser=1&project=opt-smythos-vertexia-432522
    components: ['PromptGenerator', 'LLMAssistant'],
  },
  'llama3-405b-instruct-maas': {
    llm: 'VertexAI',
    label: 'Llama 3.1 API Service',
    supportsSystemPrompt: true,
    tokens: 4096, // @Ref - https://docs.together.ai/docs/chat-models
    completionTokens: 4096, // @Ref - https://console.cloud.google.com/vertex-ai/publishers/meta/model-garden/llama3-405b-instruct-maas?authuser=1&project=opt-smythos-vertexia-432522
    components: ['PromptGenerator', 'LLMAssistant'],
  },
  llama3_1: {
    llm: 'VertexAI',
    label: 'Llama 3.1',
    supportsSystemPrompt: true,
    tokens: 4096, // by querying with Gemini - https://gemini.google.com/
    completionTokens: 4096, // by querying with Gemini - https://gemini.google.com/
    components: ['PromptGenerator', 'LLMAssistant'],
  },
  'llama-guard': {
    llm: 'VertexAI',
    label: 'Llama Guard',
    supportsSystemPrompt: true,
    tokens: 8192, // @Ref - by querying with Gemini - https://gemini.google.com/
    completionTokens: 4096, // @Ref - https://console.cloud.google.com/vertex-ai/publishers/meta/model-garden/llama-guard?authuser=1&project=opt-smythos-vertexia-432522
    components: ['PromptGenerator', 'LLMAssistant'],
  },
  llama3: {
    llm: 'VertexAI',
    label: 'Llama 3',
    supportsSystemPrompt: true,
    tokens: 8192, // @Ref - https://console.cloud.google.com/vertex-ai/publishers/meta/model-garden/llama3?_ga=2.79473366.358158393.1724662649-247251619.1697981116&authuser=1&project=opt-smythos-vertexia-432522
    completionTokens: 4096, // @Ref - https://console.cloud.google.com/vertex-ai/publishers/meta/model-garden/llama3?_ga=2.79473366.358158393.1724662649-247251619.1697981116&authuser=1&project=opt-smythos-vertexia-432522
    components: ['PromptGenerator', 'LLMAssistant'],
  },
  llama2: {
    llm: 'VertexAI',
    label: 'Llama 2',
    value: 'llama2',
    supportsSystemPrompt: true,
    tokens: 4096, // @Ref - https://console.cloud.google.com/vertex-ai/publishers/meta/model-garden/llama2?authuser=1&project=opt-smythos-vertexia-432522
    completionTokens: 4096, // @Ref - https://console.cloud.google.com/vertex-ai/publishers/meta/model-garden/llama2?authuser=1&project=opt-smythos-vertexia-432522
    components: ['PromptGenerator', 'LLMAssistant'],
  },
  'mistral-large': {
    llm: 'VertexAI',
    label: 'Mistral Large (2407)',
    supportsSystemPrompt: true,
    tokens: 128000, // @Ref - https://console.cloud.google.com/vertex-ai/publishers/mistralai/model-garden/mistral-large?authuser=1&project=opt-smythos-vertexia-432522
    completionTokens: 8192, // Guessing from the context window (tokens)
    components: ['PromptGenerator', 'LLMAssistant'],
  },
  'mistral-nemo': {
    llm: 'VertexAI',
    label: 'Mistral Nemo',
    supportsSystemPrompt: true,
    tokens: 128000, // @Ref - https://console.cloud.google.com/vertex-ai/publishers/mistralai/model-garden/mistral-nemo?authuser=1&project=opt-smythos-vertexia-432522
    completionTokens: 8192, // Guessing from the context window (tokens)
    components: ['PromptGenerator', 'LLMAssistant'],
  },
  codestral: {
    llm: 'VertexAI',
    label: 'Codestral',
    supportsSystemPrompt: true,
    tokens: 32000, // @Ref - https://console.cloud.google.com/vertex-ai/publishers/mistralai/model-garden/codestral?authuser=1&project=opt-smythos-vertexia-432522
    completionTokens: 4096, // Guessing from the context window (tokens)
    components: ['PromptGenerator', 'LLMAssistant'],
  },
  mixtral: {
    llm: 'VertexAI',
    label: 'Mixtral',
    supportsSystemPrompt: true,
    tokens: 32000, // @Ref - https://console.cloud.google.com/vertex-ai/publishers/mistral-ai/model-garden/mixtral?authuser=1&project=opt-smythos-vertexia-432522
    completionTokens: 4096, // @Ref - https://console.cloud.google.com/vertex-ai/publishers/mistral-ai/model-garden/mixtral?authuser=1&project=opt-smythos-vertexia-432522
    components: ['PromptGenerator', 'LLMAssistant'],
  },
  'chat-bison': {
    llm: 'VertexAI',
    label: 'PaLM 2 Chat Bison',
    supportsSystemPrompt: true,
    tokens: 4096, // @Ref - by querying with Gemini - https://gemini.google.com/
    completionTokens: 2048, // @Ref - https://console.cloud.google.com/vertex-ai/generative/language/create/chat?model=chat-bison@002&authuser=1&project=opt-smythos-vertexia-432522 [Playground]
    components: ['PromptGenerator', 'LLMAssistant'],
  },
  'text-bison': {
    llm: 'VertexAI',
    label: 'PaLM 2 Text Bison',
    supportsSystemPrompt: true,
    tokens: 32768, // by querying with Gemini - https://gemini.google.com/
    completionTokens: 2048, // @Ref - https://console.cloud.google.com/vertex-ai/generative/language/create/text?model=text-bison@001&authuser=1&project=opt-smythos-vertexia-432522 [Playground]
    components: ['PromptGenerator', 'LLMAssistant'],
  },
  phi3: {
    llm: 'VertexAI',
    label: 'Phi-3',
    supportsSystemPrompt: true,
    tokens: 128000, // @Ref - https://console.cloud.google.com/vertex-ai/publishers/microsoft/model-garden/phi3?authuser=1&project=opt-smythos-vertexia-432522
    completionTokens: 8192, // Guessing from the context window (tokens)
    components: ['PromptGenerator', 'LLMAssistant'],
  },
  qwen2: {
    llm: 'VertexAI',
    label: 'Qwen2',
    supportsSystemPrompt: true,
    tokens: 131072, // @Ref - https://huggingface.co/Qwen/Qwen2-72B-Instruct
    completionTokens: 8192, // Guessing from the context window (tokens)
    components: ['PromptGenerator', 'LLMAssistant'],
  },
  mammut: {
    llm: 'VertexAI',
    label: 'MaMMUT',
    supportsSystemPrompt: true,
    tokens: 4096, // @Ref - by querying with Gemini - https://gemini.google.com/
    completionTokens: 2048, // @Ref - by querying with Gemini - https://gemini.google.com/
    components: ['PromptGenerator', 'LLMAssistant'],
  },
  'lmsys-vicuna-7b': {
    llm: 'VertexAI',
    label: 'Vicuna',
    supportsSystemPrompt: true,
    tokens: 4096, // @Ref - https://docs.together.ai/docs/chat-models
    completionTokens: 2048, // @Ref - Guessing from the context window (tokens)
    components: ['PromptGenerator', 'LLMAssistant'],
  },
  'bio-gpt': {
    llm: 'VertexAI',
    label: 'BioGPT',
    supportsSystemPrompt: false,
    tokens: 4096, // Guessed value, no reference
    completionTokens: 4096, // Guessed value, no reference
    components: ['PromptGenerator'],
  },
  'microsoft-biomedclip': {
    llm: 'VertexAI',
    label: 'BiomedCLIP',
    supportsSystemPrompt: false,
    tokens: 4096, // Guessed value, no reference
    completionTokens: 4096, // Guessed value, no reference
    components: ['PromptGenerator'],
  },
  mistral: {
    llm: 'VertexAI',
    label: 'Mistral Self-host (7B & Nemo)',
    supportsSystemPrompt: false,
    tokens: 4096, // Guessed value, no reference
    completionTokens: 4096, // Guessed value, no reference
    components: ['PromptGenerator'],
  },
  nllb: {
    llm: 'VertexAI',
    label: 'NLLB',
    supportsSystemPrompt: false,
    tokens: 4096, // Guessed value, no reference
    completionTokens: 4096, // Guessed value, no reference
    components: ['PromptGenerator'],
  },
  'codellama-7b-hf': {
    llm: 'VertexAI',
    label: 'Code Llama',
    supportsSystemPrompt: false,
    tokens: 4096, // Guessed value, no reference
    completionTokens: 4096, // Guessed value, no reference
    components: ['PromptGenerator'],
  },
  'palmyra-med': {
    llm: 'VertexAI',
    label: 'Palmyra Med (Writer)',
    supportsSystemPrompt: false,
    tokens: 4096, // Guessed value, no reference
    completionTokens: 4096, // Guessed value, no reference
    components: ['PromptGenerator'],
  },
  'llama-2-quantized': {
    llm: 'VertexAI',
    label: 'Llama 2 (Quantized)',
    supportsSystemPrompt: false,
    tokens: 4096, // Guessed value, no reference
    completionTokens: 4096, // Guessed value, no reference
    components: ['PromptGenerator'],
  },
  'bert-base-uncased': {
    llm: 'VertexAI',
    label: 'BERT (PEFT)',
    supportsSystemPrompt: false,
    tokens: 4096, // Guessed value, no reference
    completionTokens: 4096, // Guessed value, no reference
    components: ['PromptGenerator'],
  },
  'falcon-instruct-7b-peft': {
    llm: 'VertexAI',
    label: 'Falcon-instruct (PEFT)',
    supportsSystemPrompt: false,
    tokens: 4096, // Guessed value, no reference
    completionTokens: 4096, // Guessed value, no reference
    components: ['PromptGenerator'],
  },
  openllama: {
    llm: 'VertexAI',
    label: 'OpenLLaMA (PEFT)',
    supportsSystemPrompt: false,
    tokens: 4096, // Guessed value, no reference
    completionTokens: 4096, // Guessed value, no reference
    components: ['PromptGenerator'],
  },
  'roberta-large': {
    llm: 'VertexAI',
    label: 'RoBERTa-large (PEFT)',
    supportsSystemPrompt: false,
    tokens: 4096, // Guessed value, no reference
    completionTokens: 4096, // Guessed value, no reference
    components: ['PromptGenerator'],
  },
  'xlm-roberta-large': {
    llm: 'VertexAI',
    label: 'XLM-RoBERTa-large (PEFT)',
    supportsSystemPrompt: false,
    tokens: 4096, // Guessed value, no reference
    completionTokens: 4096, // Guessed value, no reference
    components: ['PromptGenerator'],
  },
  'bart-large-cnn': {
    llm: 'VertexAI',
    label: 'Bart-large-cnn',
    supportsSystemPrompt: false,
    tokens: 4096, // Guessed value, no reference
    completionTokens: 4096, // Guessed value, no reference
    components: ['PromptGenerator'],
  },
  'dolly-v2': {
    llm: 'VertexAI',
    label: 'Dolly-v2',
    supportsSystemPrompt: false,
    tokens: 4096, // Guessed value, no reference
    completionTokens: 4096, // Guessed value, no reference
    components: ['PromptGenerator'],
  },
  imagetext: {
    llm: 'VertexAI',
    label: 'Imagen for Captioning & VQA',
    supportsSystemPrompt: false,
    tokens: 4096, // Guessed value, no reference
    completionTokens: 4096, // Guessed value, no reference
    components: ['PromptGenerator'],
  },
  'codechat-bison': {
    llm: 'VertexAI',
    label: 'Codey for Code Chat',
    supportsSystemPrompt: false,
    tokens: 4096, // Guessed value, no reference
    completionTokens: 4096, // Guessed value, no reference
    components: ['PromptGenerator'],
  },
  'code-bison': {
    llm: 'VertexAI',
    label: 'Codey for Code Generation',
    supportsSystemPrompt: false,
    tokens: 4096, // Guessed value, no reference
    completionTokens: 4096, // Guessed value, no reference
    components: ['PromptGenerator'],
  },
  'code-gecko': {
    llm: 'VertexAI',
    label: 'Codey for Code Completion',
    supportsSystemPrompt: false,
    tokens: 4096, // Guessed value, no reference
    completionTokens: 4096, // Guessed value, no reference
    components: ['PromptGenerator'],
  },
  'text-unicorn': {
    llm: 'VertexAI',
    label: 'PaLM 2 Text Unicorn',
    supportsSystemPrompt: false,
    tokens: 4096, // Guessed value, no reference
    completionTokens: 4096, // Guessed value, no reference
    components: ['PromptGenerator'],
  },
  'textembedding-gecko': {
    llm: 'VertexAI',
    label: 'Embeddings for Text',
    supportsSystemPrompt: false,
    tokens: 4096, // Guessed value, no reference
    completionTokens: 4096, // Guessed value, no reference
    components: ['PromptGenerator'],
  },
  't5-flan': {
    llm: 'VertexAI',
    label: 'T5-FLAN',
    supportsSystemPrompt: false,
    tokens: 4096, // Guessed value, no reference
    completionTokens: 4096, // Guessed value, no reference
    components: ['PromptGenerator'],
  },
  't5-1.1': {
    llm: 'VertexAI',
    label: 'T5-1.1',
    supportsSystemPrompt: false,
    tokens: 4096, // Guessed value, no reference
    completionTokens: 4096, // Guessed value, no reference
    components: ['PromptGenerator'],
  },
  'blip2-opt-2.7-b': {
    llm: 'VertexAI',
    label: 'BLIP2',
    supportsSystemPrompt: false,
    tokens: 4096, // Guessed value, no reference
    completionTokens: 4096, // Guessed value, no reference
    components: ['PromptGenerator'],
  },
  'instruct-pix2pix': {
    llm: 'VertexAI',
    label: 'InstructPix2Pix',
    supportsSystemPrompt: false,
    tokens: 4096, // Guessed value, no reference
    completionTokens: 4096, // Guessed value, no reference
    components: ['PromptGenerator'],
  },
  'bert-base': {
    llm: 'VertexAI',
    label: 'BERT',
    supportsSystemPrompt: false,
    tokens: 4096, // Guessed value, no reference
    completionTokens: 4096, // Guessed value, no reference
    components: ['PromptGenerator'],
  },
  'mediapipe-mobile-bert-classifier': {
    llm: 'VertexAI',
    label: 'MobileBERT Classifier (MediaPipe)',
    supportsSystemPrompt: false,
    tokens: 4096, // Guessed value, no reference
    completionTokens: 4096, // Guessed value, no reference
    components: ['PromptGenerator'],
  },
  'mediapipe-average-word-embedding-classifier': {
    llm: 'VertexAI',
    label: 'Average Word Embedding Classifier (MediaPipe)',
    supportsSystemPrompt: false,
    tokens: 4096, // Guessed value, no reference
    completionTokens: 4096, // Guessed value, no reference
    components: ['PromptGenerator'],
  },
  pic2word: {
    llm: 'VertexAI',
    label: 'Pic2Word Composed Image Retrieval',
    supportsSystemPrompt: false,
    tokens: 4096, // Guessed value, no reference
    completionTokens: 4096, // Guessed value, no reference
    components: ['PromptGenerator'],
  },
  'text-translation': {
    llm: 'VertexAI',
    label: 'Text Translation',
    supportsSystemPrompt: false,
    tokens: 4096, // Guessed value, no reference
    completionTokens: 4096, // Guessed value, no reference
    components: ['PromptGenerator'],
  },
  'language-v1-moderate-text': {
    llm: 'VertexAI',
    label: 'Text Moderation',
    supportsSystemPrompt: false,
    tokens: 4096, // Guessed value, no reference
    completionTokens: 4096, // Guessed value, no reference
    components: ['PromptGenerator'],
  },
  'language-v1-analyze-syntax': {
    llm: 'VertexAI',
    label: 'Syntax analysis',
    supportsSystemPrompt: false,
    tokens: 4096, // Guessed value, no reference
    completionTokens: 4096, // Guessed value, no reference
    components: ['PromptGenerator'],
  },
  'language-v1-analyze-entity-sentiment': {
    llm: 'VertexAI',
    label: 'Entity sentiment analysis',
    supportsSystemPrompt: false,
    tokens: 4096, // Guessed value, no reference
    completionTokens: 4096, // Guessed value, no reference
    components: ['PromptGenerator'],
  },
  'language-v1-analyze-sentiment': {
    llm: 'VertexAI',
    label: 'Sentiment analysis',
    supportsSystemPrompt: false,
    tokens: 4096, // Guessed value, no reference
    completionTokens: 4096, // Guessed value, no reference
    components: ['PromptGenerator'],
  },
  'language-v1-classify-text-v1': {
    llm: 'VertexAI',
    label: 'Content classification',
    supportsSystemPrompt: false,
    tokens: 4096, // Guessed value, no reference
    completionTokens: 4096, // Guessed value, no reference
    components: ['PromptGenerator'],
  },
  'pt-test': {
    llm: 'VertexAI',
    label: 'Entity analysis',
    supportsSystemPrompt: false,
    tokens: 4096, // Guessed value, no reference
    completionTokens: 4096, // Guessed value, no reference
    components: ['PromptGenerator'],
  },
};<|MERGE_RESOLUTION|>--- conflicted
+++ resolved
@@ -33,11 +33,7 @@
     completionTokens: 4096,
     supportsSystemPrompt: true,
     supportsStreamingToolUse: false,
-<<<<<<< HEAD
-    components: ['PromptGenerator', 'LLMAssistant', 'AgentPlugin', 'Chatbot'],
-=======
     components: ['PromptGenerator', 'LLMAssistant', 'AgentPlugin'],
->>>>>>> db9e1ee1
     tags: ['new'],
   },
   'ai21.jamba-1-5-large-v1:0': {
@@ -47,11 +43,7 @@
     completionTokens: 4096,
     supportsSystemPrompt: true,
     supportsStreamingToolUse: false,
-<<<<<<< HEAD
-    components: ['PromptGenerator', 'LLMAssistant', 'AgentPlugin', 'Chatbot'],
-=======
     components: ['PromptGenerator', 'LLMAssistant', 'AgentPlugin'],
->>>>>>> db9e1ee1
     tags: ['new'],
   },
   'ai21.jamba-instruct-v1:0': {
