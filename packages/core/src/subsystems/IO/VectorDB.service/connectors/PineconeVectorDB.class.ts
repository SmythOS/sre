--- conflicted
+++ resolved
@@ -24,11 +24,7 @@
 import crypto from 'crypto';
 import { BaseEmbedding, TEmbeddings } from '../embed/BaseEmbedding';
 import { EmbeddingsFactory, SupportedProviders, SupportedModels } from '../embed';
-<<<<<<< HEAD
-import { calcSizeMb, chunkText } from '@sre/utils/string.utils';
-=======
-
->>>>>>> 93c8d573
+import { calcSizeMb } from '@sre/utils/string.utils';
 import { jsonrepair } from 'jsonrepair';
 import { chunkArr } from '@sre/utils/array.utils';
 
@@ -89,7 +85,7 @@
         if (!_settings.embeddings) {
             _settings.embeddings = { provider: 'OpenAI', model: 'text-embedding-3-large', dimensions: 3072 };
         }
-        if (!_settings.embeddings.dimensions) _settings.embeddings.dimensions = 3072;
+        if (!_settings.embeddings?.dimensions) _settings.embeddings.dimensions = 3072;
 
         this.embedder = EmbeddingsFactory.create(_settings.embeddings.provider, _settings.embeddings);
     }
@@ -273,10 +269,7 @@
             await this.setACL(acRequest, namespace, acl);
         }
 
-<<<<<<< HEAD
-        return preparedSources.map((s) => s.id);
-=======
-        return preparedSource.map((s) => {
+        return preparedSources.map((s) => {
             const { text, acl, user_metadata, ...restMetadata } = s.metadata || {};
             return {
                 id: s.id,
@@ -288,7 +281,6 @@
                 },
             };
         });
->>>>>>> 93c8d573
     }
 
     @SecureConnector.AccessControl
